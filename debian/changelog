--- conflicted
+++ resolved
@@ -1,10 +1,9 @@
-<<<<<<< HEAD
 nuitka (1.2~rc6+ds-1) unstable; urgency=medium
 
   * New upstream pre-release.
 
  -- Kay Hayen <kay.hayen@gmail.com>  Wed, 19 Oct 2022 20:28:35 +0200
-=======
+
 nuitka (1.1.7+ds-1) unstable; urgency=medium
 
   * New upstream hotfix release.
@@ -12,7 +11,6 @@
   * Handle Debian sid change in release number (Closes: #1022400)
 
  -- Kay Hayen <kay.hayen@gmail.com>  Wed, 26 Oct 2022 14:46:14 +0200
->>>>>>> 84f62a4e
 
 nuitka (1.1.6+ds-1) unstable; urgency=medium
 
