<<<<<<< HEAD
nuitka (1.8~rc8+ds-1) unstable; urgency=medium

  * New upstream pre-release.

 -- Kay Hayen <kay.hayen@gmail.com>  Tue, 01 Aug 2023 13:50:17 +0200
=======
nuitka (1.7.9+ds-1) unstable; urgency=medium

  * New upstream hotfix release.

 -- Kay Hayen <kay.hayen@gmail.com>  Thu, 03 Aug 2023 19:53:32 +0200
>>>>>>> c9ba3f8b

nuitka (1.7.8+ds-1) unstable; urgency=medium

  * New upstream hotfix release.

 -- Kay Hayen <kay.hayen@gmail.com>  Tue, 01 Aug 2023 13:48:24 +0200

nuitka (1.7.7+ds-1) unstable; urgency=medium

  * New upstream hotfix release.

 -- Kay Hayen <kay.hayen@gmail.com>  Thu, 27 Jul 2023 11:57:01 +0200

nuitka (1.7.6+ds-1) unstable; urgency=medium

  * New upstream hotfix release.

 -- Kay Hayen <kay.hayen@gmail.com>  Sat, 22 Jul 2023 11:47:47 +0200

nuitka (1.7.5+ds-1) unstable; urgency=medium

  * New upstream hotfix release.

 -- Kay Hayen <kay.hayen@gmail.com>  Fri, 14 Jul 2023 04:09:33 +0200

nuitka (1.7.4+ds-1) unstable; urgency=medium

  * New upstream hotfix release.

 -- Kay Hayen <kay.hayen@gmail.com>  Tue, 11 Jul 2023 14:54:05 +0200

nuitka (1.7.3+ds-1) unstable; urgency=medium

  * New upstream hotfix release.

 -- Kay Hayen <kay.hayen@gmail.com>  Sun, 09 Jul 2023 18:53:35 +0200

nuitka (1.7.2+ds-1) unstable; urgency=medium

  * New upstream hotfix release.

 -- Kay Hayen <kay.hayen@gmail.com>  Fri, 07 Jul 2023 09:40:11 +0200

nuitka (1.7.1+ds-1) unstable; urgency=medium

  * New upstream hotfix release.

 -- Kay Hayen <kay.hayen@gmail.com>  Wed, 05 Jul 2023 16:29:43 +0200

nuitka (1.7+ds-1) unstable; urgency=medium

  * New upstream release.

 -- Kay Hayen <kay.hayen@gmail.com>  Mon, 03 Jul 2023 10:57:55 +0200

nuitka (1.6.5+ds-1) unstable; urgency=medium

  * New upstream hotfix release.

 -- Kay Hayen <kay.hayen@gmail.com>  Thu, 22 Jun 2023 04:01:33 +0200

nuitka (1.6.4+ds-1) unstable; urgency=medium

  * New upstream hotfix release.

 -- Kay Hayen <kay.hayen@gmail.com>  Mon, 19 Jun 2023 15:31:28 +0200

nuitka (1.6.3+ds-1) unstable; urgency=medium

  * New upstream hotfix release.

 -- Kay Hayen <kay.hayen@gmail.com>  Sat, 10 Jun 2023 09:34:49 +0200

nuitka (1.6.2+ds-1) unstable; urgency=medium

  * New upstream hotfix release.

 -- Kay Hayen <kay.hayen@gmail.com>  Fri, 09 Jun 2023 12:00:01 +0200

nuitka (1.6.1+ds-1) unstable; urgency=medium

  * New upstream hotfix release.

 -- Kay Hayen <kay.hayen@gmail.com>  Mon, 05 Jun 2023 11:35:18 +0200

nuitka (1.6+ds-1) unstable; urgency=medium

  * New upstream release.

 -- Kay Hayen <kay.hayen@gmail.com>  Sun, 28 May 2023 21:05:53 +0200

nuitka (1.5.8+ds-1) unstable; urgency=medium

  * New upstream hotfix release.

 -- Kay Hayen <kay.hayen@gmail.com>  Mon, 15 May 2023 10:19:45 +0200

nuitka (1.5.7+ds-1) unstable; urgency=medium

  * New upstream hotfix release.

 -- Kay Hayen <kay.hayen@gmail.com>  Mon, 24 Apr 2023 16:45:23 +0200

nuitka (1.5.8+ds-1) unstable; urgency=medium

  * New upstream hotfix release.

 -- Kay Hayen <kay.hayen@gmail.com>  Mon, 15 May 2023 10:19:45 +0200

nuitka (1.5.7+ds-1) unstable; urgency=medium

  * New upstream hotfix release.

 -- Kay Hayen <kay.hayen@gmail.com>  Mon, 24 Apr 2023 16:45:23 +0200

nuitka (1.5.6+ds-1) unstable; urgency=medium

  * New upstream hotfix release.

 -- Kay Hayen <kay.hayen@gmail.com>  Tue, 11 Apr 2023 10:09:53 +0200

nuitka (1.5.5+ds-1) unstable; urgency=medium

  * New upstream hotfix release.

 -- Kay Hayen <kay.hayen@gmail.com>  Tue, 04 Apr 2023 08:43:30 +0200

nuitka (1.5.4+ds-1) unstable; urgency=medium

  * New upstream hotfix release.

 -- Kay Hayen <kay.hayen@gmail.com>  Sun, 26 Mar 2023 10:24:29 +0200

nuitka (1.5.3+ds-1) unstable; urgency=medium

  * New upstream hotfix release.

 -- Kay Hayen <kay.hayen@gmail.com>  Thu, 16 Mar 2023 20:51:55 +0100

nuitka (1.5.2+ds-1) unstable; urgency=medium

  * New upstream hotfix release.

 -- Kay Hayen <kay.hayen@gmail.com>  Thu, 16 Mar 2023 13:44:56 +0100

nuitka (1.5.1+ds-1) unstable; urgency=medium

  * New upstream hotfix release.

 -- Kay Hayen <kay.hayen@gmail.com>  Mon, 13 Mar 2023 15:52:36 +0100

nuitka (1.5+ds-1) unstable; urgency=medium

  * New upstream release.

 -- Kay Hayen <kay.hayen@gmail.com>  Sat, 11 Mar 2023 15:55:37 +0100

nuitka (1.4.8+ds-1) unstable; urgency=medium

  * New upstream hotfix release.

 -- Kay Hayen <kay.hayen@gmail.com>  Tue, 21 Feb 2023 09:18:59 +0100

nuitka (1.4.7+ds-1) unstable; urgency=medium

  * New upstream hotfix release.

 -- Kay Hayen <kay.hayen@gmail.com>  Mon, 13 Feb 2023 14:38:57 +0100

nuitka (1.4.6+ds-1) unstable; urgency=medium

  * New upstream hotfix release.

 -- Kay Hayen <kay.hayen@gmail.com>  Sun, 12 Feb 2023 19:11:46 +0100

nuitka (1.4.5+ds-1) unstable; urgency=medium

  * New upstream hotfix release.

 -- Kay Hayen <kay.hayen@gmail.com>  Fri, 10 Feb 2023 07:36:27 +0100

nuitka (1.4.4+ds-1) unstable; urgency=medium

  * New upstream hotfix release.

 -- Kay Hayen <kay.hayen@gmail.com>  Tue, 07 Feb 2023 19:03:45 +0100

nuitka (1.4.3+ds-1) unstable; urgency=medium

  * New upstream hotfix release.

 -- Kay Hayen <kay.hayen@gmail.com>  Sat, 04 Feb 2023 07:24:47 +0100

nuitka (1.4.2+ds-1) unstable; urgency=medium

  * New upstream hotfix release.

 -- Kay Hayen <kay.hayen@gmail.com>  Tue, 31 Jan 2023 07:17:15 +0100

nuitka (1.4.1+ds-1) unstable; urgency=medium

  * New upstream hotfix release.

 -- Kay Hayen <kay.hayen@gmail.com>  Sun, 29 Jan 2023 23:21:23 +0100

nuitka (1.4+ds-1) unstable; urgency=medium

  * New upstream release.

 -- Kay Hayen <kay.hayen@gmail.com>  Thu, 26 Jan 2023 14:56:48 +0100

nuitka (1.3.8+ds-1) unstable; urgency=medium

  * New upstream hotfix release.

 -- Kay Hayen <kay.hayen@gmail.com>  Mon, 16 Jan 2023 11:05:41 +0100

nuitka (1.3.7+ds-1) unstable; urgency=medium

  * New upstream hotfix release.

 -- Kay Hayen <kay.hayen@gmail.com>  Mon, 09 Jan 2023 16:51:14 +0100

nuitka (1.3.6+ds-1) unstable; urgency=medium

  * New upstream hotfix release.

 -- Kay Hayen <kay.hayen@gmail.com>  Fri, 06 Jan 2023 09:10:31 +0100

nuitka (1.3.5+ds-1) unstable; urgency=medium

  * New upstream hotfix release.

 -- Kay Hayen <kay.hayen@gmail.com>  Sun, 01 Jan 2023 09:39:39 +0100

nuitka (1.3.4+ds-1) unstable; urgency=medium

  * New upstream hotfix release.

 -- Kay Hayen <kay.hayen@gmail.com>  Wed, 28 Dec 2022 21:20:25 +0100

nuitka (1.3.3+ds-1) unstable; urgency=medium

  * New upstream hotfix release.

 -- Kay Hayen <kay.hayen@gmail.com>  Mon, 26 Dec 2022 10:39:49 +0100

nuitka (1.3.2+ds-1) unstable; urgency=medium

  * New upstream hotfix release.

 -- Kay Hayen <kay.hayen@gmail.com>  Fri, 23 Dec 2022 08:19:05 +0100

nuitka (1.3.1+ds-1) unstable; urgency=medium

  * New upstream hotfix release.

 -- Kay Hayen <kay.hayen@gmail.com>  Wed, 21 Dec 2022 19:14:46 +0100

nuitka (1.3+ds-1) unstable; urgency=medium

  * New upstream release.

 -- Kay Hayen <kay.hayen@gmail.com>  Wed, 21 Dec 2022 13:14:49 +0100

nuitka (1.2.7+ds-1) unstable; urgency=medium

  * New upstream hotfix release.

 -- Kay Hayen <kay.hayen@gmail.com>  Tue, 13 Dec 2022 11:16:23 +0100

nuitka (1.2.6+ds-1) unstable; urgency=medium

  * New upstream hotfix release.

 -- Kay Hayen <kay.hayen@gmail.com>  Thu, 08 Dec 2022 07:18:44 +0100

nuitka (1.2.5+ds-1) unstable; urgency=medium

  * New upstream hotfix release.

 -- Kay Hayen <kay.hayen@gmail.com>  Wed, 07 Dec 2022 15:57:44 +0100

nuitka (1.2.4+ds-1) unstable; urgency=medium

  * New upstream hotfix release.

 -- Kay Hayen <kay.hayen@gmail.com>  Sat, 03 Dec 2022 13:45:31 +0100

nuitka (1.2.3+ds-1) unstable; urgency=medium

  * New upstream hotfix release.

 -- Kay Hayen <kay.hayen@gmail.com>  Sat, 26 Nov 2022 11:07:57 +0100

nuitka (1.2.2+ds-1) unstable; urgency=medium

  * New upstream hotfix release.

 -- Kay Hayen <kay.hayen@gmail.com>  Sat, 19 Nov 2022 17:05:08 +0100

nuitka (1.2.1+ds-1) unstable; urgency=medium

  * New upstream hotfix release.

 -- Kay Hayen <kay.hayen@gmail.com>  Wed, 16 Nov 2022 17:15:00 +0100

nuitka (1.2+ds-1) unstable; urgency=medium

  * New upstream release.

 -- Kay Hayen <kay.hayen@gmail.com>  Tue, 08 Nov 2022 09:42:28 +0100

nuitka (1.1.7+ds-1) unstable; urgency=medium

  * New upstream hotfix release.

  * Handle Debian sid change in release number (Closes: #1022400)

 -- Kay Hayen <kay.hayen@gmail.com>  Wed, 26 Oct 2022 14:46:14 +0200

nuitka (1.1.6+ds-1) unstable; urgency=medium

  * New upstream hotfix release.

 -- Kay Hayen <kay.hayen@gmail.com>  Wed, 19 Oct 2022 18:36:12 +0200

nuitka (1.1.5+ds-1) unstable; urgency=medium

  * New upstream hotfix release.

 -- Kay Hayen <kay.hayen@gmail.com>  Fri, 14 Oct 2022 08:19:39 +0200

nuitka (1.1.4+ds-1) unstable; urgency=medium

  * New upstream hotfix release.

 -- Kay Hayen <kay.hayen@gmail.com>  Fri, 14 Oct 2022 08:19:33 +0200

nuitka (1.1.3+ds-1) unstable; urgency=medium

  * New upstream hotfix release.

 -- Kay Hayen <kay.hayen@gmail.com>  Sat, 08 Oct 2022 17:40:59 +0200

nuitka (1.1.2+ds-1) unstable; urgency=medium

  * New upstream hotfix release.

 -- Kay Hayen <kay.hayen@gmail.com>  Tue, 04 Oct 2022 14:39:39 +0200

nuitka (1.1.1+ds-1) unstable; urgency=medium

  * New upstream hotfix release.

 -- Kay Hayen <kay.hayen@gmail.com>  Sun, 02 Oct 2022 11:10:07 +0200

nuitka (1.1+ds-1) unstable; urgency=medium

  * New upstream release.

 -- Kay Hayen <kay.hayen@gmail.com>  Sun, 25 Sep 2022 18:58:01 +0200

nuitka (1.0.8+ds-1) unstable; urgency=medium

  * New upstream hotfix release.

 -- Kay Hayen <kay.hayen@gmail.com>  Mon, 19 Sep 2022 08:18:45 +0200

nuitka (1.0.7+ds-1) unstable; urgency=medium

  * New upstream hotfix release.

 -- Kay Hayen <kay.hayen@gmail.com>  Sun, 11 Sep 2022 10:34:06 +0200

nuitka (1.0.6+ds-1) unstable; urgency=medium

  * New upstream hotfix release.

 -- Kay Hayen <kay.hayen@gmail.com>  Tue, 23 Aug 2022 20:07:27 +0200

nuitka (1.0.5+ds-1) unstable; urgency=medium

  * New upstream hotfix release.

 -- Kay Hayen <kay.hayen@gmail.com>  Sun, 21 Aug 2022 08:24:28 +0200

nuitka (1.0.4+ds-1) unstable; urgency=medium

  * New upstream hotfix release.

 -- Kay Hayen <kay.hayen@gmail.com>  Sat, 13 Aug 2022 16:13:29 +0200

nuitka (1.0.3+ds-1) unstable; urgency=medium

  * New upstream hotfix release.

 -- Kay Hayen <kay.hayen@gmail.com>  Wed, 10 Aug 2022 13:16:19 +0200

nuitka (1.0.2+ds-1) unstable; urgency=medium

  * New upstream hotfix release.

 -- Kay Hayen <kay.hayen@gmail.com>  Mon, 08 Aug 2022 08:13:46 +0200

nuitka (1.0.1+ds-1) unstable; urgency=medium

  * New upstream hotfix release.

 -- Kay Hayen <kay.hayen@gmail.com>  Thu, 04 Aug 2022 16:55:17 +0200

nuitka (1.0+ds-1) unstable; urgency=medium

  * New upstream release.

 -- Kay Hayen <kay.hayen@gmail.com>  Sat, 30 Jul 2022 16:16:40 +0200

nuitka (0.9.6+ds-1) unstable; urgency=medium

  * New upstream hotfix release.

 -- Kay Hayen <kay.hayen@gmail.com>  Sun, 17 Jul 2022 18:40:22 +0200

nuitka (0.9.5+ds-1) unstable; urgency=medium

  * New upstream hotfix release.

 -- Kay Hayen <kay.hayen@gmail.com>  Fri, 15 Jul 2022 13:59:28 +0200

nuitka (0.9.4+ds-1) unstable; urgency=medium

  * New upstream hotfix release.

 -- Kay Hayen <kay.hayen@gmail.com>  Thu, 07 Jul 2022 09:24:53 +0200

nuitka (0.9.3+ds-1) unstable; urgency=medium

  * New upstream hotfix release.

 -- Kay Hayen <kay.hayen@gmail.com>  Sat, 02 Jul 2022 18:49:29 +0200

nuitka (0.9.2+ds-1) unstable; urgency=medium

  * New upstream hotfix release.

 -- Kay Hayen <kay.hayen@gmail.com>  Thu, 30 Jun 2022 08:40:14 +0200

nuitka (0.9.1+ds-1) unstable; urgency=medium

  * New upstream hotfix release.

 -- Kay Hayen <kay.hayen@gmail.com>  Sun, 26 Jun 2022 10:41:06 +0200

nuitka (0.9+ds-1) unstable; urgency=medium

  * New upstream release.

  * Python 3.10 is now compatible again. (Closes: #1006051)

  * Solved CVE-2022-2054 (Closes: #1012762)

 -- Kay Hayen <kay.hayen@gmail.com>  Thu, 23 Jun 2022 08:36:25 +0200

nuitka (0.8.4+ds-1) unstable; urgency=medium

  * New upstream hotfix release.

 -- Kay Hayen <kay.hayen@gmail.com>  Tue, 07 Jun 2022 17:21:39 +0200

nuitka (0.8.3+ds-1) unstable; urgency=medium

  * New upstream hotfix release.

 -- Kay Hayen <kay.hayen@gmail.com>  Sat, 28 May 2022 14:59:01 +0200

nuitka (0.8.2+ds-1) unstable; urgency=medium

  * New upstream hotfix release.

 -- Kay Hayen <kay.hayen@gmail.com>  Thu, 26 May 2022 08:23:28 +0200

nuitka (0.8.1+ds-1) unstable; urgency=medium

  * New upstream hotfix release.

 -- Kay Hayen <kay.hayen@gmail.com>  Mon, 23 May 2022 08:31:51 +0200

nuitka (0.8+ds-1) unstable; urgency=medium

  * New upstream release.

 -- Kay Hayen <kay.hayen@gmail.com>  Thu, 19 May 2022 14:24:06 +0200

nuitka (0.7.7+ds-1) unstable; urgency=medium

  * New upstream hotfix release.

 -- Kay Hayen <kay.hayen@gmail.com>  Fri, 01 Apr 2022 12:01:36 +0200

nuitka (0.7.6+ds-1) unstable; urgency=medium

  * New upstream hotfix release.

 -- Kay Hayen <kay.hayen@gmail.com>  Sat, 19 Mar 2022 13:44:59 +0100

nuitka (0.7.5+ds-1) unstable; urgency=medium

  * New upstream hotfix release.

 -- Kay Hayen <kay.hayen@gmail.com>  Mon, 14 Mar 2022 18:55:11 +0100

nuitka (0.7.4+ds-1) unstable; urgency=medium

  * New upstream hotfix release.

 -- Kay Hayen <kay.hayen@gmail.com>  Sat, 12 Mar 2022 13:50:50 +0100

nuitka (0.7.3+ds-1) unstable; urgency=medium

  * New upstream hotfix release.

 -- Kay Hayen <kay.hayen@gmail.com>  Sun, 27 Feb 2022 13:58:34 +0100

nuitka (0.7.2+ds-1) unstable; urgency=medium

  * New upstream hotfix release.

 -- Kay Hayen <kay.hayen@gmail.com>  Sat, 26 Feb 2022 16:54:03 +0100

nuitka (0.7.1+ds-1) unstable; urgency=medium

  * New upstream hotfix release.

 -- Kay Hayen <kay.hayen@gmail.com>  Thu, 24 Feb 2022 13:22:40 +0100

nuitka (0.7+ds-1) unstable; urgency=medium

  * New upstream release.

 -- Kay Hayen <kay.hayen@gmail.com>  Sun, 20 Feb 2022 09:09:50 +0100

nuitka (0.6.19.7+ds-1) unstable; urgency=medium

  * New upstream hotfix release.

 -- Kay Hayen <kay.hayen@gmail.com>  Fri, 11 Feb 2022 14:37:34 +0100

nuitka (0.6.19.6+ds-1) unstable; urgency=medium

  * New upstream hotfix release.

 -- Kay Hayen <kay.hayen@gmail.com>  Thu, 03 Feb 2022 10:30:39 +0100

nuitka (0.6.19.5+ds-1) unstable; urgency=medium

  * New upstream hotfix release.

 -- Kay Hayen <kay.hayen@gmail.com>  Tue, 01 Feb 2022 18:53:20 +0100

nuitka (0.6.19.4+ds-1) unstable; urgency=medium

  * New upstream hotfix release.

 -- Kay Hayen <kay.hayen@gmail.com>  Wed, 19 Jan 2022 10:02:04 +0100

nuitka (0.6.19.3+ds-1) unstable; urgency=medium

  * New upstream hotfix release.

 -- Kay Hayen <kay.hayen@gmail.com>  Sun, 16 Jan 2022 11:32:51 +0100

nuitka (0.6.19.2+ds-1) unstable; urgency=medium

  * New upstream hotfix release.

 -- Kay Hayen <kay.hayen@gmail.com>  Fri, 14 Jan 2022 11:03:16 +0100

nuitka (0.6.19.1+ds-1) unstable; urgency=medium

  * New upstream hotfix release.

 -- Kay Hayen <kay.hayen@gmail.com>  Tue, 11 Jan 2022 07:59:24 +0100

nuitka (0.6.19+ds-1) unstable; urgency=medium

  * New upstream release.

 -- Kay Hayen <kay.hayen@gmail.com>  Sun, 09 Jan 2022 13:14:29 +0100

nuitka (0.6.18.6+ds-1) unstable; urgency=medium

  * New upstream hotfix release.

 -- Kay Hayen <kay.hayen@gmail.com>  Wed, 29 Dec 2021 19:42:43 +0100

nuitka (0.6.18.5+ds-1) unstable; urgency=medium

  * New upstream hotfix release.

 -- Kay Hayen <kay.hayen@gmail.com>  Mon, 20 Dec 2021 13:41:00 +0100

nuitka (0.6.18.4+ds-1) unstable; urgency=medium

  * New upstream hotfix release.

 -- Kay Hayen <kay.hayen@gmail.com>  Thu, 16 Dec 2021 08:31:41 +0100

nuitka (0.6.18.3+ds-1) unstable; urgency=medium

  * New upstream hotfix release.

 -- Kay Hayen <kay.hayen@gmail.com>  Fri, 10 Dec 2021 17:49:19 +0100

nuitka (0.6.18.2+ds-1) unstable; urgency=medium

  * New upstream hotfix release.

 -- Kay Hayen <kay.hayen@gmail.com>  Thu, 09 Dec 2021 14:52:56 +0100

nuitka (0.6.18.1+ds-1) unstable; urgency=medium

  * New upstream hotfix release.

 -- Kay Hayen <kay.hayen@gmail.com>  Sat, 04 Dec 2021 18:39:19 +0100

nuitka (0.6.18+ds-1) unstable; urgency=medium

  * New upstream release.

 -- Kay Hayen <kay.hayen@gmail.com>  Thu, 02 Dec 2021 17:33:56 +0100

nuitka (0.6.17.7+ds-1) unstable; urgency=medium

  * New upstream hotfix release.

 -- Kay Hayen <kay.hayen@gmail.com>  Mon, 15 Nov 2021 14:33:27 +0100

nuitka (0.6.17.6+ds-1) unstable; urgency=medium

  * New upstream hotfix release.

 -- Kay Hayen <kay.hayen@gmail.com>  Mon, 08 Nov 2021 14:07:11 +0100

nuitka (0.6.17.5+ds-1) unstable; urgency=medium

  * New upstream hotfix release.

 -- Kay Hayen <kay.hayen@gmail.com>  Thu, 28 Oct 2021 11:52:02 +0200

nuitka (0.6.17.4+ds-1) unstable; urgency=medium

  * New upstream hotfix release.

 -- Kay Hayen <kay.hayen@gmail.com>  Thu, 21 Oct 2021 13:03:34 +0200

nuitka (0.6.17.3+ds-1) unstable; urgency=medium

  * New upstream hotfix release.

 -- Kay Hayen <kay.hayen@gmail.com>  Thu, 14 Oct 2021 10:32:17 +0200

nuitka (0.6.17.2+ds-1) unstable; urgency=medium

  * New upstream hotfix release.

 -- Kay Hayen <kay.hayen@gmail.com>  Tue, 05 Oct 2021 17:21:29 +0200

nuitka (0.6.17.1+ds-1) unstable; urgency=medium

  * New upstream hotfix release.

 -- Kay Hayen <kay.hayen@gmail.com>  Wed, 29 Sep 2021 12:28:39 +0200

nuitka (0.6.17+ds-1) unstable; urgency=medium

  * New upstream release.

 -- Kay Hayen <kay.hayen@gmail.com>  Mon, 27 Sep 2021 13:38:42 +0200

nuitka (0.6.16.5+ds-1) experimental; urgency=medium

  * New upstream hotfix release.

 -- Kay Hayen <kay.hayen@gmail.com>  Mon, 06 Sep 2021 10:46:40 +0200

nuitka (0.6.16.4+ds-1) experimental; urgency=medium

  * New upstream hotfix release.

 -- Kay Hayen <kay.hayen@gmail.com>  Wed, 25 Aug 2021 11:51:44 +0200

nuitka (0.6.16.3+ds-1) experimental; urgency=medium

  * New upstream hotfix release.

 -- Kay Hayen <kay.hayen@gmail.com>  Sat, 07 Aug 2021 18:14:58 +0200

nuitka (0.6.16.2+ds-1) experimental; urgency=medium

  * New upstream hotfix release.

 -- Kay Hayen <kay.hayen@gmail.com>  Fri, 02 Jul 2021 10:40:08 +0200

nuitka (0.6.16.1+ds-1) experimental; urgency=medium

  * New upstream hotfix release.

 -- Kay Hayen <kay.hayen@gmail.com>  Fri, 25 Jun 2021 16:45:43 +0200

nuitka (0.6.16+ds-1) experimental; urgency=medium

  * New upstream release.

 -- Kay Hayen <kay.hayen@gmail.com>  Thu, 24 Jun 2021 11:52:37 +0200

nuitka (0.6.15.3+ds-1) experimental; urgency=medium

  * New upstream hotfix release.

 -- Kay Hayen <kay.hayen@gmail.com>  Sun, 06 Jun 2021 12:18:06 +0200

nuitka (0.6.15.2+ds-1) experimental; urgency=medium

  * New upstream hotfix release.

 -- Kay Hayen <kay.hayen@gmail.com>  Thu, 03 Jun 2021 11:41:07 +0200

nuitka (0.6.15.1+ds-1) experimental; urgency=medium

  * New upstream hotfix release.

 -- Kay Hayen <kay.hayen@gmail.com>  Mon, 31 May 2021 17:12:04 +0200

nuitka (0.6.15+ds-1) experimental; urgency=medium

  * New upstream release.

 -- Kay Hayen <kay.hayen@gmail.com>  Mon, 24 May 2021 12:26:59 +0200

nuitka (0.6.14.7+ds-1) unstable; urgency=medium

  * New upstream hotfix release.

 -- Kay Hayen <kay.hayen@gmail.com>  Mon, 10 May 2021 16:25:14 +0200

nuitka (0.6.14.6+ds-1) unstable; urgency=medium

  * New upstream hotfix release.

 -- Kay Hayen <kay.hayen@gmail.com>  Mon, 03 May 2021 07:57:04 +0200

nuitka (0.6.14.5+ds-1) experimental; urgency=medium

  * New upstream hotfix release.

 -- Kay Hayen <kay.hayen@gmail.com>  Thu, 22 Apr 2021 08:51:05 +0200

nuitka (0.6.14.4+ds-1) unstable; urgency=medium

  * New upstream hotfix release.

 -- Kay Hayen <kay.hayen@gmail.com>  Sun, 18 Apr 2021 16:13:42 +0200

nuitka (0.6.14.3+ds-1) unstable; urgency=medium

  * New upstream hotfix release.

 -- Kay Hayen <kay.hayen@gmail.com>  Sun, 18 Apr 2021 10:29:07 +0200

nuitka (0.6.14.2+ds-1) unstable; urgency=medium

  * New upstream hotfix release.

 -- Kay Hayen <kay.hayen@gmail.com>  Sat, 17 Apr 2021 11:03:23 +0200

nuitka (0.6.14.1+ds-1) unstable; urgency=medium

  * New upstream hotfix release.

 -- Kay Hayen <kay.hayen@gmail.com>  Fri, 16 Apr 2021 07:49:30 +0200

nuitka (0.6.14+ds-1) unstable; urgency=medium

  * New upstream release.

 -- Kay Hayen <kay.hayen@gmail.com>  Thu, 15 Apr 2021 11:09:55 +0200

nuitka (0.6.13.3+ds-1) unstable; urgency=medium

  * New upstream hotfix release.

 -- Kay Hayen <kay.hayen@gmail.com>  Sun, 04 Apr 2021 11:11:56 +0200

nuitka (0.6.13.2+ds-1) unstable; urgency=medium

  * New upstream hotfix release.

 -- Kay Hayen <kay.hayen@gmail.com>  Sat, 27 Mar 2021 19:44:51 +0100

nuitka (0.6.13.1+ds-1) unstable; urgency=medium

  * New upstream hotfix release.

 -- Kay Hayen <kay.hayen@gmail.com>  Fri, 26 Mar 2021 14:28:02 +0100

nuitka (0.6.13+ds-1) unstable; urgency=medium

  * New upstream release.

 -- Kay Hayen <kay.hayen@gmail.com>  Wed, 17 Mar 2021 08:58:23 +0100

nuitka (0.6.12.4+ds-1) unstable; urgency=medium

  * New upstream hotfix release.

 -- Kay Hayen <kay.hayen@gmail.com>  Thu, 11 Mar 2021 12:16:01 +0100

nuitka (0.6.12.3+ds-1) unstable; urgency=medium

  * New upstream hotfix release.

 -- Kay Hayen <kay.hayen@gmail.com>  Sun, 21 Feb 2021 06:04:51 +0100

nuitka (0.6.12.2+ds-1) unstable; urgency=medium

  * New upstream hotfix release.

 -- Kay Hayen <kay.hayen@gmail.com>  Sun, 14 Feb 2021 14:25:06 +0100

nuitka (0.6.12.1+ds-1) unstable; urgency=medium

  * New upstream hotfix release.

 -- Kay Hayen <kay.hayen@gmail.com>  Wed, 10 Feb 2021 00:23:11 +0100

nuitka (0.6.12+ds-1) unstable; urgency=medium

  * New upstream release.

 -- Kay Hayen <kay.hayen@gmail.com>  Tue, 09 Feb 2021 11:08:35 +0100

nuitka (0.6.11.6+ds-1) unstable; urgency=medium

  * New upstream hotfix release.

 -- Kay Hayen <kay.hayen@gmail.com>  Sun, 07 Feb 2021 19:59:48 +0100

nuitka (0.6.11.5+ds-1) unstable; urgency=medium

  * New upstream hotfix release.

 -- Kay Hayen <kay.hayen@gmail.com>  Mon, 01 Feb 2021 12:17:21 +0100

nuitka (0.6.11.4+ds-1) unstable; urgency=medium

  * New upstream hotfix release.

 -- Kay Hayen <kay.hayen@gmail.com>  Wed, 27 Jan 2021 17:09:48 +0100

nuitka (0.6.11.3+ds-1) unstable; urgency=medium

  * New upstream hotfix release.

 -- Kay Hayen <kay.hayen@gmail.com>  Tue, 26 Jan 2021 11:16:07 +0100

nuitka (0.6.11.2+ds-1) unstable; urgency=medium

  * New upstream hotfix release.

 -- Kay Hayen <kay.hayen@gmail.com>  Mon, 25 Jan 2021 20:14:39 +0100

nuitka (0.6.11.1+ds-1) unstable; urgency=medium

  * New upstream hotfix release.

 -- Kay Hayen <kay.hayen@gmail.com>  Sun, 24 Jan 2021 17:55:22 +0100

nuitka (0.6.11+ds-1) unstable; urgency=medium

  * New upstream release.

 -- Kay Hayen <kay.hayen@gmail.com>  Sat, 23 Jan 2021 10:01:54 +0100

nuitka (0.6.10.5+ds-1) unstable; urgency=medium

  * New upstream hotfix release.

 -- Kay Hayen <kay.hayen@gmail.com>  Thu, 07 Jan 2021 11:04:59 +0100

nuitka (0.6.10.4+ds-1) unstable; urgency=medium

  * New upstream hotfix release.

 -- Kay Hayen <kay.hayen@gmail.com>  Tue, 29 Dec 2020 16:17:44 +0100

nuitka (0.6.10.3+ds-1) unstable; urgency=medium

  * New upstream hotfix release.

 -- Kay Hayen <kay.hayen@gmail.com>  Thu, 24 Dec 2020 16:30:17 +0100

nuitka (0.6.10.2+ds-1) unstable; urgency=medium

  * New upstream hotfix release.

 -- Kay Hayen <kay.hayen@gmail.com>  Sun, 20 Dec 2020 10:56:00 +0100

nuitka (0.6.10.1+ds-1) unstable; urgency=medium

  * New upstream hotfix release.

 -- Kay Hayen <kay.hayen@gmail.com>  Sun, 13 Dec 2020 19:47:53 +0100

nuitka (0.6.10+ds-1) unstable; urgency=medium

  * New upstream release.

 -- Kay Hayen <kay.hayen@gmail.com>  Mon, 07 Dec 2020 12:44:03 +0100

nuitka (0.6.9.7+ds-1) unstable; urgency=medium

  * New upstream hotfix release.

 -- Kay Hayen <kay.hayen@gmail.com>  Mon, 16 Nov 2020 11:20:22 +0100

nuitka (0.6.9.6+ds-1) unstable; urgency=medium

  * New upstream hotfix release.

 -- Kay Hayen <kay.hayen@gmail.com>  Wed, 04 Nov 2020 08:32:22 +0100

nuitka (0.6.9.5+ds-1) unstable; urgency=medium

  * New upstream hotfix release.

 -- Kay Hayen <kay.hayen@gmail.com>  Fri, 30 Oct 2020 13:49:19 +0100

nuitka (0.6.9.4+ds-1) unstable; urgency=medium

  * New upstream hotfix release.

 -- Kay Hayen <kay.hayen@gmail.com>  Mon, 19 Oct 2020 10:55:17 +0200

nuitka (0.6.9.3+ds-1) unstable; urgency=medium

  * New upstream hotfix release.

 -- Kay Hayen <kay.hayen@gmail.com>  Mon, 12 Oct 2020 17:17:10 +0200

nuitka (0.6.9.2+ds-1) unstable; urgency=medium

  * New upstream hotfix release.

 -- Kay Hayen <kay.hayen@gmail.com>  Sun, 04 Oct 2020 12:47:36 +0200

nuitka (0.6.9.1+ds-1) unstable; urgency=medium

  * New upstream hotfix release.

 -- Kay Hayen <kay.hayen@gmail.com>  Sat, 19 Sep 2020 14:38:08 +0200

nuitka (0.6.9+ds-1) unstable; urgency=medium

  * New upstream release.

 -- Kay Hayen <kay.hayen@gmail.com>  Mon, 14 Sep 2020 15:40:36 +0200

nuitka (0.6.8.4+ds-1) unstable; urgency=medium

  * New upstream hotfix release.

  * Source only upload. (Closes: #961896)

  * Updated VCS URLs. (Closes: #961895)

 -- Kay Hayen <kay.hayen@gmail.com>  Sat, 06 Jun 2020 09:58:32 +0200

nuitka (0.6.8.3+ds-1) unstable; urgency=medium

  * New upstream hotfix release.

 -- Kay Hayen <kay.hayen@gmail.com>  Sat, 23 May 2020 13:56:13 +0200

nuitka (0.6.8.2+ds-1) unstable; urgency=medium

  * New upstream hotfix release.

 -- Kay Hayen <kay.hayen@gmail.com>  Thu, 21 May 2020 15:04:13 +0200

nuitka (0.6.8.1+ds-1) unstable; urgency=medium

  * New upstream hotfix release.

  * Corrected copyright file format to not have emails.

 -- Kay Hayen <kay.hayen@gmail.com>  Fri, 15 May 2020 08:32:39 +0200

nuitka (0.6.8+ds-1) unstable; urgency=medium

  * New upstream release.

  * Changed dependencies to prefer Debian 11 packages.
    (Closes: #937166).

 -- Kay Hayen <kay.hayen@gmail.com>  Mon, 11 May 2020 16:41:34 +0200

nuitka (0.6.7+ds-1) unstable; urgency=medium

  * New upstream release.

  * The rst2pdf dependency is finally fixed
    (Closes: #943645) (Closes: #947573).

  * Enabled package build without Python2 (Closes: #937166)

 -- Kay Hayen <kay.hayen@gmail.com>  Thu, 23 Jan 2020 12:34:10 +0100

nuitka (0.6.6+ds-1) unstable; urgency=medium

  * New upstream release.

 -- Kay Hayen <kay.hayen@gmail.com>  Fri, 27 Dec 2019 08:47:38 +0100

nuitka (0.6.6~rc7+ds-1) unstable; urgency=medium

  * New upstream pre-release.

 -- Kay Hayen <kay.hayen@gmail.com>  Tue, 24 Sep 2019 08:49:41 +0200

nuitka (0.6.5+ds-1) unstable; urgency=medium

  * New upstream release.

 -- Kay Hayen <kay.hayen@gmail.com>  Sat, 27 Jul 2019 12:07:20 +0200

nuitka (0.6.4+ds-1) experimental; urgency=medium

  * New upstream release.

 -- Kay Hayen <kay.hayen@gmail.com>  Fri, 07 Jun 2019 23:30:22 +0200

nuitka (0.6.3.1+ds-1) experimental; urgency=medium

  * New upstream hotfix release.

 -- Kay Hayen <kay.hayen@gmail.com>  Thu, 25 Apr 2019 22:08:36 +0200

nuitka (0.6.3+ds-1) unstable; urgency=medium

  * New upstream release.

 -- Kay Hayen <kay.hayen@gmail.com>  Thu, 04 Apr 2019 06:12:30 +0200

nuitka (0.6.2+ds-1) unstable; urgency=medium

  * New upstream release.

 -- Kay Hayen <kay.hayen@gmail.com>  Sat, 16 Feb 2019 08:48:51 +0100

nuitka (0.6.1.1+ds-1) unstable; urgency=medium

  * New upstream hotfix release.

 -- Kay Hayen <kay.hayen@gmail.com>  Thu, 24 Jan 2019 09:13:53 +0100

nuitka (0.6.1+ds-1) unstable; urgency=medium

  * New upstream release.

  * Depend on python-pil over python-imaging (Closes: #917694).

 -- Kay Hayen <kay.hayen@gmail.com>  Sat, 05 Jan 2019 12:41:57 +0100

nuitka (0.6.0.6+ds-1) unstable; urgency=medium

  * New upstream hotfix release.

 -- Kay Hayen <kay.hayen@gmail.com>  Wed, 31 Oct 2018 09:03:57 +0100

nuitka (0.6.0.5+ds-1) unstable; urgency=medium

  * New upstream hotfix release.

 -- Kay Hayen <kay.hayen@gmail.com>  Thu, 18 Oct 2018 23:11:34 +0200

nuitka (0.6.0.4+ds-1) unstable; urgency=medium

  * New upstream hotfix release.

 -- Kay Hayen <kay.hayen@gmail.com>  Sun, 14 Oct 2018 08:26:48 +0200

nuitka (0.6.0.3+ds-1) unstable; urgency=medium

  * New upstream hotfix release.

 -- Kay Hayen <kay.hayen@gmail.com>  Sat, 06 Oct 2018 10:43:33 +0200

nuitka (0.6.0.2+ds-1) unstable; urgency=medium

  * New upstream hotfix release.

 -- Kay Hayen <kay.hayen@gmail.com>  Wed, 03 Oct 2018 10:41:52 +0200

nuitka (0.6.0.1+ds-1) unstable; urgency=medium

  * New upstream hotfix release.

 -- Kay Hayen <kay.hayen@gmail.com>  Thu, 27 Sep 2018 09:57:05 +0200

nuitka (0.6.0+ds-1) unstable; urgency=medium

  * New upstream release.

 -- Kay Hayen <kay.hayen@gmail.com>  Wed, 26 Sep 2018 07:00:04 +0200

nuitka (0.5.33+ds-1) unstable; urgency=medium

  * New upstream release.

 -- Kay Hayen <kay.hayen@gmail.com>  Thu, 13 Sep 2018 19:01:48 +0200

nuitka (0.5.32.8+ds-1) unstable; urgency=medium

  * New upstream hotfix release.

 -- Kay Hayen <kay.hayen@gmail.com>  Tue, 04 Sep 2018 14:58:47 +0200

nuitka (0.5.32.7+ds-1) unstable; urgency=medium

  * New upstream hotfix release.

 -- Kay Hayen <kay.hayen@gmail.com>  Thu, 23 Aug 2018 22:06:00 +0200

nuitka (0.5.32.6+ds-1) unstable; urgency=medium

  * New upstream hotfix release.

 -- Kay Hayen <kay.hayen@gmail.com>  Thu, 23 Aug 2018 20:05:18 +0200

nuitka (0.5.32.5+ds-1) unstable; urgency=medium

  * New upstream hotfix release.

 -- Kay Hayen <kay.hayen@gmail.com>  Wed, 15 Aug 2018 19:06:01 +0200

nuitka (0.5.32.4+ds-1) unstable; urgency=medium

  * New upstream hotfix release.

 -- Kay Hayen <kay.hayen@gmail.com>  Fri, 10 Aug 2018 12:06:44 +0200

nuitka (0.5.32.3+ds-1) unstable; urgency=medium

  * New upstream hotfix release.

 -- Kay Hayen <kay.hayen@gmail.com>  Sat, 04 Aug 2018 10:40:31 +0200

nuitka (0.5.32.2+ds-1) unstable; urgency=medium

  * New upstream hotfix release.

 -- Kay Hayen <kay.hayen@gmail.com>  Wed, 01 Aug 2018 17:38:43 +0200

nuitka (0.5.32.1+ds-1) unstable; urgency=medium

  * New upstream hotfix release.

 -- Kay Hayen <kay.hayen@gmail.com>  Sat, 28 Jul 2018 20:16:29 +0200

nuitka (0.5.32+ds-1) unstable; urgency=medium

  * New upstream release.

 -- Kay Hayen <kay.hayen@gmail.com>  Sat, 28 Jul 2018 15:07:21 +0200

nuitka (0.5.31+ds-1) unstable; urgency=medium

  * New upstream release.

 -- Kay Hayen <kay.hayen@gmail.com>  Mon, 09 Jul 2018 08:23:02 +0200

nuitka (0.5.30+ds-1) unstable; urgency=medium

  * New upstream release.

 -- Kay Hayen <kay.hayen@gmail.com>  Mon, 30 Apr 2018 09:50:54 +0200

nuitka (0.5.29.5+ds-1) unstable; urgency=medium

  * New upstream hotfix release.

 -- Kay Hayen <kay.hayen@gmail.com>  Wed, 25 Apr 2018 09:33:55 +0200

nuitka (0.5.29.4+ds-1) unstable; urgency=medium

  * New upstream hotfix release.

 -- Kay Hayen <kay.hayen@gmail.com>  Mon, 09 Apr 2018 20:22:37 +0200

nuitka (0.5.29.3+ds-1) unstable; urgency=medium

  * New upstream hotfix release.

 -- Kay Hayen <kay.hayen@gmail.com>  Sat, 31 Mar 2018 16:12:25 +0200

nuitka (0.5.29.2+ds-1) unstable; urgency=medium

  * New upstream hotfix release.

 -- Kay Hayen <kay.hayen@gmail.com>  Thu, 29 Mar 2018 10:19:24 +0200

nuitka (0.5.29.1+ds-1) unstable; urgency=medium

  * New upstream hotfix release.

 -- Kay Hayen <kay.hayen@gmail.com>  Tue, 27 Mar 2018 18:22:54 +0200

nuitka (0.5.29+ds-1) unstable; urgency=medium

  * New upstream release.

 -- Kay Hayen <kay.hayen@gmail.com>  Mon, 26 Mar 2018 20:13:44 +0200

nuitka (0.5.28.2+ds-1) unstable; urgency=medium

  * New upstream hotfix release.

 -- Kay Hayen <kay.hayen@gmail.com>  Wed, 29 Nov 2017 15:09:28 +0100

nuitka (0.5.28.1+ds-1) unstable; urgency=medium

  * New upstream hotfix release.
  * Also ignore sbuild non-existent directory (Closes: #871125).

 -- Kay Hayen <kay.hayen@gmail.com>  Sun, 22 Oct 2017 10:44:31 +0200

nuitka (0.5.28+ds-1) unstable; urgency=medium

  * New upstream release.

 -- Kay Hayen <kay.hayen@gmail.com>  Tue, 17 Oct 2017 10:03:56 +0200

nuitka (0.5.27+ds-1) unstable; urgency=medium

  * New upstream release.

 -- Kay Hayen <kay.hayen@gmail.com>  Sat, 22 Jul 2017 16:21:37 +0200

nuitka (0.5.26.4+ds-1) unstable; urgency=medium

  * New upstream hotfix release.
  * Recommend actual PyQT package (Closes: #866540).

 -- Kay Hayen <kay.hayen@gmail.com>  Mon, 03 Jul 2017 08:59:37 +0200

nuitka (0.5.26.3+ds-1) unstable; urgency=medium

  * New upstream hotfix release.

 -- Kay Hayen <kay.hayen@gmail.com>  Thu, 22 Jun 2017 08:08:53 +0200

nuitka (0.5.26.2+ds-1) unstable; urgency=medium

  * New upstream hotfix release.

 -- Kay Hayen <kay.hayen@gmail.com>  Sat, 17 Jun 2017 11:37:12 +0200

nuitka (0.5.26.1+ds-1) unstable; urgency=medium

  * New upstream hotfix release.

 -- Kay Hayen <kay.hayen@gmail.com>  Sat, 10 Jun 2017 13:09:51 +0200

nuitka (0.5.26+ds-1) unstable; urgency=medium

  * New upstream release.

 -- Kay Hayen <kay.hayen@gmail.com>  Wed, 07 Jun 2017 08:15:19 +0200

nuitka (0.5.25+ds-1) unstable; urgency=medium

  * New upstream release.

 -- Kay Hayen <kay.hayen@gmail.com>  Tue, 24 Jan 2017 06:13:46 +0100

nuitka (0.5.24.4+ds-1) unstable; urgency=medium

  * New upstream hotfix release.
  * Better detection of acceptable shared library loads from
    system paths for standalone tests (Closes: #844902).

 -- Kay Hayen <kay.hayen@gmail.com>  Sat, 10 Dec 2016 12:25:35 +0100

nuitka (0.5.24.3+ds-1) unstable; urgency=medium

  * New upstream hotfix release.

 -- Kay Hayen <kay.hayen@gmail.com>  Fri, 09 Dec 2016 06:50:55 +0100

nuitka (0.5.24.2+ds-1) unstable; urgency=medium

  * New upstream hotfix release.

 -- Kay Hayen <kay.hayen@gmail.com>  Wed, 30 Nov 2016 09:32:03 +0100

nuitka (0.5.24.1+ds-1) unstable; urgency=medium

  * New upstream hotfix release.

 -- Kay Hayen <kay.hayen@gmail.com>  Wed, 16 Nov 2016 08:16:53 +0100

nuitka (0.5.24+ds-1) unstable; urgency=medium

  * New upstream release.

 -- Kay Hayen <kay.hayen@gmail.com>  Mon, 14 Nov 2016 09:41:31 +0100

nuitka (0.5.23.2+ds-1) unstable; urgency=medium

  * New upstream hotfix release.

 -- Kay Hayen <kay.hayen@gmail.com>  Mon, 07 Nov 2016 07:55:11 +0100

nuitka (0.5.23.1+ds-1) unstable; urgency=medium

  * New upstream hotfix release.
  * Use of C11 compiler instead of C++ compiler, so we drop the
    versioned dependencies. (Closes: #835954)

 -- Kay Hayen <kay.hayen@gmail.com>  Sun, 16 Oct 2016 10:40:59 +0200

nuitka (0.5.23+ds-1) unstable; urgency=medium

  * New upstream release.

 -- Kay Hayen <kay.hayen@gmail.com>  Sun, 02 Oct 2016 18:14:41 +0200

nuitka (0.5.22+ds-1) unstable; urgency=medium

  * New upstream release.

 -- Kay Hayen <kay.hayen@gmail.com>  Tue, 16 Aug 2016 11:22:16 +0200

nuitka (0.5.21.3+ds-1) unstable; urgency=medium

  * New upstream hotfix release.

 -- Kay Hayen <kay.hayen@gmail.com>  Thu, 26 May 2016 14:51:39 +0200

nuitka (0.5.21.2+ds-1) unstable; urgency=medium

  * New upstream hotfix release.

 -- Kay Hayen <kay.hayen@gmail.com>  Sat, 14 May 2016 14:43:28 +0200

nuitka (0.5.21.1+ds-1) unstable; urgency=medium

  * New upstream hotfix release.

  * Depends on g++-5 now.

 -- Kay Hayen <kay.hayen@gmail.com>  Sat, 30 Apr 2016 07:59:57 +0200

nuitka (0.5.21+ds-1) unstable; urgency=medium

  * New upstream release.

 -- Kay Hayen <kay.hayen@gmail.com>  Sun, 24 Apr 2016 14:06:29 +0200

nuitka (0.5.20+ds-1) unstable; urgency=medium

  * New upstream release.

 -- Kay Hayen <kay.hayen@gmail.com>  Sun, 20 Mar 2016 08:11:16 +0100

nuitka (0.5.19.1+ds-1) unstable; urgency=medium

  * New upstream hotfix release.

 -- Kay Hayen <kay.hayen@gmail.com>  Tue, 15 Mar 2016 09:11:57 +0100

nuitka (0.5.19+ds-1) unstable; urgency=medium

  * New upstream release.

 -- Kay Hayen <kay.hayen@gmail.com>  Mon, 01 Feb 2016 07:53:08 +0100

nuitka (0.5.18.1+ds-1) unstable; urgency=medium

  * New upstream hotfix release.

 -- Kay Hayen <kay.hayen@gmail.com>  Sun, 24 Jan 2016 07:52:03 +0100

nuitka (0.5.18+ds-1) unstable; urgency=medium

  * New upstream release.

 -- Kay Hayen <kay.hayen@gmail.com>  Fri, 15 Jan 2016 07:48:41 +0100

nuitka (0.5.17.1+ds-1) unstable; urgency=medium

  * New upstream hotfix release.

 -- Kay Hayen <kay.hayen@gmail.com>  Thu, 14 Jan 2016 23:21:51 +0100

nuitka (0.5.17+ds-1) unstable; urgency=medium

  * New upstream release.

 -- Kay Hayen <kay.hayen@gmail.com>  Sun, 27 Dec 2015 15:18:39 +0100

nuitka (0.5.16.1+ds-1) unstable; urgency=medium

  * New upstream hotfix release.

 -- Kay Hayen <kay.hayen@gmail.com>  Thu, 03 Dec 2015 07:04:12 +0100

nuitka (0.5.16+ds-1) unstable; urgency=medium

  * New upstream release.

 -- Kay Hayen <kay.hayen@gmail.com>  Mon, 09 Nov 2015 18:30:07 +0100

nuitka (0.5.15+ds-1) unstable; urgency=medium

  * New upstream release.

 -- Kay Hayen <kay.hayen@gmail.com>  Mon, 12 Oct 2015 08:57:03 +0200

nuitka (0.5.14.3+ds-1) unstable; urgency=medium

  * New upstream hotfix release.

 -- Kay Hayen <kay.hayen@gmail.com>  Sun, 13 Sep 2015 12:26:59 +0200

nuitka (0.5.14.2+ds-1) unstable; urgency=medium

  * New upstream hotfix release.

 -- Kay Hayen <kay.hayen@gmail.com>  Mon, 07 Sep 2015 00:30:11 +0200

nuitka (0.5.14.1+ds-1) UNRELEASED; urgency=medium

  * New upstream hotfix release.

 -- Kay Hayen <kay.hayen@gmail.com>  Sun, 06 Sep 2015 22:37:22 +0200

nuitka (0.5.14+ds-1) unstable; urgency=medium

  * New upstream release.

 -- Kay Hayen <kay.hayen@gmail.com>  Thu, 27 Aug 2015 06:24:11 +0200

nuitka (0.5.13.8+ds-1) UNRELEASED; urgency=medium

  * New upstream hotfix release.

 -- Kay Hayen <kay.hayen@gmail.com>  Thu, 20 Aug 2015 11:55:53 +0200

nuitka (0.5.13.7+ds-1) UNRELEASED; urgency=medium

  * New upstream hotfix release.

 -- Kay Hayen <kay.hayen@gmail.com>  Tue, 18 Aug 2015 21:55:08 +0200

nuitka (0.5.13.6+ds-1) UNRELEASED; urgency=medium

  * New upstream hotfix release.

 -- Kay Hayen <kay.hayen@gmail.com>  Sun, 16 Aug 2015 14:38:46 +0200

nuitka (0.5.13.5+ds-1) UNRELEASED; urgency=medium

  * New upstream hotfix release.

 -- Kay Hayen <kay.hayen@gmail.com>  Sun, 16 Aug 2015 13:42:02 +0200

nuitka (0.5.13.4+ds-1) UNRELEASED; urgency=medium

  * New upstream hotfix release.

 -- Kay Hayen <kay.hayen@gmail.com>  Fri, 31 Jul 2015 17:24:40 +0200

nuitka (0.5.13.3+ds-1) UNRELEASED; urgency=medium

  * New upstream hotfix release.

 -- Kay Hayen <kay.hayen@gmail.com>  Wed, 29 Jul 2015 10:54:05 +0200

nuitka (0.5.13.2+ds-1) UNRELEASED; urgency=medium

  * New upstream hotfix release.

 -- Kay Hayen <kay.hayen@gmail.com>  Tue, 16 Jun 2015 10:29:12 +0200

nuitka (0.5.13.1+ds-1) UNRELEASED; urgency=medium

  * New upstream hotfix release.

 -- Kay Hayen <kay.hayen@gmail.com>  Mon, 04 May 2015 09:27:19 +0200

nuitka (0.5.13+ds-1) unstable; urgency=medium

  * New upstream release.

 -- Kay Hayen <kay.hayen@gmail.com>  Fri, 01 May 2015 10:44:27 +0200

nuitka (0.5.12.2+ds-1) UNRELEASED; urgency=medium

  * New upstream hotfix release.

 -- Kay Hayen <kay.hayen@gmail.com>  Sun, 26 Apr 2015 08:51:37 +0200

nuitka (0.5.12.1+ds-1) UNRELEASED; urgency=medium

  * New upstream hotfix release.

 -- Kay Hayen <kay.hayen@gmail.com>  Sat, 18 Apr 2015 09:35:06 +0200

nuitka (0.5.12+ds-1) experimental; urgency=medium

  * New upstream release.

 -- Kay Hayen <kay.hayen@gmail.com>  Mon, 06 Apr 2015 17:20:44 +0200

nuitka (0.5.11.2+ds-1) experimental; urgency=medium

  * New upstream hotfix release.

 -- Kay Hayen <kay.hayen@gmail.com>  Thu, 26 Mar 2015 20:09:06 +0100

nuitka (0.5.11.1+ds-1) experimental; urgency=medium

  * New upstream hotfix release.

 -- Kay Hayen <kay.hayen@gmail.com>  Mon, 23 Mar 2015 10:34:17 +0100

nuitka (0.5.11+ds-1) experimental; urgency=medium

  * New upstream release.

 -- Kay Hayen <kay.hayen@gmail.com>  Wed, 18 Mar 2015 08:38:39 +0100

nuitka (0.5.10.2+ds-1) experimental; urgency=medium

  * New upstream hotfix release.

 -- Kay Hayen <kay.hayen@gmail.com>  Tue, 10 Mar 2015 07:46:24 +0100

nuitka (0.5.10.1+ds-1) experimental; urgency=medium

  * New upstream hotfix release.

 -- Kay Hayen <kay.hayen@gmail.com>  Sun, 08 Mar 2015 11:56:55 +0100

nuitka (0.5.10+ds-1) experimental; urgency=medium

  * New upstream release.

 -- Kay Hayen <kay.hayen@gmail.com>  Thu, 05 Mar 2015 07:43:43 +0100

nuitka (0.5.9+ds-1) experimental; urgency=medium

  * New upstream release.

 -- Kay Hayen <kay.hayen@gmail.com>  Thu, 29 Jan 2015 08:18:06 +0100

nuitka (0.5.8+ds-1) experimental; urgency=medium

  * New upstream release.

 -- Kay Hayen <kay.hayen@gmail.com>  Thu, 15 Jan 2015 04:11:03 +0100

nuitka (0.5.7.1+ds-1) experimental; urgency=medium

  * New upstream hotfix release.

 -- Kay Hayen <kay.hayen@gmail.com>  Fri, 09 Jan 2015 13:52:15 +0100

nuitka (0.5.7+ds-1) UNRELEASED; urgency=medium

  * New upstream release.

 -- Kay Hayen <kay.hayen@gmail.com>  Thu, 01 Jan 2015 10:52:03 +0100

nuitka (0.5.6.1+ds-1) UNRELEASED; urgency=medium

  * New upstream hotfix release.

 -- Kay Hayen <kay.hayen@gmail.com>  Sun, 21 Dec 2014 08:32:58 +0100

nuitka (0.5.6+ds-1) UNRELEASED; urgency=medium

  * New upstream release.
  * Added support for hardening-wrapper to be installed.

 -- Kay Hayen <kay.hayen@gmail.com>  Fri, 19 Dec 2014 08:39:17 +0100

nuitka (0.5.5.3+ds-1) unstable; urgency=medium

  * New upstream hotfix release.
  * Added support for armhf architecture.

 -- Kay Hayen <kay.hayen@gmail.com>  Fri, 24 Oct 2014 17:33:59 +0200

nuitka (0.5.5.2+ds-1) unstable; urgency=medium

  * New upstream hotfix release.
  * Bump to Standards Version 3.9.6, no changes needed.

 -- Kay Hayen <kay.hayen@gmail.com>  Fri, 17 Oct 2014 07:56:05 +0200

nuitka (0.5.5+ds-1) unstable; urgency=medium

  * New upstream release.

 -- Kay Hayen <kay.hayen@gmail.com>  Sun, 05 Oct 2014 19:28:20 +0200

nuitka (0.5.4.3+ds-1) unstable; urgency=medium

  * New upstream hotfix release.

 -- Kay Hayen <kay.hayen@gmail.com>  Thu, 21 Aug 2014 09:41:37 +0200

nuitka (0.5.3.5+ds-1) unstable; urgency=medium

  * New upstream hotfix release.

 -- Kay Hayen <kay.hayen@gmail.com>  Fri, 18 Jul 2014 07:28:17 +0200

nuitka (0.5.3.3+ds-1) unstable; urgency=medium

  * New upstream release.
  * Original version didn't build for all versions due to error message
    changes, this release adapts to.

 -- Kay Hayen <kay.hayen@gmail.com>  Sat, 12 Jul 2014 20:50:01 +0200

nuitka (0.5.2+ds-1) unstable; urgency=medium

  * New upstream release.
  * Permit building using cowbuilder, eatmydata (Closes: #749518)
  * Do not require gcc in build-depends
    (Closes: #747984) (Closes: #748005) (Closes: #751325)

 -- Kay Hayen <kay.hayen@gmail.com>  Mon, 23 Jun 2014 08:17:57 +0200

nuitka (0.5.1.1+ds-1) unstable; urgency=medium

  * New upstream hotfix release.

 -- Kay Hayen <kay.hayen@gmail.com>  Thu, 06 Mar 2014 10:44:28 +0100

nuitka (0.5.1+ds-1) unstable; urgency=medium

  * New upstream release.

 -- Kay Hayen <kay.hayen@gmail.com>  Thu, 06 Mar 2014 09:33:51 +0100

nuitka (0.5.0.1+ds-1) unstable; urgency=medium

  * New upstream hotfix release.

 -- Kay Hayen <kay.hayen@gmail.com>  Mon, 13 Jan 2014 23:37:37 +0100

nuitka (0.5.0+ds-1) unstable; urgency=medium

  * New upstream release.
  * Added missing build dependency to process PNG images.

 -- Kay Hayen <kay.hayen@gmail.com>  Fri, 03 Jan 2014 19:18:18 +0100

nuitka (0.4.7.1+ds-1) unstable; urgency=low

  * New upstream hotfix release.

 -- Kay Hayen <kay.hayen@gmail.com>  Tue, 03 Dec 2013 08:44:31 +0100

nuitka (0.4.7+ds-1) UNRELEASED; urgency=low

  * New upstream release.
  * Handle unknown encoding error message change of CPython 2.7.6
    that was backported to CPython 2.7.5+ as well.
    (Closes: #730956)

 -- Kay Hayen <kay.hayen@gmail.com>  Mon, 02 Dec 2013 09:15:12 +0100

nuitka (0.4.6.2+ds-1) unstable; urgency=low

  * New upstream hotfix release.

 -- Kay Hayen <kayhayen@gmx.de>  Fri, 01 Nov 2013 19:07:42 +0100

nuitka (0.4.6+ds-1) unstable; urgency=low

  * New upstream release.

 -- Kay Hayen <kayhayen@gmx.de>  Sun, 27 Oct 2013 21:29:26 +0100

nuitka (0.4.5.1+ds-1) unstable; urgency=low

  * New upstream hotfix release.
  * Corrects upstream Issue#106.

 -- Kay Hayen <kayhayen@gmx.de>  Wed, 25 Sep 2013 14:29:55 +0200

nuitka (0.4.5+ds-1) unstable; urgency=low

  * New upstream release.

 -- Kay Hayen <kayhayen@gmx.de>  Sun, 18 Aug 2013 09:06:29 +0200

nuitka (0.4.4.2+ds-1) unstable; urgency=low

  * New upstream hotfix release.
  * Corrects upstream Issue#98.
  * Corrects upstream Issue#100.
  * Corrects upstream Issue#101.
  * Corrects upstream Issue#102.

 -- Kay Hayen <kayhayen@gmx.de>  Sat, 20 Jul 2013 09:08:29 +0200

nuitka (0.4.4.1+ds-1) unstable; urgency=low

  * New upstream hotfix release.
  * Corrects upstream Issue#95.
  * Corrects upstream Issue#96.

 -- Kay Hayen <kayhayen@gmx.de>  Sat, 13 Jul 2013 11:56:21 +0200

nuitka (0.4.4+ds-1) unstable; urgency=low

  * New upstream release.
  * Upstream now supports Python3.3 and threads.
  * Bump to Standards Version 3.9.4, no changes needed.
  * Fix support for modules and Python3 was broken (Closes: #711459)
  * Fix encoding error changes  Python 2.7.5 (Closes: #713531)

 -- Kay Hayen <kayhayen@gmx.de>  Tue, 25 Jun 2013 10:46:40 +0200

nuitka (0.4.3+ds-1) unstable; urgency=low

  * New upstream release.

 -- Kay Hayen <kayhayen@gmx.de>  Sat, 18 May 2013 10:16:25 +0200

nuitka (0.4.2+ds-1) unstable; urgency=low

  * New upstream release.

 -- Kay Hayen <kayhayen@gmx.de>  Fri, 29 Mar 2013 11:05:08 +0100

nuitka (0.4.1+ds-1) unstable; urgency=low

  * New upstream release.

 -- Kay Hayen <kayhayen@gmx.de>  Tue, 05 Mar 2013 08:15:41 +0100

nuitka (0.4.0+ds-1) UNRELEASED; urgency=low

  * New upstream release.
  * Changes so the Debian package can be backported to Squeeze as well.

 -- Kay Hayen <kayhayen@gmx.de>  Sat, 09 Feb 2013 10:08:15 +0100

nuitka (0.3.25+ds-1) unstable; urgency=low

  * New upstream release.
  * Register the User Manual with "doc-base".

 -- Kay Hayen <kayhayen@gmx.de>  Sun, 11 Nov 2012 13:57:32 +0100

nuitka (0.3.24.1+ds-1) unstable; urgency=low

  * New upstream hotfix release.
  * Corrects upstream Issue#46.

 -- Kay Hayen <kayhayen@gmx.de>  Sat, 08 Sep 2012 22:30:11 +0000

nuitka (0.3.24+ds-1) unstable; urgency=low

  * New upstream release.
  * Detect the absence of "g++" and gracefully fallback to the
    compiler depended on. (Closes: #682146)
  * Changed usage of "temp" files in developer scripts to be
    secure. (Closes: #682145)
  * Added support for "DEB_BUILD_OPTIONS=nocheck" to skip the
    test runs. (Closes: #683090)

 -- Kay Hayen <kayhayen@gmx.de>  Sat, 18 Aug 2012 21:19:17 +0200

nuitka (0.3.23.1+ds-1) unstable; urgency=low

  * New upstream hotfix release.
  * Corrects upstream Issue#40, Issue#41, and Issue#42.

 -- Kay Hayen <kayhayen@gmx.de>  Mon, 16 Jul 2012 07:25:41 +0200

nuitka (0.3.23+ds-1) unstable; urgency=low

  * New upstream release.
  * License for Nuitka is now Apache License 2.0, no more GPLv3.
  * Corrects upstream Issue#37 and Issue#38.

 -- Kay Hayen <kayhayen@gmx.de>  Sun, 01 Jul 2012 00:00:57 +0200

nuitka (0.3.22.1+ds-1) unstable; urgency=low

  * New upstream hotfix release.
  * Corrected copyright file syntax error found by new lintian
    version.
  * Corrects upstream Issue#19.

 -- Kay Hayen <kayhayen@gmx.de>  Sat, 16 Jun 2012 08:58:30 +0200

nuitka (0.3.22+ds-1) unstable; urgency=low

  * New upstream release.

 -- Kay Hayen <kayhayen@gmx.de>  Sun, 13 May 2012 12:51:16 +0200

nuitka (0.3.21+ds-1) unstable; urgency=low

  * New upstream release.

 -- Kay Hayen <kayhayen@gmx.de>  Thu, 12 Apr 2012 20:24:01 +0200

nuitka (0.3.20.2+ds-1) unstable; urgency=low

  * New upstream hotfix release.
  * Corrects upstream Issue#35.
  * Bump to Standards Version 3.9.3, no changes needed.
  * In the alternative build dependencies, designed to make the
    Python3 build dependency optional, put option that is going
    to work on "unstable" first. (Closes: #665021)

 -- Kay Hayen <kayhayen@gmx.de>  Tue, 03 Apr 2012 22:31:36 +0200

nuitka (0.3.20.1+ds-1) unstable; urgency=low

  * New upstream hotfix release.
  * Corrects upstream Issue#34.

 -- Kay Hayen <kayhayen@gmx.de>  Sat, 03 Mar 2012 10:18:30 +0100

nuitka (0.3.20+ds-1) unstable; urgency=low

  * New upstream release.
  * Added upstream "Changelog.rst" as "changelog"

 -- Kay Hayen <kayhayen@gmx.de>  Mon, 27 Feb 2012 09:32:10 +0100

nuitka (0.3.19.2+ds-1) unstable; urgency=low

  * New upstream hotfix release.
  * Corrects upstream Issue#32.

 -- Kay Hayen <kayhayen@gmx.de>  Sun, 12 Feb 2012 20:33:30 +0100

nuitka (0.3.19.1+ds-1) unstable; urgency=low

  * New upstream hotfix release.
  * Corrects upstream Issue#30 and Issue#31.

 -- Kay Hayen <kayhayen@gmx.de>  Sat, 28 Jan 2012 07:27:38 +0100

nuitka (0.3.19+ds-1) unstable; urgency=low

  * New upstream release.
  * Improvements to option groups layout in manpages, and broken
    whitespace for "--recurse-to" option. (Closes: #655910)
  * Documented new option "--recurse-directory" in man page with
    example.
  * Made the "debian/watch" file ignore upstream pre-releases,
    these shall not be considered for this package.
  * Aligned depended version with build depended versions.
  * Depend on "python-dev" as well, needed to compile against
    "libpython".
  * Build depend on "python-dev-all" and "python-dbg-all" to
    execute tests with both all supported Python versions.
  * Build depend on "python3.2-dev-all" and "python3-dbg-all"
    to execute tests with Python3 as well. It is currently not
    supported by upstream, this is only preparatory.
  * Added suggestion of "ccache", can speed up the compilation
    process.

 -- Kay Hayen <kayhayen@gmx.de>  Tue, 17 Jan 2012 10:29:45 +0100

nuitka (0.3.18+ds-1) unstable; urgency=low

  * New upstream release.
  * Lowered dependencies so that a backport to Ubuntu Natty and
    higher is now feasible. A "scons >=2.0.0" is good enough,
    and so is "g++-4.5" as well.
  * Don't require the PDF generation to be successful on older
    Ubuntu versions as it crashes due to old "rst2pdf" bugs.

 -- Kay Hayen <kayhayen@gmx.de>  Thu, 12 Jan 2012 19:55:43 +0100

nuitka (0.3.18~pre2+ds-1) unstable; urgency=low

  * New upstream pre-release.
  * First upload to unstable, many thanks to my reviewer and
    sponsor Yaroslav Halchenko <debian@onerussian.com>
  * New maintainer (Closes: #648489)
  * Added Developer Manual to the generated PDF documentation.
  * Added python-dbg to Build-Depends to also execute reference
    count tests.
  * Changed copyright file to reference Apache license via its
    standard Debian location as well.

 -- Kay Hayen <kayhayen@gmx.de>  Tue, 10 Jan 2012 22:21:56 +0100

nuitka (0.3.17+ds-1) UNRELEASED; urgency=low

  * New upstream release.
  * Updated man page to use new "--recurse-*" options in examples
    over removed "--deep*" options.
  * Completed copyright file according to "licensecheck" findings
    and updated files accordingly. Put the included tests owned
    by upstream into public domain.
  * Use a "+ds" file as orig source with inline copy of Scons
    already removed instead of doing it as a patch.
  * Also removed the benchmark tests from "+ds" file, not useful
    to be provided with Nuitka.
  * Added syntax tests, these were omitted by mistake previously.
  * Run the test suite at package build time, it checks the basic
    tests, syntax error tests, program tests, and the compile
    itself test.
  * Added run time dependencies also as build time dependencies
    to be able to execute the tests.
  * Corrected handling of upstream pre-release names in the watch
    file.
  * Changed contributor notice to only require "Apache License 2.0"
    for the new parts.
  * Put Debian packaging and owned tests under "Apache License 2.0"
    as well.

 -- Kay Hayen <kayhayen@gmx.de>  Mon, 09 Jan 2012 09:02:19 +0100

nuitka (0.3.16-1) UNRELEASED; urgency=low

  * New upstream release.
  * Updated debian/copyright URI to match the latest one.
  * Updated debian/copyright to DEP5 changes.
  * Added Nuitka homepage to debian/control.
  * Added watch file, so uscan works.
  * Added git pointers to git repository and gitweb to the
    package control file.
  * Corrected examples section in man page to correctly escape "-".
  * Added meaningful "what is" to manpages.
  * Bump to Standards Version 3.9.2, no changes needed.
  * Added extended description to address lintian warning.

 -- Kay Hayen <kayhayen@gmx.de>  Sun, 18 Dec 2011 13:01:10 +0100

nuitka (0.3.15-1) UNRELEASED; urgency=low

  * New upstream release.
  * Renamed "/usr/bin/Python" to "/usr/bin/nuitka-python".
  * Added man pages for "nuitka" and "nuitka-python", the first
    with an examples section that shows the most important uses
    of the "nuitka" binary.
  * Removed foreign code for Windows generators, removed from
    debian/copyright.
  * Lowered dependency for Scons to what Ubuntu Oneiric has and
    what we have as an inline copy, (scons >=2.0.1) should be
    sufficient.
  * Recommend python-lxml, as it's used by Nuitka to dump XML
    representation.
  * Recommend python-qt4, as it may be used to display the node
    tree in a window.
  * Removed inline copy of Scons from the binary package.
  * Added patch to remove the setting nuitka package in sys.path,
    not needed in Debian.

 -- Kay Hayen <kayhayen@gmx.de>  Thu, 01 Dec 2011 22:43:33 +0100

nuitka (0.3.15pre2-1) UNRELEASED; urgency=low

  * Initial Debian package.

 -- Kay Hayen <kayhayen@gmx.de>  Fri, 11 Nov 2011 20:58:55 +0100<|MERGE_RESOLUTION|>--- conflicted
+++ resolved
@@ -1,16 +1,14 @@
-<<<<<<< HEAD
 nuitka (1.8~rc8+ds-1) unstable; urgency=medium
 
   * New upstream pre-release.
 
  -- Kay Hayen <kay.hayen@gmail.com>  Tue, 01 Aug 2023 13:50:17 +0200
-=======
+
 nuitka (1.7.9+ds-1) unstable; urgency=medium
 
   * New upstream hotfix release.
 
  -- Kay Hayen <kay.hayen@gmail.com>  Thu, 03 Aug 2023 19:53:32 +0200
->>>>>>> c9ba3f8b
 
 nuitka (1.7.8+ds-1) unstable; urgency=medium
 
