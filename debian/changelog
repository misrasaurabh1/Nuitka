--- conflicted
+++ resolved
@@ -1,16 +1,14 @@
-<<<<<<< HEAD
 nuitka (0.6.1~rc4+ds-1) UNRELEASED; urgency=medium
 
   * New upstream pre-release.
 
  -- Kay Hayen <kay.hayen@gmail.com>  Wed, 03 Oct 2018 16:35:10 +0200
-=======
+
 nuitka (0.6.0.3+ds-1) unstable; urgency=medium
 
   * New upstream hotfix release.
 
  -- Kay Hayen <kay.hayen@gmail.com>  Sat, 06 Oct 2018 10:43:33 +0200
->>>>>>> 390a0e74
 
 nuitka (0.6.0.2+ds-1) unstable; urgency=medium
 
