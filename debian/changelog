<<<<<<< HEAD
nuitka (1.5~rc7+ds-1) unstable; urgency=medium

  * New upstream pre-release.

 -- Kay Hayen <kay.hayen@gmail.com>  Mon, 13 Feb 2023 07:48:16 +0100
=======
nuitka (1.4.7+ds-1) unstable; urgency=medium

  * New upstream hotfix release.

 -- Kay Hayen <kay.hayen@gmail.com>  Mon, 13 Feb 2023 14:38:57 +0100
>>>>>>> ea6cc130

nuitka (1.4.6+ds-1) unstable; urgency=medium

  * New upstream hotfix release.

 -- Kay Hayen <kay.hayen@gmail.com>  Sun, 12 Feb 2023 19:11:46 +0100

nuitka (1.4.5+ds-1) unstable; urgency=medium

  * New upstream hotfix release.

 -- Kay Hayen <kay.hayen@gmail.com>  Fri, 10 Feb 2023 07:36:27 +0100

nuitka (1.4.4+ds-1) unstable; urgency=medium

  * New upstream hotfix release.

 -- Kay Hayen <kay.hayen@gmail.com>  Tue, 07 Feb 2023 19:03:45 +0100

nuitka (1.4.3+ds-1) unstable; urgency=medium

  * New upstream hotfix release.

 -- Kay Hayen <kay.hayen@gmail.com>  Sat, 04 Feb 2023 07:24:47 +0100

nuitka (1.4.2+ds-1) unstable; urgency=medium

  * New upstream hotfix release.

 -- Kay Hayen <kay.hayen@gmail.com>  Tue, 31 Jan 2023 07:17:15 +0100

nuitka (1.4.1+ds-1) unstable; urgency=medium

  * New upstream hotfix release.

 -- Kay Hayen <kay.hayen@gmail.com>  Sun, 29 Jan 2023 23:21:23 +0100

nuitka (1.4+ds-1) unstable; urgency=medium

  * New upstream release.

 -- Kay Hayen <kay.hayen@gmail.com>  Thu, 26 Jan 2023 14:56:48 +0100

nuitka (1.3.8+ds-1) unstable; urgency=medium

  * New upstream hotfix release.

 -- Kay Hayen <kay.hayen@gmail.com>  Mon, 16 Jan 2023 11:05:41 +0100

nuitka (1.3.7+ds-1) unstable; urgency=medium

  * New upstream hotfix release.

 -- Kay Hayen <kay.hayen@gmail.com>  Mon, 09 Jan 2023 16:51:14 +0100

nuitka (1.3.6+ds-1) unstable; urgency=medium

  * New upstream hotfix release.

 -- Kay Hayen <kay.hayen@gmail.com>  Fri, 06 Jan 2023 09:10:31 +0100

nuitka (1.3.5+ds-1) unstable; urgency=medium

  * New upstream hotfix release.

 -- Kay Hayen <kay.hayen@gmail.com>  Sun, 01 Jan 2023 09:39:39 +0100

nuitka (1.3.4+ds-1) unstable; urgency=medium

  * New upstream hotfix release.

 -- Kay Hayen <kay.hayen@gmail.com>  Wed, 28 Dec 2022 21:20:25 +0100

nuitka (1.3.3+ds-1) unstable; urgency=medium

  * New upstream hotfix release.

 -- Kay Hayen <kay.hayen@gmail.com>  Mon, 26 Dec 2022 10:39:49 +0100

nuitka (1.3.2+ds-1) unstable; urgency=medium

  * New upstream hotfix release.

 -- Kay Hayen <kay.hayen@gmail.com>  Fri, 23 Dec 2022 08:19:05 +0100

nuitka (1.3.1+ds-1) unstable; urgency=medium

  * New upstream hotfix release.

 -- Kay Hayen <kay.hayen@gmail.com>  Wed, 21 Dec 2022 19:14:46 +0100

nuitka (1.3+ds-1) unstable; urgency=medium

  * New upstream release.

 -- Kay Hayen <kay.hayen@gmail.com>  Wed, 21 Dec 2022 13:14:49 +0100

nuitka (1.2.7+ds-1) unstable; urgency=medium

  * New upstream hotfix release.

 -- Kay Hayen <kay.hayen@gmail.com>  Tue, 13 Dec 2022 11:16:23 +0100

nuitka (1.2.6+ds-1) unstable; urgency=medium

  * New upstream hotfix release.

 -- Kay Hayen <kay.hayen@gmail.com>  Thu, 08 Dec 2022 07:18:44 +0100

nuitka (1.2.5+ds-1) unstable; urgency=medium

  * New upstream hotfix release.

 -- Kay Hayen <kay.hayen@gmail.com>  Wed, 07 Dec 2022 15:57:44 +0100

nuitka (1.2.4+ds-1) unstable; urgency=medium

  * New upstream hotfix release.

 -- Kay Hayen <kay.hayen@gmail.com>  Sat, 03 Dec 2022 13:45:31 +0100

nuitka (1.2.3+ds-1) unstable; urgency=medium

  * New upstream hotfix release.

 -- Kay Hayen <kay.hayen@gmail.com>  Sat, 26 Nov 2022 11:07:57 +0100

nuitka (1.2.2+ds-1) unstable; urgency=medium

  * New upstream hotfix release.

 -- Kay Hayen <kay.hayen@gmail.com>  Sat, 19 Nov 2022 17:05:08 +0100

nuitka (1.2.1+ds-1) unstable; urgency=medium

  * New upstream hotfix release.

 -- Kay Hayen <kay.hayen@gmail.com>  Wed, 16 Nov 2022 17:15:00 +0100

nuitka (1.2+ds-1) unstable; urgency=medium

  * New upstream release.

 -- Kay Hayen <kay.hayen@gmail.com>  Tue, 08 Nov 2022 09:42:28 +0100

nuitka (1.1.7+ds-1) unstable; urgency=medium

  * New upstream hotfix release.

  * Handle Debian sid change in release number (Closes: #1022400)

 -- Kay Hayen <kay.hayen@gmail.com>  Wed, 26 Oct 2022 14:46:14 +0200

nuitka (1.1.6+ds-1) unstable; urgency=medium

  * New upstream hotfix release.

 -- Kay Hayen <kay.hayen@gmail.com>  Wed, 19 Oct 2022 18:36:12 +0200

nuitka (1.1.5+ds-1) unstable; urgency=medium

  * New upstream hotfix release.

 -- Kay Hayen <kay.hayen@gmail.com>  Fri, 14 Oct 2022 08:19:39 +0200

nuitka (1.1.4+ds-1) unstable; urgency=medium

  * New upstream hotfix release.

 -- Kay Hayen <kay.hayen@gmail.com>  Fri, 14 Oct 2022 08:19:33 +0200

nuitka (1.1.3+ds-1) unstable; urgency=medium

  * New upstream hotfix release.

 -- Kay Hayen <kay.hayen@gmail.com>  Sat, 08 Oct 2022 17:40:59 +0200

nuitka (1.1.2+ds-1) unstable; urgency=medium

  * New upstream hotfix release.

 -- Kay Hayen <kay.hayen@gmail.com>  Tue, 04 Oct 2022 14:39:39 +0200

nuitka (1.1.1+ds-1) unstable; urgency=medium

  * New upstream hotfix release.

 -- Kay Hayen <kay.hayen@gmail.com>  Sun, 02 Oct 2022 11:10:07 +0200

nuitka (1.1+ds-1) unstable; urgency=medium

  * New upstream release.

 -- Kay Hayen <kay.hayen@gmail.com>  Sun, 25 Sep 2022 18:58:01 +0200

nuitka (1.0.8+ds-1) unstable; urgency=medium

  * New upstream hotfix release.

 -- Kay Hayen <kay.hayen@gmail.com>  Mon, 19 Sep 2022 08:18:45 +0200

nuitka (1.0.7+ds-1) unstable; urgency=medium

  * New upstream hotfix release.

 -- Kay Hayen <kay.hayen@gmail.com>  Sun, 11 Sep 2022 10:34:06 +0200

nuitka (1.0.6+ds-1) unstable; urgency=medium

  * New upstream hotfix release.

 -- Kay Hayen <kay.hayen@gmail.com>  Tue, 23 Aug 2022 20:07:27 +0200

nuitka (1.0.5+ds-1) unstable; urgency=medium

  * New upstream hotfix release.

 -- Kay Hayen <kay.hayen@gmail.com>  Sun, 21 Aug 2022 08:24:28 +0200

nuitka (1.0.4+ds-1) unstable; urgency=medium

  * New upstream hotfix release.

 -- Kay Hayen <kay.hayen@gmail.com>  Sat, 13 Aug 2022 16:13:29 +0200

nuitka (1.0.3+ds-1) unstable; urgency=medium

  * New upstream hotfix release.

 -- Kay Hayen <kay.hayen@gmail.com>  Wed, 10 Aug 2022 13:16:19 +0200

nuitka (1.0.2+ds-1) unstable; urgency=medium

  * New upstream hotfix release.

 -- Kay Hayen <kay.hayen@gmail.com>  Mon, 08 Aug 2022 08:13:46 +0200

nuitka (1.0.1+ds-1) unstable; urgency=medium

  * New upstream hotfix release.

 -- Kay Hayen <kay.hayen@gmail.com>  Thu, 04 Aug 2022 16:55:17 +0200

nuitka (1.0+ds-1) unstable; urgency=medium

  * New upstream release.

 -- Kay Hayen <kay.hayen@gmail.com>  Sat, 30 Jul 2022 16:16:40 +0200

nuitka (0.9.6+ds-1) unstable; urgency=medium

  * New upstream hotfix release.

 -- Kay Hayen <kay.hayen@gmail.com>  Sun, 17 Jul 2022 18:40:22 +0200

nuitka (0.9.5+ds-1) unstable; urgency=medium

  * New upstream hotfix release.

 -- Kay Hayen <kay.hayen@gmail.com>  Fri, 15 Jul 2022 13:59:28 +0200

nuitka (0.9.4+ds-1) unstable; urgency=medium

  * New upstream hotfix release.

 -- Kay Hayen <kay.hayen@gmail.com>  Thu, 07 Jul 2022 09:24:53 +0200

nuitka (0.9.3+ds-1) unstable; urgency=medium

  * New upstream hotfix release.

 -- Kay Hayen <kay.hayen@gmail.com>  Sat, 02 Jul 2022 18:49:29 +0200

nuitka (0.9.2+ds-1) unstable; urgency=medium

  * New upstream hotfix release.

 -- Kay Hayen <kay.hayen@gmail.com>  Thu, 30 Jun 2022 08:40:14 +0200

nuitka (0.9.1+ds-1) unstable; urgency=medium

  * New upstream hotfix release.

 -- Kay Hayen <kay.hayen@gmail.com>  Sun, 26 Jun 2022 10:41:06 +0200

nuitka (0.9+ds-1) unstable; urgency=medium

  * New upstream release.

  * Python 3.10 is now compatible again. (Closes: #1006051)

  * Solved CVE-2022-2054 (Closes: #1012762)

 -- Kay Hayen <kay.hayen@gmail.com>  Thu, 23 Jun 2022 08:36:25 +0200

nuitka (0.8.4+ds-1) unstable; urgency=medium

  * New upstream hotfix release.

 -- Kay Hayen <kay.hayen@gmail.com>  Tue, 07 Jun 2022 17:21:39 +0200

nuitka (0.8.3+ds-1) unstable; urgency=medium

  * New upstream hotfix release.

 -- Kay Hayen <kay.hayen@gmail.com>  Sat, 28 May 2022 14:59:01 +0200

nuitka (0.8.2+ds-1) unstable; urgency=medium

  * New upstream hotfix release.

 -- Kay Hayen <kay.hayen@gmail.com>  Thu, 26 May 2022 08:23:28 +0200

nuitka (0.8.1+ds-1) unstable; urgency=medium

  * New upstream hotfix release.

 -- Kay Hayen <kay.hayen@gmail.com>  Mon, 23 May 2022 08:31:51 +0200

nuitka (0.8+ds-1) unstable; urgency=medium

  * New upstream release.

 -- Kay Hayen <kay.hayen@gmail.com>  Thu, 19 May 2022 14:24:06 +0200

nuitka (0.7.7+ds-1) unstable; urgency=medium

  * New upstream hotfix release.

 -- Kay Hayen <kay.hayen@gmail.com>  Fri, 01 Apr 2022 12:01:36 +0200

nuitka (0.7.6+ds-1) unstable; urgency=medium

  * New upstream hotfix release.

 -- Kay Hayen <kay.hayen@gmail.com>  Sat, 19 Mar 2022 13:44:59 +0100

nuitka (0.7.5+ds-1) unstable; urgency=medium

  * New upstream hotfix release.

 -- Kay Hayen <kay.hayen@gmail.com>  Mon, 14 Mar 2022 18:55:11 +0100

nuitka (0.7.4+ds-1) unstable; urgency=medium

  * New upstream hotfix release.

 -- Kay Hayen <kay.hayen@gmail.com>  Sat, 12 Mar 2022 13:50:50 +0100

nuitka (0.7.3+ds-1) unstable; urgency=medium

  * New upstream hotfix release.

 -- Kay Hayen <kay.hayen@gmail.com>  Sun, 27 Feb 2022 13:58:34 +0100

nuitka (0.7.2+ds-1) unstable; urgency=medium

  * New upstream hotfix release.

 -- Kay Hayen <kay.hayen@gmail.com>  Sat, 26 Feb 2022 16:54:03 +0100

nuitka (0.7.1+ds-1) unstable; urgency=medium

  * New upstream hotfix release.

 -- Kay Hayen <kay.hayen@gmail.com>  Thu, 24 Feb 2022 13:22:40 +0100

nuitka (0.7+ds-1) unstable; urgency=medium

  * New upstream release.

 -- Kay Hayen <kay.hayen@gmail.com>  Sun, 20 Feb 2022 09:09:50 +0100

nuitka (0.6.19.7+ds-1) unstable; urgency=medium

  * New upstream hotfix release.

 -- Kay Hayen <kay.hayen@gmail.com>  Fri, 11 Feb 2022 14:37:34 +0100

nuitka (0.6.19.6+ds-1) unstable; urgency=medium

  * New upstream hotfix release.

 -- Kay Hayen <kay.hayen@gmail.com>  Thu, 03 Feb 2022 10:30:39 +0100

nuitka (0.6.19.5+ds-1) unstable; urgency=medium

  * New upstream hotfix release.

 -- Kay Hayen <kay.hayen@gmail.com>  Tue, 01 Feb 2022 18:53:20 +0100

nuitka (0.6.19.4+ds-1) unstable; urgency=medium

  * New upstream hotfix release.

 -- Kay Hayen <kay.hayen@gmail.com>  Wed, 19 Jan 2022 10:02:04 +0100

nuitka (0.6.19.3+ds-1) unstable; urgency=medium

  * New upstream hotfix release.

 -- Kay Hayen <kay.hayen@gmail.com>  Sun, 16 Jan 2022 11:32:51 +0100

nuitka (0.6.19.2+ds-1) unstable; urgency=medium

  * New upstream hotfix release.

 -- Kay Hayen <kay.hayen@gmail.com>  Fri, 14 Jan 2022 11:03:16 +0100

nuitka (0.6.19.1+ds-1) unstable; urgency=medium

  * New upstream hotfix release.

 -- Kay Hayen <kay.hayen@gmail.com>  Tue, 11 Jan 2022 07:59:24 +0100

nuitka (0.6.19+ds-1) unstable; urgency=medium

  * New upstream release.

 -- Kay Hayen <kay.hayen@gmail.com>  Sun, 09 Jan 2022 13:14:29 +0100

nuitka (0.6.18.6+ds-1) unstable; urgency=medium

  * New upstream hotfix release.

 -- Kay Hayen <kay.hayen@gmail.com>  Wed, 29 Dec 2021 19:42:43 +0100

nuitka (0.6.18.5+ds-1) unstable; urgency=medium

  * New upstream hotfix release.

 -- Kay Hayen <kay.hayen@gmail.com>  Mon, 20 Dec 2021 13:41:00 +0100

nuitka (0.6.18.4+ds-1) unstable; urgency=medium

  * New upstream hotfix release.

 -- Kay Hayen <kay.hayen@gmail.com>  Thu, 16 Dec 2021 08:31:41 +0100

nuitka (0.6.18.3+ds-1) unstable; urgency=medium

  * New upstream hotfix release.

 -- Kay Hayen <kay.hayen@gmail.com>  Fri, 10 Dec 2021 17:49:19 +0100

nuitka (0.6.18.2+ds-1) unstable; urgency=medium

  * New upstream hotfix release.

 -- Kay Hayen <kay.hayen@gmail.com>  Thu, 09 Dec 2021 14:52:56 +0100

nuitka (0.6.18.1+ds-1) unstable; urgency=medium

  * New upstream hotfix release.

 -- Kay Hayen <kay.hayen@gmail.com>  Sat, 04 Dec 2021 18:39:19 +0100

nuitka (0.6.18+ds-1) unstable; urgency=medium

  * New upstream release.

 -- Kay Hayen <kay.hayen@gmail.com>  Thu, 02 Dec 2021 17:33:56 +0100

nuitka (0.6.17.7+ds-1) unstable; urgency=medium

  * New upstream hotfix release.

 -- Kay Hayen <kay.hayen@gmail.com>  Mon, 15 Nov 2021 14:33:27 +0100

nuitka (0.6.17.6+ds-1) unstable; urgency=medium

  * New upstream hotfix release.

 -- Kay Hayen <kay.hayen@gmail.com>  Mon, 08 Nov 2021 14:07:11 +0100

nuitka (0.6.17.5+ds-1) unstable; urgency=medium

  * New upstream hotfix release.

 -- Kay Hayen <kay.hayen@gmail.com>  Thu, 28 Oct 2021 11:52:02 +0200

nuitka (0.6.17.4+ds-1) unstable; urgency=medium

  * New upstream hotfix release.

 -- Kay Hayen <kay.hayen@gmail.com>  Thu, 21 Oct 2021 13:03:34 +0200

nuitka (0.6.17.3+ds-1) unstable; urgency=medium

  * New upstream hotfix release.

 -- Kay Hayen <kay.hayen@gmail.com>  Thu, 14 Oct 2021 10:32:17 +0200

nuitka (0.6.17.2+ds-1) unstable; urgency=medium

  * New upstream hotfix release.

 -- Kay Hayen <kay.hayen@gmail.com>  Tue, 05 Oct 2021 17:21:29 +0200

nuitka (0.6.17.1+ds-1) unstable; urgency=medium

  * New upstream hotfix release.

 -- Kay Hayen <kay.hayen@gmail.com>  Wed, 29 Sep 2021 12:28:39 +0200

nuitka (0.6.17+ds-1) unstable; urgency=medium

  * New upstream release.

 -- Kay Hayen <kay.hayen@gmail.com>  Mon, 27 Sep 2021 13:38:42 +0200

nuitka (0.6.16.5+ds-1) experimental; urgency=medium

  * New upstream hotfix release.

 -- Kay Hayen <kay.hayen@gmail.com>  Mon, 06 Sep 2021 10:46:40 +0200

nuitka (0.6.16.4+ds-1) experimental; urgency=medium

  * New upstream hotfix release.

 -- Kay Hayen <kay.hayen@gmail.com>  Wed, 25 Aug 2021 11:51:44 +0200

nuitka (0.6.16.3+ds-1) experimental; urgency=medium

  * New upstream hotfix release.

 -- Kay Hayen <kay.hayen@gmail.com>  Sat, 07 Aug 2021 18:14:58 +0200

nuitka (0.6.16.2+ds-1) experimental; urgency=medium

  * New upstream hotfix release.

 -- Kay Hayen <kay.hayen@gmail.com>  Fri, 02 Jul 2021 10:40:08 +0200

nuitka (0.6.16.1+ds-1) experimental; urgency=medium

  * New upstream hotfix release.

 -- Kay Hayen <kay.hayen@gmail.com>  Fri, 25 Jun 2021 16:45:43 +0200

nuitka (0.6.16+ds-1) experimental; urgency=medium

  * New upstream release.

 -- Kay Hayen <kay.hayen@gmail.com>  Thu, 24 Jun 2021 11:52:37 +0200

nuitka (0.6.15.3+ds-1) experimental; urgency=medium

  * New upstream hotfix release.

 -- Kay Hayen <kay.hayen@gmail.com>  Sun, 06 Jun 2021 12:18:06 +0200

nuitka (0.6.15.2+ds-1) experimental; urgency=medium

  * New upstream hotfix release.

 -- Kay Hayen <kay.hayen@gmail.com>  Thu, 03 Jun 2021 11:41:07 +0200

nuitka (0.6.15.1+ds-1) experimental; urgency=medium

  * New upstream hotfix release.

 -- Kay Hayen <kay.hayen@gmail.com>  Mon, 31 May 2021 17:12:04 +0200

nuitka (0.6.15+ds-1) experimental; urgency=medium

  * New upstream release.

 -- Kay Hayen <kay.hayen@gmail.com>  Mon, 24 May 2021 12:26:59 +0200

nuitka (0.6.14.7+ds-1) unstable; urgency=medium

  * New upstream hotfix release.

 -- Kay Hayen <kay.hayen@gmail.com>  Mon, 10 May 2021 16:25:14 +0200

nuitka (0.6.14.6+ds-1) unstable; urgency=medium

  * New upstream hotfix release.

 -- Kay Hayen <kay.hayen@gmail.com>  Mon, 03 May 2021 07:57:04 +0200

nuitka (0.6.14.5+ds-1) experimental; urgency=medium

  * New upstream hotfix release.

 -- Kay Hayen <kay.hayen@gmail.com>  Thu, 22 Apr 2021 08:51:05 +0200

nuitka (0.6.14.4+ds-1) unstable; urgency=medium

  * New upstream hotfix release.

 -- Kay Hayen <kay.hayen@gmail.com>  Sun, 18 Apr 2021 16:13:42 +0200

nuitka (0.6.14.3+ds-1) unstable; urgency=medium

  * New upstream hotfix release.

 -- Kay Hayen <kay.hayen@gmail.com>  Sun, 18 Apr 2021 10:29:07 +0200

nuitka (0.6.14.2+ds-1) unstable; urgency=medium

  * New upstream hotfix release.

 -- Kay Hayen <kay.hayen@gmail.com>  Sat, 17 Apr 2021 11:03:23 +0200

nuitka (0.6.14.1+ds-1) unstable; urgency=medium

  * New upstream hotfix release.

 -- Kay Hayen <kay.hayen@gmail.com>  Fri, 16 Apr 2021 07:49:30 +0200

nuitka (0.6.14+ds-1) unstable; urgency=medium

  * New upstream release.

 -- Kay Hayen <kay.hayen@gmail.com>  Thu, 15 Apr 2021 11:09:55 +0200

nuitka (0.6.13.3+ds-1) unstable; urgency=medium

  * New upstream hotfix release.

 -- Kay Hayen <kay.hayen@gmail.com>  Sun, 04 Apr 2021 11:11:56 +0200

nuitka (0.6.13.2+ds-1) unstable; urgency=medium

  * New upstream hotfix release.

 -- Kay Hayen <kay.hayen@gmail.com>  Sat, 27 Mar 2021 19:44:51 +0100

nuitka (0.6.13.1+ds-1) unstable; urgency=medium

  * New upstream hotfix release.

 -- Kay Hayen <kay.hayen@gmail.com>  Fri, 26 Mar 2021 14:28:02 +0100

nuitka (0.6.13+ds-1) unstable; urgency=medium

  * New upstream release.

 -- Kay Hayen <kay.hayen@gmail.com>  Wed, 17 Mar 2021 08:58:23 +0100

nuitka (0.6.12.4+ds-1) unstable; urgency=medium

  * New upstream hotfix release.

 -- Kay Hayen <kay.hayen@gmail.com>  Thu, 11 Mar 2021 12:16:01 +0100

nuitka (0.6.12.3+ds-1) unstable; urgency=medium

  * New upstream hotfix release.

 -- Kay Hayen <kay.hayen@gmail.com>  Sun, 21 Feb 2021 06:04:51 +0100

nuitka (0.6.12.2+ds-1) unstable; urgency=medium

  * New upstream hotfix release.

 -- Kay Hayen <kay.hayen@gmail.com>  Sun, 14 Feb 2021 14:25:06 +0100

nuitka (0.6.12.1+ds-1) unstable; urgency=medium

  * New upstream hotfix release.

 -- Kay Hayen <kay.hayen@gmail.com>  Wed, 10 Feb 2021 00:23:11 +0100

nuitka (0.6.12+ds-1) unstable; urgency=medium

  * New upstream release.

 -- Kay Hayen <kay.hayen@gmail.com>  Tue, 09 Feb 2021 11:08:35 +0100

nuitka (0.6.11.6+ds-1) unstable; urgency=medium

  * New upstream hotfix release.

 -- Kay Hayen <kay.hayen@gmail.com>  Sun, 07 Feb 2021 19:59:48 +0100

nuitka (0.6.11.5+ds-1) unstable; urgency=medium

  * New upstream hotfix release.

 -- Kay Hayen <kay.hayen@gmail.com>  Mon, 01 Feb 2021 12:17:21 +0100

nuitka (0.6.11.4+ds-1) unstable; urgency=medium

  * New upstream hotfix release.

 -- Kay Hayen <kay.hayen@gmail.com>  Wed, 27 Jan 2021 17:09:48 +0100

nuitka (0.6.11.3+ds-1) unstable; urgency=medium

  * New upstream hotfix release.

 -- Kay Hayen <kay.hayen@gmail.com>  Tue, 26 Jan 2021 11:16:07 +0100

nuitka (0.6.11.2+ds-1) unstable; urgency=medium

  * New upstream hotfix release.

 -- Kay Hayen <kay.hayen@gmail.com>  Mon, 25 Jan 2021 20:14:39 +0100

nuitka (0.6.11.1+ds-1) unstable; urgency=medium

  * New upstream hotfix release.

 -- Kay Hayen <kay.hayen@gmail.com>  Sun, 24 Jan 2021 17:55:22 +0100

nuitka (0.6.11+ds-1) unstable; urgency=medium

  * New upstream release.

 -- Kay Hayen <kay.hayen@gmail.com>  Sat, 23 Jan 2021 10:01:54 +0100

nuitka (0.6.10.5+ds-1) unstable; urgency=medium

  * New upstream hotfix release.

 -- Kay Hayen <kay.hayen@gmail.com>  Thu, 07 Jan 2021 11:04:59 +0100

nuitka (0.6.10.4+ds-1) unstable; urgency=medium

  * New upstream hotfix release.

 -- Kay Hayen <kay.hayen@gmail.com>  Tue, 29 Dec 2020 16:17:44 +0100

nuitka (0.6.10.3+ds-1) unstable; urgency=medium

  * New upstream hotfix release.

 -- Kay Hayen <kay.hayen@gmail.com>  Thu, 24 Dec 2020 16:30:17 +0100

nuitka (0.6.10.2+ds-1) unstable; urgency=medium

  * New upstream hotfix release.

 -- Kay Hayen <kay.hayen@gmail.com>  Sun, 20 Dec 2020 10:56:00 +0100

nuitka (0.6.10.1+ds-1) unstable; urgency=medium

  * New upstream hotfix release.

 -- Kay Hayen <kay.hayen@gmail.com>  Sun, 13 Dec 2020 19:47:53 +0100

nuitka (0.6.10+ds-1) unstable; urgency=medium

  * New upstream release.

 -- Kay Hayen <kay.hayen@gmail.com>  Mon, 07 Dec 2020 12:44:03 +0100

nuitka (0.6.9.7+ds-1) unstable; urgency=medium

  * New upstream hotfix release.

 -- Kay Hayen <kay.hayen@gmail.com>  Mon, 16 Nov 2020 11:20:22 +0100

nuitka (0.6.9.6+ds-1) unstable; urgency=medium

  * New upstream hotfix release.

 -- Kay Hayen <kay.hayen@gmail.com>  Wed, 04 Nov 2020 08:32:22 +0100

nuitka (0.6.9.5+ds-1) unstable; urgency=medium

  * New upstream hotfix release.

 -- Kay Hayen <kay.hayen@gmail.com>  Fri, 30 Oct 2020 13:49:19 +0100

nuitka (0.6.9.4+ds-1) unstable; urgency=medium

  * New upstream hotfix release.

 -- Kay Hayen <kay.hayen@gmail.com>  Mon, 19 Oct 2020 10:55:17 +0200

nuitka (0.6.9.3+ds-1) unstable; urgency=medium

  * New upstream hotfix release.

 -- Kay Hayen <kay.hayen@gmail.com>  Mon, 12 Oct 2020 17:17:10 +0200

nuitka (0.6.9.2+ds-1) unstable; urgency=medium

  * New upstream hotfix release.

 -- Kay Hayen <kay.hayen@gmail.com>  Sun, 04 Oct 2020 12:47:36 +0200

nuitka (0.6.9.1+ds-1) unstable; urgency=medium

  * New upstream hotfix release.

 -- Kay Hayen <kay.hayen@gmail.com>  Sat, 19 Sep 2020 14:38:08 +0200

nuitka (0.6.9+ds-1) unstable; urgency=medium

  * New upstream release.

 -- Kay Hayen <kay.hayen@gmail.com>  Mon, 14 Sep 2020 15:40:36 +0200

nuitka (0.6.8.4+ds-1) unstable; urgency=medium

  * New upstream hotfix release.

  * Source only upload. (Closes: #961896)

  * Updated VCS URLs. (Closes: #961895)

 -- Kay Hayen <kay.hayen@gmail.com>  Sat, 06 Jun 2020 09:58:32 +0200

nuitka (0.6.8.3+ds-1) unstable; urgency=medium

  * New upstream hotfix release.

 -- Kay Hayen <kay.hayen@gmail.com>  Sat, 23 May 2020 13:56:13 +0200

nuitka (0.6.8.2+ds-1) unstable; urgency=medium

  * New upstream hotfix release.

 -- Kay Hayen <kay.hayen@gmail.com>  Thu, 21 May 2020 15:04:13 +0200

nuitka (0.6.8.1+ds-1) unstable; urgency=medium

  * New upstream hotfix release.

  * Corrected copyright file format to not have emails.

 -- Kay Hayen <kay.hayen@gmail.com>  Fri, 15 May 2020 08:32:39 +0200

nuitka (0.6.8+ds-1) unstable; urgency=medium

  * New upstream release.

  * Changed dependencies to prefer Debian 11 packages.
    (Closes: #937166).

 -- Kay Hayen <kay.hayen@gmail.com>  Mon, 11 May 2020 16:41:34 +0200

nuitka (0.6.7+ds-1) unstable; urgency=medium

  * New upstream release.

  * The rst2pdf dependency is finally fixed
    (Closes: #943645) (Closes: #947573).

  * Enabled package build without Python2 (Closes: #937166)

 -- Kay Hayen <kay.hayen@gmail.com>  Thu, 23 Jan 2020 12:34:10 +0100

nuitka (0.6.6+ds-1) unstable; urgency=medium

  * New upstream release.

 -- Kay Hayen <kay.hayen@gmail.com>  Fri, 27 Dec 2019 08:47:38 +0100

nuitka (0.6.6~rc7+ds-1) unstable; urgency=medium

  * New upstream pre-release.

 -- Kay Hayen <kay.hayen@gmail.com>  Tue, 24 Sep 2019 08:49:41 +0200

nuitka (0.6.5+ds-1) unstable; urgency=medium

  * New upstream release.

 -- Kay Hayen <kay.hayen@gmail.com>  Sat, 27 Jul 2019 12:07:20 +0200

nuitka (0.6.4+ds-1) experimental; urgency=medium

  * New upstream release.

 -- Kay Hayen <kay.hayen@gmail.com>  Fri, 07 Jun 2019 23:30:22 +0200

nuitka (0.6.3.1+ds-1) experimental; urgency=medium

  * New upstream hotfix release.

 -- Kay Hayen <kay.hayen@gmail.com>  Thu, 25 Apr 2019 22:08:36 +0200

nuitka (0.6.3+ds-1) unstable; urgency=medium

  * New upstream release.

 -- Kay Hayen <kay.hayen@gmail.com>  Thu, 04 Apr 2019 06:12:30 +0200

nuitka (0.6.2+ds-1) unstable; urgency=medium

  * New upstream release.

 -- Kay Hayen <kay.hayen@gmail.com>  Sat, 16 Feb 2019 08:48:51 +0100

nuitka (0.6.1.1+ds-1) unstable; urgency=medium

  * New upstream hotfix release.

 -- Kay Hayen <kay.hayen@gmail.com>  Thu, 24 Jan 2019 09:13:53 +0100

nuitka (0.6.1+ds-1) unstable; urgency=medium

  * New upstream release.

  * Depend on python-pil over python-imaging (Closes: #917694).

 -- Kay Hayen <kay.hayen@gmail.com>  Sat, 05 Jan 2019 12:41:57 +0100

nuitka (0.6.0.6+ds-1) unstable; urgency=medium

  * New upstream hotfix release.

 -- Kay Hayen <kay.hayen@gmail.com>  Wed, 31 Oct 2018 09:03:57 +0100

nuitka (0.6.0.5+ds-1) unstable; urgency=medium

  * New upstream hotfix release.

 -- Kay Hayen <kay.hayen@gmail.com>  Thu, 18 Oct 2018 23:11:34 +0200

nuitka (0.6.0.4+ds-1) unstable; urgency=medium

  * New upstream hotfix release.

 -- Kay Hayen <kay.hayen@gmail.com>  Sun, 14 Oct 2018 08:26:48 +0200

nuitka (0.6.0.3+ds-1) unstable; urgency=medium

  * New upstream hotfix release.

 -- Kay Hayen <kay.hayen@gmail.com>  Sat, 06 Oct 2018 10:43:33 +0200

nuitka (0.6.0.2+ds-1) unstable; urgency=medium

  * New upstream hotfix release.

 -- Kay Hayen <kay.hayen@gmail.com>  Wed, 03 Oct 2018 10:41:52 +0200

nuitka (0.6.0.1+ds-1) unstable; urgency=medium

  * New upstream hotfix release.

 -- Kay Hayen <kay.hayen@gmail.com>  Thu, 27 Sep 2018 09:57:05 +0200

nuitka (0.6.0+ds-1) unstable; urgency=medium

  * New upstream release.

 -- Kay Hayen <kay.hayen@gmail.com>  Wed, 26 Sep 2018 07:00:04 +0200

nuitka (0.5.33+ds-1) unstable; urgency=medium

  * New upstream release.

 -- Kay Hayen <kay.hayen@gmail.com>  Thu, 13 Sep 2018 19:01:48 +0200

nuitka (0.5.32.8+ds-1) unstable; urgency=medium

  * New upstream hotfix release.

 -- Kay Hayen <kay.hayen@gmail.com>  Tue, 04 Sep 2018 14:58:47 +0200

nuitka (0.5.32.7+ds-1) unstable; urgency=medium

  * New upstream hotfix release.

 -- Kay Hayen <kay.hayen@gmail.com>  Thu, 23 Aug 2018 22:06:00 +0200

nuitka (0.5.32.6+ds-1) unstable; urgency=medium

  * New upstream hotfix release.

 -- Kay Hayen <kay.hayen@gmail.com>  Thu, 23 Aug 2018 20:05:18 +0200

nuitka (0.5.32.5+ds-1) unstable; urgency=medium

  * New upstream hotfix release.

 -- Kay Hayen <kay.hayen@gmail.com>  Wed, 15 Aug 2018 19:06:01 +0200

nuitka (0.5.32.4+ds-1) unstable; urgency=medium

  * New upstream hotfix release.

 -- Kay Hayen <kay.hayen@gmail.com>  Fri, 10 Aug 2018 12:06:44 +0200

nuitka (0.5.32.3+ds-1) unstable; urgency=medium

  * New upstream hotfix release.

 -- Kay Hayen <kay.hayen@gmail.com>  Sat, 04 Aug 2018 10:40:31 +0200

nuitka (0.5.32.2+ds-1) unstable; urgency=medium

  * New upstream hotfix release.

 -- Kay Hayen <kay.hayen@gmail.com>  Wed, 01 Aug 2018 17:38:43 +0200

nuitka (0.5.32.1+ds-1) unstable; urgency=medium

  * New upstream hotfix release.

 -- Kay Hayen <kay.hayen@gmail.com>  Sat, 28 Jul 2018 20:16:29 +0200

nuitka (0.5.32+ds-1) unstable; urgency=medium

  * New upstream release.

 -- Kay Hayen <kay.hayen@gmail.com>  Sat, 28 Jul 2018 15:07:21 +0200

nuitka (0.5.31+ds-1) unstable; urgency=medium

  * New upstream release.

 -- Kay Hayen <kay.hayen@gmail.com>  Mon, 09 Jul 2018 08:23:02 +0200

nuitka (0.5.30+ds-1) unstable; urgency=medium

  * New upstream release.

 -- Kay Hayen <kay.hayen@gmail.com>  Mon, 30 Apr 2018 09:50:54 +0200

nuitka (0.5.29.5+ds-1) unstable; urgency=medium

  * New upstream hotfix release.

 -- Kay Hayen <kay.hayen@gmail.com>  Wed, 25 Apr 2018 09:33:55 +0200

nuitka (0.5.29.4+ds-1) unstable; urgency=medium

  * New upstream hotfix release.

 -- Kay Hayen <kay.hayen@gmail.com>  Mon, 09 Apr 2018 20:22:37 +0200

nuitka (0.5.29.3+ds-1) unstable; urgency=medium

  * New upstream hotfix release.

 -- Kay Hayen <kay.hayen@gmail.com>  Sat, 31 Mar 2018 16:12:25 +0200

nuitka (0.5.29.2+ds-1) unstable; urgency=medium

  * New upstream hotfix release.

 -- Kay Hayen <kay.hayen@gmail.com>  Thu, 29 Mar 2018 10:19:24 +0200

nuitka (0.5.29.1+ds-1) unstable; urgency=medium

  * New upstream hotfix release.

 -- Kay Hayen <kay.hayen@gmail.com>  Tue, 27 Mar 2018 18:22:54 +0200

nuitka (0.5.29+ds-1) unstable; urgency=medium

  * New upstream release.

 -- Kay Hayen <kay.hayen@gmail.com>  Mon, 26 Mar 2018 20:13:44 +0200

nuitka (0.5.28.2+ds-1) unstable; urgency=medium

  * New upstream hotfix release.

 -- Kay Hayen <kay.hayen@gmail.com>  Wed, 29 Nov 2017 15:09:28 +0100

nuitka (0.5.28.1+ds-1) unstable; urgency=medium

  * New upstream hotfix release.
  * Also ignore sbuild non-existant directory (Closes: #871125).

 -- Kay Hayen <kay.hayen@gmail.com>  Sun, 22 Oct 2017 10:44:31 +0200

nuitka (0.5.28+ds-1) unstable; urgency=medium

  * New upstream release.

 -- Kay Hayen <kay.hayen@gmail.com>  Tue, 17 Oct 2017 10:03:56 +0200

nuitka (0.5.27+ds-1) unstable; urgency=medium

  * New upstream release.

 -- Kay Hayen <kay.hayen@gmail.com>  Sat, 22 Jul 2017 16:21:37 +0200

nuitka (0.5.26.4+ds-1) unstable; urgency=medium

  * New upstream hotfix release.
  * Recommend actual PyQT package (Closes: #866540).

 -- Kay Hayen <kay.hayen@gmail.com>  Mon, 03 Jul 2017 08:59:37 +0200

nuitka (0.5.26.3+ds-1) unstable; urgency=medium

  * New upstream hotfix release.

 -- Kay Hayen <kay.hayen@gmail.com>  Thu, 22 Jun 2017 08:08:53 +0200

nuitka (0.5.26.2+ds-1) unstable; urgency=medium

  * New upstream hotfix release.

 -- Kay Hayen <kay.hayen@gmail.com>  Sat, 17 Jun 2017 11:37:12 +0200

nuitka (0.5.26.1+ds-1) unstable; urgency=medium

  * New upstream hotfix release.

 -- Kay Hayen <kay.hayen@gmail.com>  Sat, 10 Jun 2017 13:09:51 +0200

nuitka (0.5.26+ds-1) unstable; urgency=medium

  * New upstream release.

 -- Kay Hayen <kay.hayen@gmail.com>  Wed, 07 Jun 2017 08:15:19 +0200

nuitka (0.5.25+ds-1) unstable; urgency=medium

  * New upstream release.

 -- Kay Hayen <kay.hayen@gmail.com>  Tue, 24 Jan 2017 06:13:46 +0100

nuitka (0.5.24.4+ds-1) unstable; urgency=medium

  * New upstream hotfix release.
  * Better detection of acceptable shared library loads from
    system paths for standalone tests (Closes: #844902).

 -- Kay Hayen <kay.hayen@gmail.com>  Sat, 10 Dec 2016 12:25:35 +0100

nuitka (0.5.24.3+ds-1) unstable; urgency=medium

  * New upstream hotfix release.

 -- Kay Hayen <kay.hayen@gmail.com>  Fri, 09 Dec 2016 06:50:55 +0100

nuitka (0.5.24.2+ds-1) unstable; urgency=medium

  * New upstream hotfix release.

 -- Kay Hayen <kay.hayen@gmail.com>  Wed, 30 Nov 2016 09:32:03 +0100

nuitka (0.5.24.1+ds-1) unstable; urgency=medium

  * New upstream hotfix release.

 -- Kay Hayen <kay.hayen@gmail.com>  Wed, 16 Nov 2016 08:16:53 +0100

nuitka (0.5.24+ds-1) unstable; urgency=medium

  * New upstream release.

 -- Kay Hayen <kay.hayen@gmail.com>  Mon, 14 Nov 2016 09:41:31 +0100

nuitka (0.5.23.2+ds-1) unstable; urgency=medium

  * New upstream hotfix release.

 -- Kay Hayen <kay.hayen@gmail.com>  Mon, 07 Nov 2016 07:55:11 +0100

nuitka (0.5.23.1+ds-1) unstable; urgency=medium

  * New upstream hotfix release.
  * Use of C11 compiler instead of C++ compiler, so we drop the
    versioned dependencies. (Closes: #835954)

 -- Kay Hayen <kay.hayen@gmail.com>  Sun, 16 Oct 2016 10:40:59 +0200

nuitka (0.5.23+ds-1) unstable; urgency=medium

  * New upstream release.

 -- Kay Hayen <kay.hayen@gmail.com>  Sun, 02 Oct 2016 18:14:41 +0200

nuitka (0.5.22+ds-1) unstable; urgency=medium

  * New upstream release.

 -- Kay Hayen <kay.hayen@gmail.com>  Tue, 16 Aug 2016 11:22:16 +0200

nuitka (0.5.21.3+ds-1) unstable; urgency=medium

  * New upstream hotfix release.

 -- Kay Hayen <kay.hayen@gmail.com>  Thu, 26 May 2016 14:51:39 +0200

nuitka (0.5.21.2+ds-1) unstable; urgency=medium

  * New upstream hotfix release.

 -- Kay Hayen <kay.hayen@gmail.com>  Sat, 14 May 2016 14:43:28 +0200

nuitka (0.5.21.1+ds-1) unstable; urgency=medium

  * New upstream hotfix release.

  * Depends on g++-5 now.

 -- Kay Hayen <kay.hayen@gmail.com>  Sat, 30 Apr 2016 07:59:57 +0200

nuitka (0.5.21+ds-1) unstable; urgency=medium

  * New upstream release.

 -- Kay Hayen <kay.hayen@gmail.com>  Sun, 24 Apr 2016 14:06:29 +0200

nuitka (0.5.20+ds-1) unstable; urgency=medium

  * New upstream release.

 -- Kay Hayen <kay.hayen@gmail.com>  Sun, 20 Mar 2016 08:11:16 +0100

nuitka (0.5.19.1+ds-1) unstable; urgency=medium

  * New upstream hotfix release.

 -- Kay Hayen <kay.hayen@gmail.com>  Tue, 15 Mar 2016 09:11:57 +0100

nuitka (0.5.19+ds-1) unstable; urgency=medium

  * New upstream release.

 -- Kay Hayen <kay.hayen@gmail.com>  Mon, 01 Feb 2016 07:53:08 +0100

nuitka (0.5.18.1+ds-1) unstable; urgency=medium

  * New upstream hotfix release.

 -- Kay Hayen <kay.hayen@gmail.com>  Sun, 24 Jan 2016 07:52:03 +0100

nuitka (0.5.18+ds-1) unstable; urgency=medium

  * New upstream release.

 -- Kay Hayen <kay.hayen@gmail.com>  Fri, 15 Jan 2016 07:48:41 +0100

nuitka (0.5.17.1+ds-1) unstable; urgency=medium

  * New upstream hotfix release.

 -- Kay Hayen <kay.hayen@gmail.com>  Thu, 14 Jan 2016 23:21:51 +0100

nuitka (0.5.17+ds-1) unstable; urgency=medium

  * New upstream release.

 -- Kay Hayen <kay.hayen@gmail.com>  Sun, 27 Dec 2015 15:18:39 +0100

nuitka (0.5.16.1+ds-1) unstable; urgency=medium

  * New upstream hotfix release.

 -- Kay Hayen <kay.hayen@gmail.com>  Thu, 03 Dec 2015 07:04:12 +0100

nuitka (0.5.16+ds-1) unstable; urgency=medium

  * New upstream release.

 -- Kay Hayen <kay.hayen@gmail.com>  Mon, 09 Nov 2015 18:30:07 +0100

nuitka (0.5.15+ds-1) unstable; urgency=medium

  * New upstream release.

 -- Kay Hayen <kay.hayen@gmail.com>  Mon, 12 Oct 2015 08:57:03 +0200

nuitka (0.5.14.3+ds-1) unstable; urgency=medium

  * New upstream hotfix release.

 -- Kay Hayen <kay.hayen@gmail.com>  Sun, 13 Sep 2015 12:26:59 +0200

nuitka (0.5.14.2+ds-1) unstable; urgency=medium

  * New upstream hotfix release.

 -- Kay Hayen <kay.hayen@gmail.com>  Mon, 07 Sep 2015 00:30:11 +0200

nuitka (0.5.14.1+ds-1) UNRELEASED; urgency=medium

  * New upstream hotfix release.

 -- Kay Hayen <kay.hayen@gmail.com>  Sun, 06 Sep 2015 22:37:22 +0200

nuitka (0.5.14+ds-1) unstable; urgency=medium

  * New upstream release.

 -- Kay Hayen <kay.hayen@gmail.com>  Thu, 27 Aug 2015 06:24:11 +0200

nuitka (0.5.13.8+ds-1) UNRELEASED; urgency=medium

  * New upstream hotfix release.

 -- Kay Hayen <kay.hayen@gmail.com>  Thu, 20 Aug 2015 11:55:53 +0200

nuitka (0.5.13.7+ds-1) UNRELEASED; urgency=medium

  * New upstream hotfix release.

 -- Kay Hayen <kay.hayen@gmail.com>  Tue, 18 Aug 2015 21:55:08 +0200

nuitka (0.5.13.6+ds-1) UNRELEASED; urgency=medium

  * New upstream hotfix release.

 -- Kay Hayen <kay.hayen@gmail.com>  Sun, 16 Aug 2015 14:38:46 +0200

nuitka (0.5.13.5+ds-1) UNRELEASED; urgency=medium

  * New upstream hotfix release.

 -- Kay Hayen <kay.hayen@gmail.com>  Sun, 16 Aug 2015 13:42:02 +0200

nuitka (0.5.13.4+ds-1) UNRELEASED; urgency=medium

  * New upstream hotfix release.

 -- Kay Hayen <kay.hayen@gmail.com>  Fri, 31 Jul 2015 17:24:40 +0200

nuitka (0.5.13.3+ds-1) UNRELEASED; urgency=medium

  * New upstream hotfix release.

 -- Kay Hayen <kay.hayen@gmail.com>  Wed, 29 Jul 2015 10:54:05 +0200

nuitka (0.5.13.2+ds-1) UNRELEASED; urgency=medium

  * New upstream hotfix release.

 -- Kay Hayen <kay.hayen@gmail.com>  Tue, 16 Jun 2015 10:29:12 +0200

nuitka (0.5.13.1+ds-1) UNRELEASED; urgency=medium

  * New upstream hotfix release.

 -- Kay Hayen <kay.hayen@gmail.com>  Mon, 04 May 2015 09:27:19 +0200

nuitka (0.5.13+ds-1) unstable; urgency=medium

  * New upstream release.

 -- Kay Hayen <kay.hayen@gmail.com>  Fri, 01 May 2015 10:44:27 +0200

nuitka (0.5.12.2+ds-1) UNRELEASED; urgency=medium

  * New upstream hotfix release.

 -- Kay Hayen <kay.hayen@gmail.com>  Sun, 26 Apr 2015 08:51:37 +0200

nuitka (0.5.12.1+ds-1) UNRELEASED; urgency=medium

  * New upstream hotfix release.

 -- Kay Hayen <kay.hayen@gmail.com>  Sat, 18 Apr 2015 09:35:06 +0200

nuitka (0.5.12+ds-1) experimental; urgency=medium

  * New upstream release.

 -- Kay Hayen <kay.hayen@gmail.com>  Mon, 06 Apr 2015 17:20:44 +0200

nuitka (0.5.11.2+ds-1) experimental; urgency=medium

  * New upstream hotfix release.

 -- Kay Hayen <kay.hayen@gmail.com>  Thu, 26 Mar 2015 20:09:06 +0100

nuitka (0.5.11.1+ds-1) experimental; urgency=medium

  * New upstream hotfix release.

 -- Kay Hayen <kay.hayen@gmail.com>  Mon, 23 Mar 2015 10:34:17 +0100

nuitka (0.5.11+ds-1) experimental; urgency=medium

  * New upstream release.

 -- Kay Hayen <kay.hayen@gmail.com>  Wed, 18 Mar 2015 08:38:39 +0100

nuitka (0.5.10.2+ds-1) experimental; urgency=medium

  * New upstream hotfix release.

 -- Kay Hayen <kay.hayen@gmail.com>  Tue, 10 Mar 2015 07:46:24 +0100

nuitka (0.5.10.1+ds-1) experimental; urgency=medium

  * New upstream hotfix release.

 -- Kay Hayen <kay.hayen@gmail.com>  Sun, 08 Mar 2015 11:56:55 +0100

nuitka (0.5.10+ds-1) experimental; urgency=medium

  * New upstream release.

 -- Kay Hayen <kay.hayen@gmail.com>  Thu, 05 Mar 2015 07:43:43 +0100

nuitka (0.5.9+ds-1) experimental; urgency=medium

  * New upstream release.

 -- Kay Hayen <kay.hayen@gmail.com>  Thu, 29 Jan 2015 08:18:06 +0100

nuitka (0.5.8+ds-1) experimental; urgency=medium

  * New upstream release.

 -- Kay Hayen <kay.hayen@gmail.com>  Thu, 15 Jan 2015 04:11:03 +0100

nuitka (0.5.7.1+ds-1) experimental; urgency=medium

  * New upstream hotfix release.

 -- Kay Hayen <kay.hayen@gmail.com>  Fri, 09 Jan 2015 13:52:15 +0100

nuitka (0.5.7+ds-1) UNRELEASED; urgency=medium

  * New upstream release.

 -- Kay Hayen <kay.hayen@gmail.com>  Thu, 01 Jan 2015 10:52:03 +0100

nuitka (0.5.6.1+ds-1) UNRELEASED; urgency=medium

  * New upstream hotfix release.

 -- Kay Hayen <kay.hayen@gmail.com>  Sun, 21 Dec 2014 08:32:58 +0100

nuitka (0.5.6+ds-1) UNRELEASED; urgency=medium

  * New upstream release.
  * Added support for hardening-wrapper to be installed.

 -- Kay Hayen <kay.hayen@gmail.com>  Fri, 19 Dec 2014 08:39:17 +0100

nuitka (0.5.5.3+ds-1) unstable; urgency=medium

  * New upstream hotfix release.
  * Added support for armhf architecture.

 -- Kay Hayen <kay.hayen@gmail.com>  Fri, 24 Oct 2014 17:33:59 +0200

nuitka (0.5.5.2+ds-1) unstable; urgency=medium

  * New upstream hotfix release.
  * Bump to Standards Version 3.9.6, no changes needed.

 -- Kay Hayen <kay.hayen@gmail.com>  Fri, 17 Oct 2014 07:56:05 +0200

nuitka (0.5.5+ds-1) unstable; urgency=medium

  * New upstream release.

 -- Kay Hayen <kay.hayen@gmail.com>  Sun, 05 Oct 2014 19:28:20 +0200

nuitka (0.5.4.3+ds-1) unstable; urgency=medium

  * New upstream hotfix release.

 -- Kay Hayen <kay.hayen@gmail.com>  Thu, 21 Aug 2014 09:41:37 +0200

nuitka (0.5.3.5+ds-1) unstable; urgency=medium

  * New upstream hotfix release.

 -- Kay Hayen <kay.hayen@gmail.com>  Fri, 18 Jul 2014 07:28:17 +0200

nuitka (0.5.3.3+ds-1) unstable; urgency=medium

  * New upstream release.
  * Original version didn't build for all versions due to error message
    changes, this release adapts to.

 -- Kay Hayen <kay.hayen@gmail.com>  Sat, 12 Jul 2014 20:50:01 +0200

nuitka (0.5.2+ds-1) unstable; urgency=medium

  * New upstream release.
  * Permit building using cowbuilder, eatmydata (Closes: #749518)
  * Do not require gcc in build-depends
    (Closes: #747984) (Closes: #748005) (Closes: #751325)

 -- Kay Hayen <kay.hayen@gmail.com>  Mon, 23 Jun 2014 08:17:57 +0200

nuitka (0.5.1.1+ds-1) unstable; urgency=medium

  * New upstream hotfix release.

 -- Kay Hayen <kay.hayen@gmail.com>  Thu, 06 Mar 2014 10:44:28 +0100

nuitka (0.5.1+ds-1) unstable; urgency=medium

  * New upstream release.

 -- Kay Hayen <kay.hayen@gmail.com>  Thu, 06 Mar 2014 09:33:51 +0100

nuitka (0.5.0.1+ds-1) unstable; urgency=medium

  * New upstream hotfix release.

 -- Kay Hayen <kay.hayen@gmail.com>  Mon, 13 Jan 2014 23:37:37 +0100

nuitka (0.5.0+ds-1) unstable; urgency=medium

  * New upstream release.
  * Added missing build dependency to process PNG images.

 -- Kay Hayen <kay.hayen@gmail.com>  Fri, 03 Jan 2014 19:18:18 +0100

nuitka (0.4.7.1+ds-1) unstable; urgency=low

  * New upstream hotfix release.

 -- Kay Hayen <kay.hayen@gmail.com>  Tue, 03 Dec 2013 08:44:31 +0100

nuitka (0.4.7+ds-1) UNRELEASED; urgency=low

  * New upstream release.
  * Handle unknown encoding error message change of CPython 2.7.6
    that was backported to CPython 2.7.5+ as well.
    (Closes: #730956)

 -- Kay Hayen <kay.hayen@gmail.com>  Mon, 02 Dec 2013 09:15:12 +0100

nuitka (0.4.6.2+ds-1) unstable; urgency=low

  * New upstream hotfix release.

 -- Kay Hayen <kayhayen@gmx.de>  Fri, 01 Nov 2013 19:07:42 +0100

nuitka (0.4.6+ds-1) unstable; urgency=low

  * New upstream release.

 -- Kay Hayen <kayhayen@gmx.de>  Sun, 27 Oct 2013 21:29:26 +0100

nuitka (0.4.5.1+ds-1) unstable; urgency=low

  * New upstream hotfix release.
  * Corrects upstream Issue#106.

 -- Kay Hayen <kayhayen@gmx.de>  Wed, 25 Sep 2013 14:29:55 +0200

nuitka (0.4.5+ds-1) unstable; urgency=low

  * New upstream release.

 -- Kay Hayen <kayhayen@gmx.de>  Sun, 18 Aug 2013 09:06:29 +0200

nuitka (0.4.4.2+ds-1) unstable; urgency=low

  * New upstream hotfix release.
  * Corrects upstream Issue#98.
  * Corrects upstream Issue#100.
  * Corrects upstream Issue#101.
  * Corrects upstream Issue#102.

 -- Kay Hayen <kayhayen@gmx.de>  Sat, 20 Jul 2013 09:08:29 +0200

nuitka (0.4.4.1+ds-1) unstable; urgency=low

  * New upstream hotfix release.
  * Corrects upstream Issue#95.
  * Corrects upstream Issue#96.

 -- Kay Hayen <kayhayen@gmx.de>  Sat, 13 Jul 2013 11:56:21 +0200

nuitka (0.4.4+ds-1) unstable; urgency=low

  * New upstream release.
  * Upstream now supports Python3.3 and threads.
  * Bump to Standards Version 3.9.4, no changes needed.
  * Fix support for modules and Python3 was broken (Closes: #711459)
  * Fix encoding error changes  Python 2.7.5 (Closes: #713531)

 -- Kay Hayen <kayhayen@gmx.de>  Tue, 25 Jun 2013 10:46:40 +0200

nuitka (0.4.3+ds-1) unstable; urgency=low

  * New upstream release.

 -- Kay Hayen <kayhayen@gmx.de>  Sat, 18 May 2013 10:16:25 +0200

nuitka (0.4.2+ds-1) unstable; urgency=low

  * New upstream release.

 -- Kay Hayen <kayhayen@gmx.de>  Fri, 29 Mar 2013 11:05:08 +0100

nuitka (0.4.1+ds-1) unstable; urgency=low

  * New upstream release.

 -- Kay Hayen <kayhayen@gmx.de>  Tue, 05 Mar 2013 08:15:41 +0100

nuitka (0.4.0+ds-1) UNRELEASED; urgency=low

  * New upstream release.
  * Changes so the Debian package can be backported to Squeeze as well.

 -- Kay Hayen <kayhayen@gmx.de>  Sat, 09 Feb 2013 10:08:15 +0100

nuitka (0.3.25+ds-1) unstable; urgency=low

  * New upstream release.
  * Register the User Manual with "doc-base".

 -- Kay Hayen <kayhayen@gmx.de>  Sun, 11 Nov 2012 13:57:32 +0100

nuitka (0.3.24.1+ds-1) unstable; urgency=low

  * New upstream hotfix release.
  * Corrects upstream Issue#46.

 -- Kay Hayen <kayhayen@gmx.de>  Sat, 08 Sep 2012 22:30:11 +0000

nuitka (0.3.24+ds-1) unstable; urgency=low

  * New upstream release.
  * Detect the absence of "g++" and gracefully fallback to the
    compiler depended on. (Closes: #682146)
  * Changed usage of "temp" files in developer scripts to be
    secure. (Closes: #682145)
  * Added support for "DEB_BUILD_OPTIONS=nocheck" to skip the
    test runs. (Closes: #683090)

 -- Kay Hayen <kayhayen@gmx.de>  Sat, 18 Aug 2012 21:19:17 +0200

nuitka (0.3.23.1+ds-1) unstable; urgency=low

  * New upstream hotfix release.
  * Corrects upstream Issue#40, Issue#41, and Issue#42.

 -- Kay Hayen <kayhayen@gmx.de>  Mon, 16 Jul 2012 07:25:41 +0200

nuitka (0.3.23+ds-1) unstable; urgency=low

  * New upstream release.
  * License for Nuitka is now Apache License 2.0, no more GPLv3.
  * Corrects upstream Issue#37 and Issue#38.

 -- Kay Hayen <kayhayen@gmx.de>  Sun, 01 Jul 2012 00:00:57 +0200

nuitka (0.3.22.1+ds-1) unstable; urgency=low

  * New upstream hotfix release.
  * Corrected copyright file syntax error found by new lintian
    version.
  * Corrects upstream Issue#19.

 -- Kay Hayen <kayhayen@gmx.de>  Sat, 16 Jun 2012 08:58:30 +0200

nuitka (0.3.22+ds-1) unstable; urgency=low

  * New upstream release.

 -- Kay Hayen <kayhayen@gmx.de>  Sun, 13 May 2012 12:51:16 +0200

nuitka (0.3.21+ds-1) unstable; urgency=low

  * New upstream release.

 -- Kay Hayen <kayhayen@gmx.de>  Thu, 12 Apr 2012 20:24:01 +0200

nuitka (0.3.20.2+ds-1) unstable; urgency=low

  * New upstream hotfix release.
  * Corrects upstream Issue#35.
  * Bump to Standards Version 3.9.3, no changes needed.
  * In the alternative build dependencies, designed to make the
    Python3 build dependency optional, put option that is going
    to work on "unstable" first. (Closes: #665021)

 -- Kay Hayen <kayhayen@gmx.de>  Tue, 03 Apr 2012 22:31:36 +0200

nuitka (0.3.20.1+ds-1) unstable; urgency=low

  * New upstream hotfix release.
  * Corrects upstream Issue#34.

 -- Kay Hayen <kayhayen@gmx.de>  Sat, 03 Mar 2012 10:18:30 +0100

nuitka (0.3.20+ds-1) unstable; urgency=low

  * New upstream release.
  * Added upstream "Changelog.rst" as "changelog"

 -- Kay Hayen <kayhayen@gmx.de>  Mon, 27 Feb 2012 09:32:10 +0100

nuitka (0.3.19.2+ds-1) unstable; urgency=low

  * New upstream hotfix release.
  * Corrects upstream Issue#32.

 -- Kay Hayen <kayhayen@gmx.de>  Sun, 12 Feb 2012 20:33:30 +0100

nuitka (0.3.19.1+ds-1) unstable; urgency=low

  * New upstream hotfix release.
  * Corrects upstream Issue#30 and Issue#31.

 -- Kay Hayen <kayhayen@gmx.de>  Sat, 28 Jan 2012 07:27:38 +0100

nuitka (0.3.19+ds-1) unstable; urgency=low

  * New upstream release.
  * Improvements to option groups layout in manpages, and broken
    whitespace for "--recurse-to" option. (Closes: #655910)
  * Documented new option "--recurse-directory" in man page with
    example.
  * Made the "debian/watch" file ignore upstream pre-releases,
    these shall not be considered for this package.
  * Aligned depended version with build depended versions.
  * Depend on "python-dev" as well, needed to compile against
    "libpython".
  * Build depend on "python-dev-all" and "python-dbg-all" to
    execute tests with both all supported Python versions.
  * Build depend on "python3.2-dev-all" and "python3-dbg-all"
    to execute tests with Python3 as well. It is currently not
    supported by upstream, this is only preparatory.
  * Added suggestion of "ccache", can speed up the compilation
    process.

 -- Kay Hayen <kayhayen@gmx.de>  Tue, 17 Jan 2012 10:29:45 +0100

nuitka (0.3.18+ds-1) unstable; urgency=low

  * New upstream release.
  * Lowered dependencies so that a backport to Ubuntu Natty and
    higher is now feasible. A "scons >=2.0.0" is good enough,
    and so is "g++-4.5" as well.
  * Don't require the PDF generation to be successful on older
    Ubuntu versions as it crashes due to old "rst2pdf" bugs.

 -- Kay Hayen <kayhayen@gmx.de>  Thu, 12 Jan 2012 19:55:43 +0100

nuitka (0.3.18~pre2+ds-1) unstable; urgency=low

  * New upstream pre-release.
  * First upload to unstable, many thanks to my reviewer and
    sponsor Yaroslav Halchenko <debian@onerussian.com>
  * New maintainer (Closes: #648489)
  * Added Developer Manual to the generated PDF documentation.
  * Added python-dbg to Build-Depends to also execute reference
    count tests.
  * Changed copyright file to reference Apache license via its
    standard Debian location as well.

 -- Kay Hayen <kayhayen@gmx.de>  Tue, 10 Jan 2012 22:21:56 +0100

nuitka (0.3.17+ds-1) UNRELEASED; urgency=low

  * New upstream release.
  * Updated man page to use new "--recurse-*" options in examples
    over removed "--deep*" options.
  * Completed copyright file according to "licensecheck" findings
    and updated files accordingly. Put the included tests owned
    by upstream into public domain.
  * Use a "+ds" file as orig source with inline copy of Scons
    already removed instead of doing it as a patch.
  * Also removed the benchmark tests from "+ds" file, not useful
    to be provided with Nuitka.
  * Added syntax tests, these were omitted by mistake previously.
  * Run the test suite at package build time, it checks the basic
    tests, syntax error tests, program tests, and the compile
    itself test.
  * Added run time dependencies also as build time dependencies
    to be able to execute the tests.
  * Corrected handling of upstream pre-release names in the watch
    file.
  * Changed contributor notice to only require "Apache License 2.0"
    for the new parts.
  * Put Debian packaging and owned tests under "Apache License 2.0"
    as well.

 -- Kay Hayen <kayhayen@gmx.de>  Mon, 09 Jan 2012 09:02:19 +0100

nuitka (0.3.16-1) UNRELEASED; urgency=low

  * New upstream release.
  * Updated debian/copyright URI to match the latest one.
  * Updated debian/copyright to DEP5 changes.
  * Added Nuitka homepage to debian/control.
  * Added watch file, so uscan works.
  * Added git pointers to git repository and gitweb to the
    package control file.
  * Corrected examples section in man page to correctly escape "-".
  * Added meaningful "what is" to manpages.
  * Bump to Standards Version 3.9.2, no changes needed.
  * Added extended description to address lintian warning.

 -- Kay Hayen <kayhayen@gmx.de>  Sun, 18 Dec 2011 13:01:10 +0100

nuitka (0.3.15-1) UNRELEASED; urgency=low

  * New upstream release.
  * Renamed "/usr/bin/Python" to "/usr/bin/nuitka-python".
  * Added man pages for "nuitka" and "nuitka-python", the first
    with an examples section that shows the most important uses
    of the "nuitka" binary.
  * Removed foreign code for Windows generators, removed from
    debian/copyright.
  * Lowered dependency for Scons to what Ubuntu Oneiric has and
    what we have as an inline copy, (scons >=2.0.1) should be
    sufficient.
  * Recommend python-lxml, as it's used by Nuitka to dump XML
    representation.
  * Recommend python-qt4, as it may be used to display the node
    tree in a window.
  * Removed inline copy of Scons from the binary package.
  * Added patch to remove the setting nuitka package in sys.path,
    not needed in Debian.

 -- Kay Hayen <kayhayen@gmx.de>  Thu, 01 Dec 2011 22:43:33 +0100

nuitka (0.3.15pre2-1) UNRELEASED; urgency=low

  * Initial Debian package.

 -- Kay Hayen <kayhayen@gmx.de>  Fri, 11 Nov 2011 20:58:55 +0100<|MERGE_RESOLUTION|>--- conflicted
+++ resolved
@@ -1,16 +1,14 @@
-<<<<<<< HEAD
 nuitka (1.5~rc7+ds-1) unstable; urgency=medium
 
   * New upstream pre-release.
 
  -- Kay Hayen <kay.hayen@gmail.com>  Mon, 13 Feb 2023 07:48:16 +0100
-=======
+
 nuitka (1.4.7+ds-1) unstable; urgency=medium
 
   * New upstream hotfix release.
 
  -- Kay Hayen <kay.hayen@gmail.com>  Mon, 13 Feb 2023 14:38:57 +0100
->>>>>>> ea6cc130
 
 nuitka (1.4.6+ds-1) unstable; urgency=medium
 
