<<<<<<< HEAD
nuitka (0.6.16~rc3+ds-1) experimental; urgency=medium

  * New upstream pre-release.

 -- Kay Hayen <kay.hayen@gmail.com>  Fri, 04 Jun 2021 09:07:44 +0200
=======
nuitka (0.6.15.3+ds-1) experimental; urgency=medium

  * New upstream hotfix release.

 -- Kay Hayen <kay.hayen@gmail.com>  Sun, 06 Jun 2021 12:18:06 +0200
>>>>>>> 7dcf6d8b

nuitka (0.6.15.2+ds-1) experimental; urgency=medium

  * New upstream hotfix release.

 -- Kay Hayen <kay.hayen@gmail.com>  Thu, 03 Jun 2021 11:41:07 +0200

nuitka (0.6.15.1+ds-1) experimental; urgency=medium

  * New upstream hotfix release.

 -- Kay Hayen <kay.hayen@gmail.com>  Mon, 31 May 2021 17:12:04 +0200

nuitka (0.6.15+ds-1) experimental; urgency=medium

  * New upstream release.

 -- Kay Hayen <kay.hayen@gmail.com>  Mon, 24 May 2021 12:26:59 +0200

nuitka (0.6.14.7+ds-1) unstable; urgency=medium

  * New upstream hotfix release.

 -- Kay Hayen <kay.hayen@gmail.com>  Mon, 10 May 2021 16:25:14 +0200

nuitka (0.6.14.6+ds-1) unstable; urgency=medium

  * New upstream hotfix release.

 -- Kay Hayen <kay.hayen@gmail.com>  Mon, 03 May 2021 07:57:04 +0200

nuitka (0.6.14.5+ds-1) experimental; urgency=medium

  * New upstream hotfix release.

 -- Kay Hayen <kay.hayen@gmail.com>  Thu, 22 Apr 2021 08:51:05 +0200

nuitka (0.6.14.4+ds-1) unstable; urgency=medium

  * New upstream hotfix release.

 -- Kay Hayen <kay.hayen@gmail.com>  Sun, 18 Apr 2021 16:13:42 +0200

nuitka (0.6.14.3+ds-1) unstable; urgency=medium

  * New upstream hotfix release.

 -- Kay Hayen <kay.hayen@gmail.com>  Sun, 18 Apr 2021 10:29:07 +0200

nuitka (0.6.14.2+ds-1) unstable; urgency=medium

  * New upstream hotfix release.

 -- Kay Hayen <kay.hayen@gmail.com>  Sat, 17 Apr 2021 11:03:23 +0200

nuitka (0.6.14.1+ds-1) unstable; urgency=medium

  * New upstream hotfix release.

 -- Kay Hayen <kay.hayen@gmail.com>  Fri, 16 Apr 2021 07:49:30 +0200

nuitka (0.6.14+ds-1) unstable; urgency=medium

  * New upstream release.

 -- Kay Hayen <kay.hayen@gmail.com>  Thu, 15 Apr 2021 11:09:55 +0200

nuitka (0.6.13.3+ds-1) unstable; urgency=medium

  * New upstream hotfix release.

 -- Kay Hayen <kay.hayen@gmail.com>  Sun, 04 Apr 2021 11:11:56 +0200

nuitka (0.6.13.2+ds-1) unstable; urgency=medium

  * New upstream hotfix release.

 -- Kay Hayen <kay.hayen@gmail.com>  Sat, 27 Mar 2021 19:44:51 +0100

nuitka (0.6.13.1+ds-1) unstable; urgency=medium

  * New upstream hotfix release.

 -- Kay Hayen <kay.hayen@gmail.com>  Fri, 26 Mar 2021 14:28:02 +0100

nuitka (0.6.13+ds-1) unstable; urgency=medium

  * New upstream release.

 -- Kay Hayen <kay.hayen@gmail.com>  Wed, 17 Mar 2021 08:58:23 +0100

nuitka (0.6.12.4+ds-1) unstable; urgency=medium

  * New upstream hotfix release.

 -- Kay Hayen <kay.hayen@gmail.com>  Thu, 11 Mar 2021 12:16:01 +0100

nuitka (0.6.12.3+ds-1) unstable; urgency=medium

  * New upstream hotfix release.

 -- Kay Hayen <kay.hayen@gmail.com>  Sun, 21 Feb 2021 06:04:51 +0100

nuitka (0.6.12.2+ds-1) unstable; urgency=medium

  * New upstream hotfix release.

 -- Kay Hayen <kay.hayen@gmail.com>  Sun, 14 Feb 2021 14:25:06 +0100

nuitka (0.6.12.1+ds-1) unstable; urgency=medium

  * New upstream hotfix release.

 -- Kay Hayen <kay.hayen@gmail.com>  Wed, 10 Feb 2021 00:23:11 +0100

nuitka (0.6.12+ds-1) unstable; urgency=medium

  * New upstream release.

 -- Kay Hayen <kay.hayen@gmail.com>  Tue, 09 Feb 2021 11:08:35 +0100

nuitka (0.6.11.6+ds-1) unstable; urgency=medium

  * New upstream hotfix release.

 -- Kay Hayen <kay.hayen@gmail.com>  Sun, 07 Feb 2021 19:59:48 +0100

nuitka (0.6.11.5+ds-1) unstable; urgency=medium

  * New upstream hotfix release.

 -- Kay Hayen <kay.hayen@gmail.com>  Mon, 01 Feb 2021 12:17:21 +0100

nuitka (0.6.11.4+ds-1) unstable; urgency=medium

  * New upstream hotfix release.

 -- Kay Hayen <kay.hayen@gmail.com>  Wed, 27 Jan 2021 17:09:48 +0100

nuitka (0.6.11.3+ds-1) unstable; urgency=medium

  * New upstream hotfix release.

 -- Kay Hayen <kay.hayen@gmail.com>  Tue, 26 Jan 2021 11:16:07 +0100

nuitka (0.6.11.2+ds-1) unstable; urgency=medium

  * New upstream hotfix release.

 -- Kay Hayen <kay.hayen@gmail.com>  Mon, 25 Jan 2021 20:14:39 +0100

nuitka (0.6.11.1+ds-1) unstable; urgency=medium

  * New upstream hotfix release.

 -- Kay Hayen <kay.hayen@gmail.com>  Sun, 24 Jan 2021 17:55:22 +0100

nuitka (0.6.11+ds-1) unstable; urgency=medium

  * New upstream release.

 -- Kay Hayen <kay.hayen@gmail.com>  Sat, 23 Jan 2021 10:01:54 +0100

nuitka (0.6.10.5+ds-1) unstable; urgency=medium

  * New upstream hotfix release.

 -- Kay Hayen <kay.hayen@gmail.com>  Thu, 07 Jan 2021 11:04:59 +0100

nuitka (0.6.10.4+ds-1) unstable; urgency=medium

  * New upstream hotfix release.

 -- Kay Hayen <kay.hayen@gmail.com>  Tue, 29 Dec 2020 16:17:44 +0100

nuitka (0.6.10.3+ds-1) unstable; urgency=medium

  * New upstream hotfix release.

 -- Kay Hayen <kay.hayen@gmail.com>  Thu, 24 Dec 2020 16:30:17 +0100

nuitka (0.6.10.2+ds-1) unstable; urgency=medium

  * New upstream hotfix release.

 -- Kay Hayen <kay.hayen@gmail.com>  Sun, 20 Dec 2020 10:56:00 +0100

nuitka (0.6.10.1+ds-1) unstable; urgency=medium

  * New upstream hotfix release.

 -- Kay Hayen <kay.hayen@gmail.com>  Sun, 13 Dec 2020 19:47:53 +0100

nuitka (0.6.10+ds-1) unstable; urgency=medium

  * New upstream release.

 -- Kay Hayen <kay.hayen@gmail.com>  Mon, 07 Dec 2020 12:44:03 +0100

nuitka (0.6.9.7+ds-1) unstable; urgency=medium

  * New upstream hotfix release.

 -- Kay Hayen <kay.hayen@gmail.com>  Mon, 16 Nov 2020 11:20:22 +0100

nuitka (0.6.9.6+ds-1) unstable; urgency=medium

  * New upstream hotfix release.

 -- Kay Hayen <kay.hayen@gmail.com>  Wed, 04 Nov 2020 08:32:22 +0100

nuitka (0.6.9.5+ds-1) unstable; urgency=medium

  * New upstream hotfix release.

 -- Kay Hayen <kay.hayen@gmail.com>  Fri, 30 Oct 2020 13:49:19 +0100

nuitka (0.6.9.4+ds-1) unstable; urgency=medium

  * New upstream hotfix release.

 -- Kay Hayen <kay.hayen@gmail.com>  Mon, 19 Oct 2020 10:55:17 +0200

nuitka (0.6.9.3+ds-1) unstable; urgency=medium

  * New upstream hotfix release.

 -- Kay Hayen <kay.hayen@gmail.com>  Mon, 12 Oct 2020 17:17:10 +0200

nuitka (0.6.9.2+ds-1) unstable; urgency=medium

  * New upstream hotfix release.

 -- Kay Hayen <kay.hayen@gmail.com>  Sun, 04 Oct 2020 12:47:36 +0200

nuitka (0.6.9.1+ds-1) unstable; urgency=medium

  * New upstream hotfix release.

 -- Kay Hayen <kay.hayen@gmail.com>  Sat, 19 Sep 2020 14:38:08 +0200

nuitka (0.6.9+ds-1) unstable; urgency=medium

  * New upstream release.

 -- Kay Hayen <kay.hayen@gmail.com>  Mon, 14 Sep 2020 15:40:36 +0200

nuitka (0.6.8.4+ds-1) unstable; urgency=medium

  * New upstream hotfix release.

  * Source only upload. (Closes: #961896)

  * Updated VCS URLs. (Closes: #961895)

 -- Kay Hayen <kay.hayen@gmail.com>  Sat, 06 Jun 2020 09:58:32 +0200

nuitka (0.6.8.3+ds-1) unstable; urgency=medium

  * New upstream hotfix release.

 -- Kay Hayen <kay.hayen@gmail.com>  Sat, 23 May 2020 13:56:13 +0200

nuitka (0.6.8.2+ds-1) unstable; urgency=medium

  * New upstream hotfix release.

 -- Kay Hayen <kay.hayen@gmail.com>  Thu, 21 May 2020 15:04:13 +0200

nuitka (0.6.8.1+ds-1) unstable; urgency=medium

  * New upstream hotfix release.

  * Corrected copyright file format to not have emails.

 -- Kay Hayen <kay.hayen@gmail.com>  Fri, 15 May 2020 08:32:39 +0200

nuitka (0.6.8+ds-1) unstable; urgency=medium

  * New upstream release.

  * Changed dependencies to prefer Debian 11 packages.
    (Closes: #937166).

 -- Kay Hayen <kay.hayen@gmail.com>  Mon, 11 May 2020 16:41:34 +0200

nuitka (0.6.7+ds-1) unstable; urgency=medium

  * New upstream release.

  * The rst2pdf dependency is finally fixed
    (Closes: #943645) (Closes: #947573).

  * Enabled package build without Python2 (Closes: #937166)

 -- Kay Hayen <kay.hayen@gmail.com>  Thu, 23 Jan 2020 12:34:10 +0100

nuitka (0.6.6+ds-1) unstable; urgency=medium

  * New upstream release.

 -- Kay Hayen <kay.hayen@gmail.com>  Fri, 27 Dec 2019 08:47:38 +0100

nuitka (0.6.6~rc7+ds-1) unstable; urgency=medium

  * New upstream pre-release.

 -- Kay Hayen <kay.hayen@gmail.com>  Tue, 24 Sep 2019 08:49:41 +0200

nuitka (0.6.5+ds-1) unstable; urgency=medium

  * New upstream release.

 -- Kay Hayen <kay.hayen@gmail.com>  Sat, 27 Jul 2019 12:07:20 +0200

nuitka (0.6.4+ds-1) experimental; urgency=medium

  * New upstream release.

 -- Kay Hayen <kay.hayen@gmail.com>  Fri, 07 Jun 2019 23:30:22 +0200

nuitka (0.6.3.1+ds-1) experimental; urgency=medium

  * New upstream hotfix release.

 -- Kay Hayen <kay.hayen@gmail.com>  Thu, 25 Apr 2019 22:08:36 +0200

nuitka (0.6.3+ds-1) unstable; urgency=medium

  * New upstream release.

 -- Kay Hayen <kay.hayen@gmail.com>  Thu, 04 Apr 2019 06:12:30 +0200

nuitka (0.6.2+ds-1) unstable; urgency=medium

  * New upstream release.

 -- Kay Hayen <kay.hayen@gmail.com>  Sat, 16 Feb 2019 08:48:51 +0100

nuitka (0.6.1.1+ds-1) unstable; urgency=medium

  * New upstream hotfix release.

 -- Kay Hayen <kay.hayen@gmail.com>  Thu, 24 Jan 2019 09:13:53 +0100

nuitka (0.6.1+ds-1) unstable; urgency=medium

  * New upstream release.

  * Depend on python-pil over python-imaging (Closes: #917694).

 -- Kay Hayen <kay.hayen@gmail.com>  Sat, 05 Jan 2019 12:41:57 +0100

nuitka (0.6.0.6+ds-1) unstable; urgency=medium

  * New upstream hotfix release.

 -- Kay Hayen <kay.hayen@gmail.com>  Wed, 31 Oct 2018 09:03:57 +0100

nuitka (0.6.0.5+ds-1) unstable; urgency=medium

  * New upstream hotfix release.

 -- Kay Hayen <kay.hayen@gmail.com>  Thu, 18 Oct 2018 23:11:34 +0200

nuitka (0.6.0.4+ds-1) unstable; urgency=medium

  * New upstream hotfix release.

 -- Kay Hayen <kay.hayen@gmail.com>  Sun, 14 Oct 2018 08:26:48 +0200

nuitka (0.6.0.3+ds-1) unstable; urgency=medium

  * New upstream hotfix release.

 -- Kay Hayen <kay.hayen@gmail.com>  Sat, 06 Oct 2018 10:43:33 +0200

nuitka (0.6.0.2+ds-1) unstable; urgency=medium

  * New upstream hotfix release.

 -- Kay Hayen <kay.hayen@gmail.com>  Wed, 03 Oct 2018 10:41:52 +0200

nuitka (0.6.0.1+ds-1) unstable; urgency=medium

  * New upstream hotfix release.

 -- Kay Hayen <kay.hayen@gmail.com>  Thu, 27 Sep 2018 09:57:05 +0200

nuitka (0.6.0+ds-1) unstable; urgency=medium

  * New upstream release.

 -- Kay Hayen <kay.hayen@gmail.com>  Wed, 26 Sep 2018 07:00:04 +0200

nuitka (0.5.33+ds-1) unstable; urgency=medium

  * New upstream release.

 -- Kay Hayen <kay.hayen@gmail.com>  Thu, 13 Sep 2018 19:01:48 +0200

nuitka (0.5.32.8+ds-1) unstable; urgency=medium

  * New upstream hotfix release.

 -- Kay Hayen <kay.hayen@gmail.com>  Tue, 04 Sep 2018 14:58:47 +0200

nuitka (0.5.32.7+ds-1) unstable; urgency=medium

  * New upstream hotfix release.

 -- Kay Hayen <kay.hayen@gmail.com>  Thu, 23 Aug 2018 22:06:00 +0200

nuitka (0.5.32.6+ds-1) unstable; urgency=medium

  * New upstream hotfix release.

 -- Kay Hayen <kay.hayen@gmail.com>  Thu, 23 Aug 2018 20:05:18 +0200

nuitka (0.5.32.5+ds-1) unstable; urgency=medium

  * New upstream hotfix release.

 -- Kay Hayen <kay.hayen@gmail.com>  Wed, 15 Aug 2018 19:06:01 +0200

nuitka (0.5.32.4+ds-1) unstable; urgency=medium

  * New upstream hotfix release.

 -- Kay Hayen <kay.hayen@gmail.com>  Fri, 10 Aug 2018 12:06:44 +0200

nuitka (0.5.32.3+ds-1) unstable; urgency=medium

  * New upstream hotfix release.

 -- Kay Hayen <kay.hayen@gmail.com>  Sat, 04 Aug 2018 10:40:31 +0200

nuitka (0.5.32.2+ds-1) unstable; urgency=medium

  * New upstream hotfix release.

 -- Kay Hayen <kay.hayen@gmail.com>  Wed, 01 Aug 2018 17:38:43 +0200

nuitka (0.5.32.1+ds-1) unstable; urgency=medium

  * New upstream hotfix release.

 -- Kay Hayen <kay.hayen@gmail.com>  Sat, 28 Jul 2018 20:16:29 +0200

nuitka (0.5.32+ds-1) unstable; urgency=medium

  * New upstream release.

 -- Kay Hayen <kay.hayen@gmail.com>  Sat, 28 Jul 2018 15:07:21 +0200

nuitka (0.5.31+ds-1) unstable; urgency=medium

  * New upstream release.

 -- Kay Hayen <kay.hayen@gmail.com>  Mon, 09 Jul 2018 08:23:02 +0200

nuitka (0.5.30+ds-1) unstable; urgency=medium

  * New upstream release.

 -- Kay Hayen <kay.hayen@gmail.com>  Mon, 30 Apr 2018 09:50:54 +0200

nuitka (0.5.29.5+ds-1) unstable; urgency=medium

  * New upstream hotfix release.

 -- Kay Hayen <kay.hayen@gmail.com>  Wed, 25 Apr 2018 09:33:55 +0200

nuitka (0.5.29.4+ds-1) unstable; urgency=medium

  * New upstream hotfix release.

 -- Kay Hayen <kay.hayen@gmail.com>  Mon, 09 Apr 2018 20:22:37 +0200

nuitka (0.5.29.3+ds-1) unstable; urgency=medium

  * New upstream hotfix release.

 -- Kay Hayen <kay.hayen@gmail.com>  Sat, 31 Mar 2018 16:12:25 +0200

nuitka (0.5.29.2+ds-1) unstable; urgency=medium

  * New upstream hotfix release.

 -- Kay Hayen <kay.hayen@gmail.com>  Thu, 29 Mar 2018 10:19:24 +0200

nuitka (0.5.29.1+ds-1) unstable; urgency=medium

  * New upstream hotfix release.

 -- Kay Hayen <kay.hayen@gmail.com>  Tue, 27 Mar 2018 18:22:54 +0200

nuitka (0.5.29+ds-1) unstable; urgency=medium

  * New upstream release.

 -- Kay Hayen <kay.hayen@gmail.com>  Mon, 26 Mar 2018 20:13:44 +0200

nuitka (0.5.28.2+ds-1) unstable; urgency=medium

  * New upstream hotfix release.

 -- Kay Hayen <kay.hayen@gmail.com>  Wed, 29 Nov 2017 15:09:28 +0100

nuitka (0.5.28.1+ds-1) unstable; urgency=medium

  * New upstream hotfix release.
  * Also ignore sbuild non-existant directory (Closes: #871125).

 -- Kay Hayen <kay.hayen@gmail.com>  Sun, 22 Oct 2017 10:44:31 +0200

nuitka (0.5.28+ds-1) unstable; urgency=medium

  * New upstream release.

 -- Kay Hayen <kay.hayen@gmail.com>  Tue, 17 Oct 2017 10:03:56 +0200

nuitka (0.5.27+ds-1) unstable; urgency=medium

  * New upstream release.

 -- Kay Hayen <kay.hayen@gmail.com>  Sat, 22 Jul 2017 16:21:37 +0200

nuitka (0.5.26.4+ds-1) unstable; urgency=medium

  * New upstream hotfix release.
  * Recommend actual PyQT package (Closes: #866540).

 -- Kay Hayen <kay.hayen@gmail.com>  Mon, 03 Jul 2017 08:59:37 +0200

nuitka (0.5.26.3+ds-1) unstable; urgency=medium

  * New upstream hotfix release.

 -- Kay Hayen <kay.hayen@gmail.com>  Thu, 22 Jun 2017 08:08:53 +0200

nuitka (0.5.26.2+ds-1) unstable; urgency=medium

  * New upstream hotfix release.

 -- Kay Hayen <kay.hayen@gmail.com>  Sat, 17 Jun 2017 11:37:12 +0200

nuitka (0.5.26.1+ds-1) unstable; urgency=medium

  * New upstream hotfix release.

 -- Kay Hayen <kay.hayen@gmail.com>  Sat, 10 Jun 2017 13:09:51 +0200

nuitka (0.5.26+ds-1) unstable; urgency=medium

  * New upstream release.

 -- Kay Hayen <kay.hayen@gmail.com>  Wed, 07 Jun 2017 08:15:19 +0200

nuitka (0.5.25+ds-1) unstable; urgency=medium

  * New upstream release.

 -- Kay Hayen <kay.hayen@gmail.com>  Tue, 24 Jan 2017 06:13:46 +0100

nuitka (0.5.24.4+ds-1) unstable; urgency=medium

  * New upstream hotfix release.
  * Better detection of acceptable shared library loads from
    system paths for standalone tests (Closes: #844902).

 -- Kay Hayen <kay.hayen@gmail.com>  Sat, 10 Dec 2016 12:25:35 +0100

nuitka (0.5.24.3+ds-1) unstable; urgency=medium

  * New upstream hotfix release.

 -- Kay Hayen <kay.hayen@gmail.com>  Fri, 09 Dec 2016 06:50:55 +0100

nuitka (0.5.24.2+ds-1) unstable; urgency=medium

  * New upstream hotfix release.

 -- Kay Hayen <kay.hayen@gmail.com>  Wed, 30 Nov 2016 09:32:03 +0100

nuitka (0.5.24.1+ds-1) unstable; urgency=medium

  * New upstream hotfix release.

 -- Kay Hayen <kay.hayen@gmail.com>  Wed, 16 Nov 2016 08:16:53 +0100

nuitka (0.5.24+ds-1) unstable; urgency=medium

  * New upstream release.

 -- Kay Hayen <kay.hayen@gmail.com>  Mon, 14 Nov 2016 09:41:31 +0100

nuitka (0.5.23.2+ds-1) unstable; urgency=medium

  * New upstream hotfix release.

 -- Kay Hayen <kay.hayen@gmail.com>  Mon, 07 Nov 2016 07:55:11 +0100

nuitka (0.5.23.1+ds-1) unstable; urgency=medium

  * New upstream hotfix release.
  * Use of C11 compiler instead of C++ compiler, so we drop the
    versioned dependencies. (Closes: #835954)

 -- Kay Hayen <kay.hayen@gmail.com>  Sun, 16 Oct 2016 10:40:59 +0200

nuitka (0.5.23+ds-1) unstable; urgency=medium

  * New upstream release.

 -- Kay Hayen <kay.hayen@gmail.com>  Sun, 02 Oct 2016 18:14:41 +0200

nuitka (0.5.22+ds-1) unstable; urgency=medium

  * New upstream release.

 -- Kay Hayen <kay.hayen@gmail.com>  Tue, 16 Aug 2016 11:22:16 +0200

nuitka (0.5.21.3+ds-1) unstable; urgency=medium

  * New upstream hotfix release.

 -- Kay Hayen <kay.hayen@gmail.com>  Thu, 26 May 2016 14:51:39 +0200

nuitka (0.5.21.2+ds-1) unstable; urgency=medium

  * New upstream hotfix release.

 -- Kay Hayen <kay.hayen@gmail.com>  Sat, 14 May 2016 14:43:28 +0200

nuitka (0.5.21.1+ds-1) unstable; urgency=medium

  * New upstream hotfix release.

  * Depends on g++-5 now.

 -- Kay Hayen <kay.hayen@gmail.com>  Sat, 30 Apr 2016 07:59:57 +0200

nuitka (0.5.21+ds-1) unstable; urgency=medium

  * New upstream release.

 -- Kay Hayen <kay.hayen@gmail.com>  Sun, 24 Apr 2016 14:06:29 +0200

nuitka (0.5.20+ds-1) unstable; urgency=medium

  * New upstream release.

 -- Kay Hayen <kay.hayen@gmail.com>  Sun, 20 Mar 2016 08:11:16 +0100

nuitka (0.5.19.1+ds-1) unstable; urgency=medium

  * New upstream hotfix release.

 -- Kay Hayen <kay.hayen@gmail.com>  Tue, 15 Mar 2016 09:11:57 +0100

nuitka (0.5.19+ds-1) unstable; urgency=medium

  * New upstream release.

 -- Kay Hayen <kay.hayen@gmail.com>  Mon, 01 Feb 2016 07:53:08 +0100

nuitka (0.5.18.1+ds-1) unstable; urgency=medium

  * New upstream hotfix release.

 -- Kay Hayen <kay.hayen@gmail.com>  Sun, 24 Jan 2016 07:52:03 +0100

nuitka (0.5.18+ds-1) unstable; urgency=medium

  * New upstream release.

 -- Kay Hayen <kay.hayen@gmail.com>  Fri, 15 Jan 2016 07:48:41 +0100

nuitka (0.5.17.1+ds-1) unstable; urgency=medium

  * New upstream hotfix release.

 -- Kay Hayen <kay.hayen@gmail.com>  Thu, 14 Jan 2016 23:21:51 +0100

nuitka (0.5.17+ds-1) unstable; urgency=medium

  * New upstream release.

 -- Kay Hayen <kay.hayen@gmail.com>  Sun, 27 Dec 2015 15:18:39 +0100

nuitka (0.5.16.1+ds-1) unstable; urgency=medium

  * New upstream hotfix release.

 -- Kay Hayen <kay.hayen@gmail.com>  Thu, 03 Dec 2015 07:04:12 +0100

nuitka (0.5.16+ds-1) unstable; urgency=medium

  * New upstream release.

 -- Kay Hayen <kay.hayen@gmail.com>  Mon, 09 Nov 2015 18:30:07 +0100

nuitka (0.5.15+ds-1) unstable; urgency=medium

  * New upstream release.

 -- Kay Hayen <kay.hayen@gmail.com>  Mon, 12 Oct 2015 08:57:03 +0200

nuitka (0.5.14.3+ds-1) unstable; urgency=medium

  * New upstream hotfix release.

 -- Kay Hayen <kay.hayen@gmail.com>  Sun, 13 Sep 2015 12:26:59 +0200

nuitka (0.5.14.2+ds-1) unstable; urgency=medium

  * New upstream hotfix release.

 -- Kay Hayen <kay.hayen@gmail.com>  Mon, 07 Sep 2015 00:30:11 +0200

nuitka (0.5.14.1+ds-1) UNRELEASED; urgency=medium

  * New upstream hotfix release.

 -- Kay Hayen <kay.hayen@gmail.com>  Sun, 06 Sep 2015 22:37:22 +0200

nuitka (0.5.14+ds-1) unstable; urgency=medium

  * New upstream release.

 -- Kay Hayen <kay.hayen@gmail.com>  Thu, 27 Aug 2015 06:24:11 +0200

nuitka (0.5.13.8+ds-1) UNRELEASED; urgency=medium

  * New upstream hotfix release.

 -- Kay Hayen <kay.hayen@gmail.com>  Thu, 20 Aug 2015 11:55:53 +0200

nuitka (0.5.13.7+ds-1) UNRELEASED; urgency=medium

  * New upstream hotfix release.

 -- Kay Hayen <kay.hayen@gmail.com>  Tue, 18 Aug 2015 21:55:08 +0200

nuitka (0.5.13.6+ds-1) UNRELEASED; urgency=medium

  * New upstream hotfix release.

 -- Kay Hayen <kay.hayen@gmail.com>  Sun, 16 Aug 2015 14:38:46 +0200

nuitka (0.5.13.5+ds-1) UNRELEASED; urgency=medium

  * New upstream hotfix release.

 -- Kay Hayen <kay.hayen@gmail.com>  Sun, 16 Aug 2015 13:42:02 +0200

nuitka (0.5.13.4+ds-1) UNRELEASED; urgency=medium

  * New upstream hotfix release.

 -- Kay Hayen <kay.hayen@gmail.com>  Fri, 31 Jul 2015 17:24:40 +0200

nuitka (0.5.13.3+ds-1) UNRELEASED; urgency=medium

  * New upstream hotfix release.

 -- Kay Hayen <kay.hayen@gmail.com>  Wed, 29 Jul 2015 10:54:05 +0200

nuitka (0.5.13.2+ds-1) UNRELEASED; urgency=medium

  * New upstream hotfix release.

 -- Kay Hayen <kay.hayen@gmail.com>  Tue, 16 Jun 2015 10:29:12 +0200

nuitka (0.5.13.1+ds-1) UNRELEASED; urgency=medium

  * New upstream hotfix release.

 -- Kay Hayen <kay.hayen@gmail.com>  Mon, 04 May 2015 09:27:19 +0200

nuitka (0.5.13+ds-1) unstable; urgency=medium

  * New upstream release.

 -- Kay Hayen <kay.hayen@gmail.com>  Fri, 01 May 2015 10:44:27 +0200

nuitka (0.5.12.2+ds-1) UNRELEASED; urgency=medium

  * New upstream hotfix release.

 -- Kay Hayen <kay.hayen@gmail.com>  Sun, 26 Apr 2015 08:51:37 +0200

nuitka (0.5.12.1+ds-1) UNRELEASED; urgency=medium

  * New upstream hotfix release.

 -- Kay Hayen <kay.hayen@gmail.com>  Sat, 18 Apr 2015 09:35:06 +0200

nuitka (0.5.12+ds-1) experimental; urgency=medium

  * New upstream release.

 -- Kay Hayen <kay.hayen@gmail.com>  Mon, 06 Apr 2015 17:20:44 +0200

nuitka (0.5.11.2+ds-1) experimental; urgency=medium

  * New upstream hotfix release.

 -- Kay Hayen <kay.hayen@gmail.com>  Thu, 26 Mar 2015 20:09:06 +0100

nuitka (0.5.11.1+ds-1) experimental; urgency=medium

  * New upstream hotfix release.

 -- Kay Hayen <kay.hayen@gmail.com>  Mon, 23 Mar 2015 10:34:17 +0100

nuitka (0.5.11+ds-1) experimental; urgency=medium

  * New upstream release.

 -- Kay Hayen <kay.hayen@gmail.com>  Wed, 18 Mar 2015 08:38:39 +0100

nuitka (0.5.10.2+ds-1) experimental; urgency=medium

  * New upstream hotfix release.

 -- Kay Hayen <kay.hayen@gmail.com>  Tue, 10 Mar 2015 07:46:24 +0100

nuitka (0.5.10.1+ds-1) experimental; urgency=medium

  * New upstream hotfix release.

 -- Kay Hayen <kay.hayen@gmail.com>  Sun, 08 Mar 2015 11:56:55 +0100

nuitka (0.5.10+ds-1) experimental; urgency=medium

  * New upstream release.

 -- Kay Hayen <kay.hayen@gmail.com>  Thu, 05 Mar 2015 07:43:43 +0100

nuitka (0.5.9+ds-1) experimental; urgency=medium

  * New upstream release.

 -- Kay Hayen <kay.hayen@gmail.com>  Thu, 29 Jan 2015 08:18:06 +0100

nuitka (0.5.8+ds-1) experimental; urgency=medium

  * New upstream release.

 -- Kay Hayen <kay.hayen@gmail.com>  Thu, 15 Jan 2015 04:11:03 +0100

nuitka (0.5.7.1+ds-1) experimental; urgency=medium

  * New upstream hotfix release.

 -- Kay Hayen <kay.hayen@gmail.com>  Fri, 09 Jan 2015 13:52:15 +0100

nuitka (0.5.7+ds-1) UNRELEASED; urgency=medium

  * New upstream release.

 -- Kay Hayen <kay.hayen@gmail.com>  Thu, 01 Jan 2015 10:52:03 +0100

nuitka (0.5.6.1+ds-1) UNRELEASED; urgency=medium

  * New upstream hotfix release.

 -- Kay Hayen <kay.hayen@gmail.com>  Sun, 21 Dec 2014 08:32:58 +0100

nuitka (0.5.6+ds-1) UNRELEASED; urgency=medium

  * New upstream release.
  * Added support for hardening-wrapper to be installed.

 -- Kay Hayen <kay.hayen@gmail.com>  Fri, 19 Dec 2014 08:39:17 +0100

nuitka (0.5.5.3+ds-1) unstable; urgency=medium

  * New upstream hotfix release.
  * Added support for armhf architecture.

 -- Kay Hayen <kay.hayen@gmail.com>  Fri, 24 Oct 2014 17:33:59 +0200

nuitka (0.5.5.2+ds-1) unstable; urgency=medium

  * New upstream hotfix release.
  * Bump to Standards Version 3.9.6, no changes needed.

 -- Kay Hayen <kay.hayen@gmail.com>  Fri, 17 Oct 2014 07:56:05 +0200

nuitka (0.5.5+ds-1) unstable; urgency=medium

  * New upstream release.

 -- Kay Hayen <kay.hayen@gmail.com>  Sun, 05 Oct 2014 19:28:20 +0200

nuitka (0.5.4.3+ds-1) unstable; urgency=medium

  * New upstream hotfix release.

 -- Kay Hayen <kay.hayen@gmail.com>  Thu, 21 Aug 2014 09:41:37 +0200

nuitka (0.5.3.5+ds-1) unstable; urgency=medium

  * New upstream hotfix release.

 -- Kay Hayen <kay.hayen@gmail.com>  Fri, 18 Jul 2014 07:28:17 +0200

nuitka (0.5.3.3+ds-1) unstable; urgency=medium

  * New upstream release.
  * Original version didn't build for all versions due to error message
    changes, this release adapts to.

 -- Kay Hayen <kay.hayen@gmail.com>  Sat, 12 Jul 2014 20:50:01 +0200

nuitka (0.5.2+ds-1) unstable; urgency=medium

  * New upstream release.
  * Permit building using cowbuilder, eatmydata (Closes: #749518)
  * Do not require gcc in build-depends
    (Closes: #747984) (Closes: #748005) (Closes: #751325)

 -- Kay Hayen <kay.hayen@gmail.com>  Mon, 23 Jun 2014 08:17:57 +0200

nuitka (0.5.1.1+ds-1) unstable; urgency=medium

  * New upstream hotfix release.

 -- Kay Hayen <kay.hayen@gmail.com>  Thu, 06 Mar 2014 10:44:28 +0100

nuitka (0.5.1+ds-1) unstable; urgency=medium

  * New upstream release.

 -- Kay Hayen <kay.hayen@gmail.com>  Thu, 06 Mar 2014 09:33:51 +0100

nuitka (0.5.0.1+ds-1) unstable; urgency=medium

  * New upstream hotfix release.

 -- Kay Hayen <kay.hayen@gmail.com>  Mon, 13 Jan 2014 23:37:37 +0100

nuitka (0.5.0+ds-1) unstable; urgency=medium

  * New upstream release.
  * Added missing build dependency to process PNG images.

 -- Kay Hayen <kay.hayen@gmail.com>  Fri, 03 Jan 2014 19:18:18 +0100

nuitka (0.4.7.1+ds-1) unstable; urgency=low

  * New upstream hotfix release.

 -- Kay Hayen <kay.hayen@gmail.com>  Tue, 03 Dec 2013 08:44:31 +0100

nuitka (0.4.7+ds-1) UNRELEASED; urgency=low

  * New upstream release.
  * Handle unknown encoding error message change of CPython 2.7.6
    that was backported to CPython 2.7.5+ as well.
    (Closes: #730956)

 -- Kay Hayen <kay.hayen@gmail.com>  Mon, 02 Dec 2013 09:15:12 +0100

nuitka (0.4.6.2+ds-1) unstable; urgency=low

  * New upstream hotfix release.

 -- Kay Hayen <kayhayen@gmx.de>  Fri, 01 Nov 2013 19:07:42 +0100

nuitka (0.4.6+ds-1) unstable; urgency=low

  * New upstream release.

 -- Kay Hayen <kayhayen@gmx.de>  Sun, 27 Oct 2013 21:29:26 +0100

nuitka (0.4.5.1+ds-1) unstable; urgency=low

  * New upstream hotfix release.
  * Corrects upstream Issue#106.

 -- Kay Hayen <kayhayen@gmx.de>  Wed, 25 Sep 2013 14:29:55 +0200

nuitka (0.4.5+ds-1) unstable; urgency=low

  * New upstream release.

 -- Kay Hayen <kayhayen@gmx.de>  Sun, 18 Aug 2013 09:06:29 +0200

nuitka (0.4.4.2+ds-1) unstable; urgency=low

  * New upstream hotfix release.
  * Corrects upstream Issue#98.
  * Corrects upstream Issue#100.
  * Corrects upstream Issue#101.
  * Corrects upstream Issue#102.

 -- Kay Hayen <kayhayen@gmx.de>  Sat, 20 Jul 2013 09:08:29 +0200

nuitka (0.4.4.1+ds-1) unstable; urgency=low

  * New upstream hotfix release.
  * Corrects upstream Issue#95.
  * Corrects upstream Issue#96.

 -- Kay Hayen <kayhayen@gmx.de>  Sat, 13 Jul 2013 11:56:21 +0200

nuitka (0.4.4+ds-1) unstable; urgency=low

  * New upstream release.
  * Upstream now supports Python3.3 and threads.
  * Bump to Standards Version 3.9.4, no changes needed.
  * Fix support for modules and Python3 was broken (Closes: #711459)
  * Fix encoding error changes  Python 2.7.5 (Closes: #713531)

 -- Kay Hayen <kayhayen@gmx.de>  Tue, 25 Jun 2013 10:46:40 +0200

nuitka (0.4.3+ds-1) unstable; urgency=low

  * New upstream release.

 -- Kay Hayen <kayhayen@gmx.de>  Sat, 18 May 2013 10:16:25 +0200

nuitka (0.4.2+ds-1) unstable; urgency=low

  * New upstream release.

 -- Kay Hayen <kayhayen@gmx.de>  Fri, 29 Mar 2013 11:05:08 +0100

nuitka (0.4.1+ds-1) unstable; urgency=low

  * New upstream release.

 -- Kay Hayen <kayhayen@gmx.de>  Tue, 05 Mar 2013 08:15:41 +0100

nuitka (0.4.0+ds-1) UNRELEASED; urgency=low

  * New upstream release.
  * Changes so the Debian package can be backported to Squeeze as well.

 -- Kay Hayen <kayhayen@gmx.de>  Sat, 09 Feb 2013 10:08:15 +0100

nuitka (0.3.25+ds-1) unstable; urgency=low

  * New upstream release.
  * Register the User Manual with "doc-base".

 -- Kay Hayen <kayhayen@gmx.de>  Sun, 11 Nov 2012 13:57:32 +0100

nuitka (0.3.24.1+ds-1) unstable; urgency=low

  * New upstream hotfix release.
  * Corrects upstream Issue#46.

 -- Kay Hayen <kayhayen@gmx.de>  Sat, 08 Sep 2012 22:30:11 +0000

nuitka (0.3.24+ds-1) unstable; urgency=low

  * New upstream release.
  * Detect the absence of "g++" and gracefully fallback to the
    compiler depended on. (Closes: #682146)
  * Changed usage of "temp" files in developer scripts to be
    secure. (Closes: #682145)
  * Added support for "DEB_BUILD_OPTIONS=nocheck" to skip the
    test runs. (Closes: #683090)

 -- Kay Hayen <kayhayen@gmx.de>  Sat, 18 Aug 2012 21:19:17 +0200

nuitka (0.3.23.1+ds-1) unstable; urgency=low

  * New upstream hotfix release.
  * Corrects upstream Issue#40, Issue#41, and Issue#42.

 -- Kay Hayen <kayhayen@gmx.de>  Mon, 16 Jul 2012 07:25:41 +0200

nuitka (0.3.23+ds-1) unstable; urgency=low

  * New upstream release.
  * License for Nuitka is now Apache License 2.0, no more GPLv3.
  * Corrects upstream Issue#37 and Issue#38.

 -- Kay Hayen <kayhayen@gmx.de>  Sun, 01 Jul 2012 00:00:57 +0200

nuitka (0.3.22.1+ds-1) unstable; urgency=low

  * New upstream hotfix release.
  * Corrected copyright file syntax error found by new lintian
    version.
  * Corrects upstream Issue#19.

 -- Kay Hayen <kayhayen@gmx.de>  Sat, 16 Jun 2012 08:58:30 +0200

nuitka (0.3.22+ds-1) unstable; urgency=low

  * New upstream release.

 -- Kay Hayen <kayhayen@gmx.de>  Sun, 13 May 2012 12:51:16 +0200

nuitka (0.3.21+ds-1) unstable; urgency=low

  * New upstream release.

 -- Kay Hayen <kayhayen@gmx.de>  Thu, 12 Apr 2012 20:24:01 +0200

nuitka (0.3.20.2+ds-1) unstable; urgency=low

  * New upstream hotfix release.
  * Corrects upstream Issue#35.
  * Bump to Standards Version 3.9.3, no changes needed.
  * In the alternative build dependencies, designed to make the
    Python3 build dependency optional, put option that is going
    to work on "unstable" first. (Closes: #665021)

 -- Kay Hayen <kayhayen@gmx.de>  Tue, 03 Apr 2012 22:31:36 +0200

nuitka (0.3.20.1+ds-1) unstable; urgency=low

  * New upstream hotfix release.
  * Corrects upstream Issue#34.

 -- Kay Hayen <kayhayen@gmx.de>  Sat, 03 Mar 2012 10:18:30 +0100

nuitka (0.3.20+ds-1) unstable; urgency=low

  * New upstream release.
  * Added upstream "Changelog.rst" as "changelog"

 -- Kay Hayen <kayhayen@gmx.de>  Mon, 27 Feb 2012 09:32:10 +0100

nuitka (0.3.19.2+ds-1) unstable; urgency=low

  * New upstream hotfix release.
  * Corrects upstream Issue#32.

 -- Kay Hayen <kayhayen@gmx.de>  Sun, 12 Feb 2012 20:33:30 +0100

nuitka (0.3.19.1+ds-1) unstable; urgency=low

  * New upstream hotfix release.
  * Corrects upstream Issue#30 and Issue#31.

 -- Kay Hayen <kayhayen@gmx.de>  Sat, 28 Jan 2012 07:27:38 +0100

nuitka (0.3.19+ds-1) unstable; urgency=low

  * New upstream release.
  * Improvements to option groups layout in manpages, and broken
    whitespace for "--recurse-to" option. (Closes: #655910)
  * Documented new option "--recurse-directory" in man page with
    example.
  * Made the "debian/watch" file ignore upstream pre-releases,
    these shall not be considered for this package.
  * Aligned depended version with build depended versions.
  * Depend on "python-dev" as well, needed to compile against
    "libpython".
  * Build depend on "python-dev-all" and "python-dbg-all" to
    execute tests with both all supported Python versions.
  * Build depend on "python3.2-dev-all" and "python3-dbg-all"
    to execute tests with Python3 as well. It is currently not
    supported by upstream, this is only preparatory.
  * Added suggestion of "ccache", can speed up the compilation
    process.

 -- Kay Hayen <kayhayen@gmx.de>  Tue, 17 Jan 2012 10:29:45 +0100

nuitka (0.3.18+ds-1) unstable; urgency=low

  * New upstream release.
  * Lowered dependencies so that a backport to Ubuntu Natty and
    higher is now feasible. A "scons >=2.0.0" is good enough,
    and so is "g++-4.5" as well.
  * Don't require the PDF generation to be successful on older
    Ubuntu versions as it crashes due to old "rst2pdf" bugs.

 -- Kay Hayen <kayhayen@gmx.de>  Thu, 12 Jan 2012 19:55:43 +0100

nuitka (0.3.18~pre2+ds-1) unstable; urgency=low

  * New upstream pre-release.
  * First upload to unstable, many thanks to my reviewer and
    sponsor Yaroslav Halchenko <debian@onerussian.com>
  * New maintainer (Closes: #648489)
  * Added Developer Manual to the generated PDF documentation.
  * Added python-dbg to Build-Depends to also execcute reference
    count tests.
  * Changed copyright file to reference Apache license via its
    standard Debian location as well.

 -- Kay Hayen <kayhayen@gmx.de>  Tue, 10 Jan 2012 22:21:56 +0100

nuitka (0.3.17+ds-1) UNRELEASED; urgency=low

  * New upstream release.
  * Updated man page to use new "--recurse-*" options in examples
    over removed "--deep*" options.
  * Completed copyright file according to "licensecheck" findings
    and updated files accordingly. Put the included tests owned
    by upstream into public domain.
  * Use a "+ds" file as orig source with inline copy of Scons
    already removed instead of doing it as a patch.
  * Also removed the benchmark tests from "+ds" file, not useful
    to be provided with Nuitka.
  * Added syntax tests, these were omitted by mistake previously.
  * Run the test suite at package build time, it checks the basic
    tests, syntax error tests, program tests, and the compile
    itself test.
  * Added run time dependencies also as build time dependencies
    to be able to execute the tests.
  * Corrected handling of upstream pre-release names in the watch
    file.
  * Changed contributor notice to only require "Apache License 2.0"
    for the new parts.
  * Put Debian packaging and owned tests under "Apache License 2.0"
    as well.

 -- Kay Hayen <kayhayen@gmx.de>  Mon, 09 Jan 2012 09:02:19 +0100

nuitka (0.3.16-1) UNRELEASED; urgency=low

  * New upstream release.
  * Updated debian/copyright URI to match the latest one.
  * Updated debian/copyright to DEP5 changes.
  * Added Nuitka homepage to debian/control.
  * Added watch file, so uscan works.
  * Added git pointers to git repository and gitweb to the
    package control file.
  * Corrected examples section in man page to correctly escape "-".
  * Added meaningful "what is" to manpages.
  * Bump to Standards Version 3.9.2, no changes needed.
  * Added extended description to address lintian warning.

 -- Kay Hayen <kayhayen@gmx.de>  Sun, 18 Dec 2011 13:01:10 +0100

nuitka (0.3.15-1) UNRELEASED; urgency=low

  * New upstream release.
  * Renamed "/usr/bin/Python" to "/usr/bin/nuitka-python".
  * Added man pages for "nuitka" and "nuitka-python", the first
    with an examples section that shows the most important uses
    of the "nuitka" binary.
  * Removed foreign code for Windows generators, removed from
    debian/copyright.
  * Lowered dependency for Scons to what Ubuntu Oneiric has and
    what we have as an inline copy, (scons >=2.0.1) should be
    sufficient.
  * Recommend python-lxml, as it's used by Nuitka to dump XML
    representation.
  * Recommend python-qt4, as it may be used to display the node
    tree in a window.
  * Removed inline copy of Scons from the binary package.
  * Added patch to remove the setting nuitka package in sys.path,
    not needed in Debian.

 -- Kay Hayen <kayhayen@gmx.de>  Thu, 01 Dec 2011 22:43:33 +0100

nuitka (0.3.15pre2-1) UNRELEASED; urgency=low

  * Initial Debian package.

 -- Kay Hayen <kayhayen@gmx.de>  Fri, 11 Nov 2011 20:58:55 +0100<|MERGE_RESOLUTION|>--- conflicted
+++ resolved
@@ -1,16 +1,14 @@
-<<<<<<< HEAD
 nuitka (0.6.16~rc3+ds-1) experimental; urgency=medium
 
   * New upstream pre-release.
 
  -- Kay Hayen <kay.hayen@gmail.com>  Fri, 04 Jun 2021 09:07:44 +0200
-=======
+
 nuitka (0.6.15.3+ds-1) experimental; urgency=medium
 
   * New upstream hotfix release.
 
  -- Kay Hayen <kay.hayen@gmail.com>  Sun, 06 Jun 2021 12:18:06 +0200
->>>>>>> 7dcf6d8b
 
 nuitka (0.6.15.2+ds-1) experimental; urgency=medium
 
