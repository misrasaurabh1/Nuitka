--- conflicted
+++ resolved
@@ -1,16 +1,14 @@
-<<<<<<< HEAD
 nuitka (0.9~rc3+ds-1) unstable; urgency=medium
 
   * New upstream pre-release.
 
  -- Kay Hayen <kay.hayen@gmail.com>  Thu, 26 May 2022 15:51:12 +0200
-=======
+
 nuitka (0.8.3+ds-1) unstable; urgency=medium
 
   * New upstream hotfix release.
 
  -- Kay Hayen <kay.hayen@gmail.com>  Sat, 28 May 2022 14:59:01 +0200
->>>>>>> 9ac1a0e7
 
 nuitka (0.8.2+ds-1) unstable; urgency=medium
 
