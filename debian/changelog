<<<<<<< HEAD
nuitka (1.4~rc3+ds-1) unstable; urgency=medium

  * New upstream pre-release.

 -- Kay Hayen <kay.hayen@gmail.com>  Sat, 24 Dec 2022 12:10:19 +0100
=======
nuitka (1.3.3+ds-1) unstable; urgency=medium

  * New upstream hotfix release.

 -- Kay Hayen <kay.hayen@gmail.com>  Mon, 26 Dec 2022 10:39:49 +0100
>>>>>>> deb94fba

nuitka (1.3.2+ds-1) unstable; urgency=medium

  * New upstream hotfix release.

 -- Kay Hayen <kay.hayen@gmail.com>  Fri, 23 Dec 2022 08:19:05 +0100

nuitka (1.3.1+ds-1) unstable; urgency=medium

  * New upstream hotfix release.

 -- Kay Hayen <kay.hayen@gmail.com>  Wed, 21 Dec 2022 19:14:46 +0100

nuitka (1.3+ds-1) unstable; urgency=medium

  * New upstream release.

 -- Kay Hayen <kay.hayen@gmail.com>  Wed, 21 Dec 2022 13:14:49 +0100

nuitka (1.2.7+ds-1) unstable; urgency=medium

  * New upstream hotfix release.

 -- Kay Hayen <kay.hayen@gmail.com>  Tue, 13 Dec 2022 11:16:23 +0100

nuitka (1.2.6+ds-1) unstable; urgency=medium

  * New upstream hotfix release.

 -- Kay Hayen <kay.hayen@gmail.com>  Thu, 08 Dec 2022 07:18:44 +0100

nuitka (1.2.5+ds-1) unstable; urgency=medium

  * New upstream hotfix release.

 -- Kay Hayen <kay.hayen@gmail.com>  Wed, 07 Dec 2022 15:57:44 +0100

nuitka (1.2.4+ds-1) unstable; urgency=medium

  * New upstream hotfix release.

 -- Kay Hayen <kay.hayen@gmail.com>  Sat, 03 Dec 2022 13:45:31 +0100

nuitka (1.2.3+ds-1) unstable; urgency=medium

  * New upstream hotfix release.

 -- Kay Hayen <kay.hayen@gmail.com>  Sat, 26 Nov 2022 11:07:57 +0100

nuitka (1.2.2+ds-1) unstable; urgency=medium

  * New upstream hotfix release.

 -- Kay Hayen <kay.hayen@gmail.com>  Sat, 19 Nov 2022 17:05:08 +0100

nuitka (1.2.1+ds-1) unstable; urgency=medium

  * New upstream hotfix release.

 -- Kay Hayen <kay.hayen@gmail.com>  Wed, 16 Nov 2022 17:15:00 +0100

nuitka (1.2+ds-1) unstable; urgency=medium

  * New upstream release.

 -- Kay Hayen <kay.hayen@gmail.com>  Tue, 08 Nov 2022 09:42:28 +0100

nuitka (1.1.7+ds-1) unstable; urgency=medium

  * New upstream hotfix release.

  * Handle Debian sid change in release number (Closes: #1022400)

 -- Kay Hayen <kay.hayen@gmail.com>  Wed, 26 Oct 2022 14:46:14 +0200

nuitka (1.1.6+ds-1) unstable; urgency=medium

  * New upstream hotfix release.

 -- Kay Hayen <kay.hayen@gmail.com>  Wed, 19 Oct 2022 18:36:12 +0200

nuitka (1.1.5+ds-1) unstable; urgency=medium

  * New upstream hotfix release.

 -- Kay Hayen <kay.hayen@gmail.com>  Fri, 14 Oct 2022 08:19:39 +0200

nuitka (1.1.4+ds-1) unstable; urgency=medium

  * New upstream hotfix release.

 -- Kay Hayen <kay.hayen@gmail.com>  Fri, 14 Oct 2022 08:19:33 +0200

nuitka (1.1.3+ds-1) unstable; urgency=medium

  * New upstream hotfix release.

 -- Kay Hayen <kay.hayen@gmail.com>  Sat, 08 Oct 2022 17:40:59 +0200

nuitka (1.1.2+ds-1) unstable; urgency=medium

  * New upstream hotfix release.

 -- Kay Hayen <kay.hayen@gmail.com>  Tue, 04 Oct 2022 14:39:39 +0200

nuitka (1.1.1+ds-1) unstable; urgency=medium

  * New upstream hotfix release.

 -- Kay Hayen <kay.hayen@gmail.com>  Sun, 02 Oct 2022 11:10:07 +0200

nuitka (1.1+ds-1) unstable; urgency=medium

  * New upstream release.

 -- Kay Hayen <kay.hayen@gmail.com>  Sun, 25 Sep 2022 18:58:01 +0200

nuitka (1.0.8+ds-1) unstable; urgency=medium

  * New upstream hotfix release.

 -- Kay Hayen <kay.hayen@gmail.com>  Mon, 19 Sep 2022 08:18:45 +0200

nuitka (1.0.7+ds-1) unstable; urgency=medium

  * New upstream hotfix release.

 -- Kay Hayen <kay.hayen@gmail.com>  Sun, 11 Sep 2022 10:34:06 +0200

nuitka (1.0.6+ds-1) unstable; urgency=medium

  * New upstream hotfix release.

 -- Kay Hayen <kay.hayen@gmail.com>  Tue, 23 Aug 2022 20:07:27 +0200

nuitka (1.0.5+ds-1) unstable; urgency=medium

  * New upstream hotfix release.

 -- Kay Hayen <kay.hayen@gmail.com>  Sun, 21 Aug 2022 08:24:28 +0200

nuitka (1.0.4+ds-1) unstable; urgency=medium

  * New upstream hotfix release.

 -- Kay Hayen <kay.hayen@gmail.com>  Sat, 13 Aug 2022 16:13:29 +0200

nuitka (1.0.3+ds-1) unstable; urgency=medium

  * New upstream hotfix release.

 -- Kay Hayen <kay.hayen@gmail.com>  Wed, 10 Aug 2022 13:16:19 +0200

nuitka (1.0.2+ds-1) unstable; urgency=medium

  * New upstream hotfix release.

 -- Kay Hayen <kay.hayen@gmail.com>  Mon, 08 Aug 2022 08:13:46 +0200

nuitka (1.0.1+ds-1) unstable; urgency=medium

  * New upstream hotfix release.

 -- Kay Hayen <kay.hayen@gmail.com>  Thu, 04 Aug 2022 16:55:17 +0200

nuitka (1.0+ds-1) unstable; urgency=medium

  * New upstream release.

 -- Kay Hayen <kay.hayen@gmail.com>  Sat, 30 Jul 2022 16:16:40 +0200

nuitka (0.9.6+ds-1) unstable; urgency=medium

  * New upstream hotfix release.

 -- Kay Hayen <kay.hayen@gmail.com>  Sun, 17 Jul 2022 18:40:22 +0200

nuitka (0.9.5+ds-1) unstable; urgency=medium

  * New upstream hotfix release.

 -- Kay Hayen <kay.hayen@gmail.com>  Fri, 15 Jul 2022 13:59:28 +0200

nuitka (0.9.4+ds-1) unstable; urgency=medium

  * New upstream hotfix release.

 -- Kay Hayen <kay.hayen@gmail.com>  Thu, 07 Jul 2022 09:24:53 +0200

nuitka (0.9.3+ds-1) unstable; urgency=medium

  * New upstream hotfix release.

 -- Kay Hayen <kay.hayen@gmail.com>  Sat, 02 Jul 2022 18:49:29 +0200

nuitka (0.9.2+ds-1) unstable; urgency=medium

  * New upstream hotfix release.

 -- Kay Hayen <kay.hayen@gmail.com>  Thu, 30 Jun 2022 08:40:14 +0200

nuitka (0.9.1+ds-1) unstable; urgency=medium

  * New upstream hotfix release.

 -- Kay Hayen <kay.hayen@gmail.com>  Sun, 26 Jun 2022 10:41:06 +0200

nuitka (0.9+ds-1) unstable; urgency=medium

  * New upstream release.

  * Python 3.10 is now compatible again. (Closes: #1006051)

  * Solved CVE-2022-2054 (Closes: #1012762)

 -- Kay Hayen <kay.hayen@gmail.com>  Thu, 23 Jun 2022 08:36:25 +0200

nuitka (0.8.4+ds-1) unstable; urgency=medium

  * New upstream hotfix release.

 -- Kay Hayen <kay.hayen@gmail.com>  Tue, 07 Jun 2022 17:21:39 +0200

nuitka (0.8.3+ds-1) unstable; urgency=medium

  * New upstream hotfix release.

 -- Kay Hayen <kay.hayen@gmail.com>  Sat, 28 May 2022 14:59:01 +0200

nuitka (0.8.2+ds-1) unstable; urgency=medium

  * New upstream hotfix release.

 -- Kay Hayen <kay.hayen@gmail.com>  Thu, 26 May 2022 08:23:28 +0200

nuitka (0.8.1+ds-1) unstable; urgency=medium

  * New upstream hotfix release.

 -- Kay Hayen <kay.hayen@gmail.com>  Mon, 23 May 2022 08:31:51 +0200

nuitka (0.8+ds-1) unstable; urgency=medium

  * New upstream release.

 -- Kay Hayen <kay.hayen@gmail.com>  Thu, 19 May 2022 14:24:06 +0200

nuitka (0.7.7+ds-1) unstable; urgency=medium

  * New upstream hotfix release.

 -- Kay Hayen <kay.hayen@gmail.com>  Fri, 01 Apr 2022 12:01:36 +0200

nuitka (0.7.6+ds-1) unstable; urgency=medium

  * New upstream hotfix release.

 -- Kay Hayen <kay.hayen@gmail.com>  Sat, 19 Mar 2022 13:44:59 +0100

nuitka (0.7.5+ds-1) unstable; urgency=medium

  * New upstream hotfix release.

 -- Kay Hayen <kay.hayen@gmail.com>  Mon, 14 Mar 2022 18:55:11 +0100

nuitka (0.7.4+ds-1) unstable; urgency=medium

  * New upstream hotfix release.

 -- Kay Hayen <kay.hayen@gmail.com>  Sat, 12 Mar 2022 13:50:50 +0100

nuitka (0.7.3+ds-1) unstable; urgency=medium

  * New upstream hotfix release.

 -- Kay Hayen <kay.hayen@gmail.com>  Sun, 27 Feb 2022 13:58:34 +0100

nuitka (0.7.2+ds-1) unstable; urgency=medium

  * New upstream hotfix release.

 -- Kay Hayen <kay.hayen@gmail.com>  Sat, 26 Feb 2022 16:54:03 +0100

nuitka (0.7.1+ds-1) unstable; urgency=medium

  * New upstream hotfix release.

 -- Kay Hayen <kay.hayen@gmail.com>  Thu, 24 Feb 2022 13:22:40 +0100

nuitka (0.7+ds-1) unstable; urgency=medium

  * New upstream release.

 -- Kay Hayen <kay.hayen@gmail.com>  Sun, 20 Feb 2022 09:09:50 +0100

nuitka (0.6.19.7+ds-1) unstable; urgency=medium

  * New upstream hotfix release.

 -- Kay Hayen <kay.hayen@gmail.com>  Fri, 11 Feb 2022 14:37:34 +0100

nuitka (0.6.19.6+ds-1) unstable; urgency=medium

  * New upstream hotfix release.

 -- Kay Hayen <kay.hayen@gmail.com>  Thu, 03 Feb 2022 10:30:39 +0100

nuitka (0.6.19.5+ds-1) unstable; urgency=medium

  * New upstream hotfix release.

 -- Kay Hayen <kay.hayen@gmail.com>  Tue, 01 Feb 2022 18:53:20 +0100

nuitka (0.6.19.4+ds-1) unstable; urgency=medium

  * New upstream hotfix release.

 -- Kay Hayen <kay.hayen@gmail.com>  Wed, 19 Jan 2022 10:02:04 +0100

nuitka (0.6.19.3+ds-1) unstable; urgency=medium

  * New upstream hotfix release.

 -- Kay Hayen <kay.hayen@gmail.com>  Sun, 16 Jan 2022 11:32:51 +0100

nuitka (0.6.19.2+ds-1) unstable; urgency=medium

  * New upstream hotfix release.

 -- Kay Hayen <kay.hayen@gmail.com>  Fri, 14 Jan 2022 11:03:16 +0100

nuitka (0.6.19.1+ds-1) unstable; urgency=medium

  * New upstream hotfix release.

 -- Kay Hayen <kay.hayen@gmail.com>  Tue, 11 Jan 2022 07:59:24 +0100

nuitka (0.6.19+ds-1) unstable; urgency=medium

  * New upstream release.

 -- Kay Hayen <kay.hayen@gmail.com>  Sun, 09 Jan 2022 13:14:29 +0100

nuitka (0.6.18.6+ds-1) unstable; urgency=medium

  * New upstream hotfix release.

 -- Kay Hayen <kay.hayen@gmail.com>  Wed, 29 Dec 2021 19:42:43 +0100

nuitka (0.6.18.5+ds-1) unstable; urgency=medium

  * New upstream hotfix release.

 -- Kay Hayen <kay.hayen@gmail.com>  Mon, 20 Dec 2021 13:41:00 +0100

nuitka (0.6.18.4+ds-1) unstable; urgency=medium

  * New upstream hotfix release.

 -- Kay Hayen <kay.hayen@gmail.com>  Thu, 16 Dec 2021 08:31:41 +0100

nuitka (0.6.18.3+ds-1) unstable; urgency=medium

  * New upstream hotfix release.

 -- Kay Hayen <kay.hayen@gmail.com>  Fri, 10 Dec 2021 17:49:19 +0100

nuitka (0.6.18.2+ds-1) unstable; urgency=medium

  * New upstream hotfix release.

 -- Kay Hayen <kay.hayen@gmail.com>  Thu, 09 Dec 2021 14:52:56 +0100

nuitka (0.6.18.1+ds-1) unstable; urgency=medium

  * New upstream hotfix release.

 -- Kay Hayen <kay.hayen@gmail.com>  Sat, 04 Dec 2021 18:39:19 +0100

nuitka (0.6.18+ds-1) unstable; urgency=medium

  * New upstream release.

 -- Kay Hayen <kay.hayen@gmail.com>  Thu, 02 Dec 2021 17:33:56 +0100

nuitka (0.6.17.7+ds-1) unstable; urgency=medium

  * New upstream hotfix release.

 -- Kay Hayen <kay.hayen@gmail.com>  Mon, 15 Nov 2021 14:33:27 +0100

nuitka (0.6.17.6+ds-1) unstable; urgency=medium

  * New upstream hotfix release.

 -- Kay Hayen <kay.hayen@gmail.com>  Mon, 08 Nov 2021 14:07:11 +0100

nuitka (0.6.17.5+ds-1) unstable; urgency=medium

  * New upstream hotfix release.

 -- Kay Hayen <kay.hayen@gmail.com>  Thu, 28 Oct 2021 11:52:02 +0200

nuitka (0.6.17.4+ds-1) unstable; urgency=medium

  * New upstream hotfix release.

 -- Kay Hayen <kay.hayen@gmail.com>  Thu, 21 Oct 2021 13:03:34 +0200

nuitka (0.6.17.3+ds-1) unstable; urgency=medium

  * New upstream hotfix release.

 -- Kay Hayen <kay.hayen@gmail.com>  Thu, 14 Oct 2021 10:32:17 +0200

nuitka (0.6.17.2+ds-1) unstable; urgency=medium

  * New upstream hotfix release.

 -- Kay Hayen <kay.hayen@gmail.com>  Tue, 05 Oct 2021 17:21:29 +0200

nuitka (0.6.17.1+ds-1) unstable; urgency=medium

  * New upstream hotfix release.

 -- Kay Hayen <kay.hayen@gmail.com>  Wed, 29 Sep 2021 12:28:39 +0200

nuitka (0.6.17+ds-1) unstable; urgency=medium

  * New upstream release.

 -- Kay Hayen <kay.hayen@gmail.com>  Mon, 27 Sep 2021 13:38:42 +0200

nuitka (0.6.16.5+ds-1) experimental; urgency=medium

  * New upstream hotfix release.

 -- Kay Hayen <kay.hayen@gmail.com>  Mon, 06 Sep 2021 10:46:40 +0200

nuitka (0.6.16.4+ds-1) experimental; urgency=medium

  * New upstream hotfix release.

 -- Kay Hayen <kay.hayen@gmail.com>  Wed, 25 Aug 2021 11:51:44 +0200

nuitka (0.6.16.3+ds-1) experimental; urgency=medium

  * New upstream hotfix release.

 -- Kay Hayen <kay.hayen@gmail.com>  Sat, 07 Aug 2021 18:14:58 +0200

nuitka (0.6.16.2+ds-1) experimental; urgency=medium

  * New upstream hotfix release.

 -- Kay Hayen <kay.hayen@gmail.com>  Fri, 02 Jul 2021 10:40:08 +0200

nuitka (0.6.16.1+ds-1) experimental; urgency=medium

  * New upstream hotfix release.

 -- Kay Hayen <kay.hayen@gmail.com>  Fri, 25 Jun 2021 16:45:43 +0200

nuitka (0.6.16+ds-1) experimental; urgency=medium

  * New upstream release.

 -- Kay Hayen <kay.hayen@gmail.com>  Thu, 24 Jun 2021 11:52:37 +0200

nuitka (0.6.15.3+ds-1) experimental; urgency=medium

  * New upstream hotfix release.

 -- Kay Hayen <kay.hayen@gmail.com>  Sun, 06 Jun 2021 12:18:06 +0200

nuitka (0.6.15.2+ds-1) experimental; urgency=medium

  * New upstream hotfix release.

 -- Kay Hayen <kay.hayen@gmail.com>  Thu, 03 Jun 2021 11:41:07 +0200

nuitka (0.6.15.1+ds-1) experimental; urgency=medium

  * New upstream hotfix release.

 -- Kay Hayen <kay.hayen@gmail.com>  Mon, 31 May 2021 17:12:04 +0200

nuitka (0.6.15+ds-1) experimental; urgency=medium

  * New upstream release.

 -- Kay Hayen <kay.hayen@gmail.com>  Mon, 24 May 2021 12:26:59 +0200

nuitka (0.6.14.7+ds-1) unstable; urgency=medium

  * New upstream hotfix release.

 -- Kay Hayen <kay.hayen@gmail.com>  Mon, 10 May 2021 16:25:14 +0200

nuitka (0.6.14.6+ds-1) unstable; urgency=medium

  * New upstream hotfix release.

 -- Kay Hayen <kay.hayen@gmail.com>  Mon, 03 May 2021 07:57:04 +0200

nuitka (0.6.14.5+ds-1) experimental; urgency=medium

  * New upstream hotfix release.

 -- Kay Hayen <kay.hayen@gmail.com>  Thu, 22 Apr 2021 08:51:05 +0200

nuitka (0.6.14.4+ds-1) unstable; urgency=medium

  * New upstream hotfix release.

 -- Kay Hayen <kay.hayen@gmail.com>  Sun, 18 Apr 2021 16:13:42 +0200

nuitka (0.6.14.3+ds-1) unstable; urgency=medium

  * New upstream hotfix release.

 -- Kay Hayen <kay.hayen@gmail.com>  Sun, 18 Apr 2021 10:29:07 +0200

nuitka (0.6.14.2+ds-1) unstable; urgency=medium

  * New upstream hotfix release.

 -- Kay Hayen <kay.hayen@gmail.com>  Sat, 17 Apr 2021 11:03:23 +0200

nuitka (0.6.14.1+ds-1) unstable; urgency=medium

  * New upstream hotfix release.

 -- Kay Hayen <kay.hayen@gmail.com>  Fri, 16 Apr 2021 07:49:30 +0200

nuitka (0.6.14+ds-1) unstable; urgency=medium

  * New upstream release.

 -- Kay Hayen <kay.hayen@gmail.com>  Thu, 15 Apr 2021 11:09:55 +0200

nuitka (0.6.13.3+ds-1) unstable; urgency=medium

  * New upstream hotfix release.

 -- Kay Hayen <kay.hayen@gmail.com>  Sun, 04 Apr 2021 11:11:56 +0200

nuitka (0.6.13.2+ds-1) unstable; urgency=medium

  * New upstream hotfix release.

 -- Kay Hayen <kay.hayen@gmail.com>  Sat, 27 Mar 2021 19:44:51 +0100

nuitka (0.6.13.1+ds-1) unstable; urgency=medium

  * New upstream hotfix release.

 -- Kay Hayen <kay.hayen@gmail.com>  Fri, 26 Mar 2021 14:28:02 +0100

nuitka (0.6.13+ds-1) unstable; urgency=medium

  * New upstream release.

 -- Kay Hayen <kay.hayen@gmail.com>  Wed, 17 Mar 2021 08:58:23 +0100

nuitka (0.6.12.4+ds-1) unstable; urgency=medium

  * New upstream hotfix release.

 -- Kay Hayen <kay.hayen@gmail.com>  Thu, 11 Mar 2021 12:16:01 +0100

nuitka (0.6.12.3+ds-1) unstable; urgency=medium

  * New upstream hotfix release.

 -- Kay Hayen <kay.hayen@gmail.com>  Sun, 21 Feb 2021 06:04:51 +0100

nuitka (0.6.12.2+ds-1) unstable; urgency=medium

  * New upstream hotfix release.

 -- Kay Hayen <kay.hayen@gmail.com>  Sun, 14 Feb 2021 14:25:06 +0100

nuitka (0.6.12.1+ds-1) unstable; urgency=medium

  * New upstream hotfix release.

 -- Kay Hayen <kay.hayen@gmail.com>  Wed, 10 Feb 2021 00:23:11 +0100

nuitka (0.6.12+ds-1) unstable; urgency=medium

  * New upstream release.

 -- Kay Hayen <kay.hayen@gmail.com>  Tue, 09 Feb 2021 11:08:35 +0100

nuitka (0.6.11.6+ds-1) unstable; urgency=medium

  * New upstream hotfix release.

 -- Kay Hayen <kay.hayen@gmail.com>  Sun, 07 Feb 2021 19:59:48 +0100

nuitka (0.6.11.5+ds-1) unstable; urgency=medium

  * New upstream hotfix release.

 -- Kay Hayen <kay.hayen@gmail.com>  Mon, 01 Feb 2021 12:17:21 +0100

nuitka (0.6.11.4+ds-1) unstable; urgency=medium

  * New upstream hotfix release.

 -- Kay Hayen <kay.hayen@gmail.com>  Wed, 27 Jan 2021 17:09:48 +0100

nuitka (0.6.11.3+ds-1) unstable; urgency=medium

  * New upstream hotfix release.

 -- Kay Hayen <kay.hayen@gmail.com>  Tue, 26 Jan 2021 11:16:07 +0100

nuitka (0.6.11.2+ds-1) unstable; urgency=medium

  * New upstream hotfix release.

 -- Kay Hayen <kay.hayen@gmail.com>  Mon, 25 Jan 2021 20:14:39 +0100

nuitka (0.6.11.1+ds-1) unstable; urgency=medium

  * New upstream hotfix release.

 -- Kay Hayen <kay.hayen@gmail.com>  Sun, 24 Jan 2021 17:55:22 +0100

nuitka (0.6.11+ds-1) unstable; urgency=medium

  * New upstream release.

 -- Kay Hayen <kay.hayen@gmail.com>  Sat, 23 Jan 2021 10:01:54 +0100

nuitka (0.6.10.5+ds-1) unstable; urgency=medium

  * New upstream hotfix release.

 -- Kay Hayen <kay.hayen@gmail.com>  Thu, 07 Jan 2021 11:04:59 +0100

nuitka (0.6.10.4+ds-1) unstable; urgency=medium

  * New upstream hotfix release.

 -- Kay Hayen <kay.hayen@gmail.com>  Tue, 29 Dec 2020 16:17:44 +0100

nuitka (0.6.10.3+ds-1) unstable; urgency=medium

  * New upstream hotfix release.

 -- Kay Hayen <kay.hayen@gmail.com>  Thu, 24 Dec 2020 16:30:17 +0100

nuitka (0.6.10.2+ds-1) unstable; urgency=medium

  * New upstream hotfix release.

 -- Kay Hayen <kay.hayen@gmail.com>  Sun, 20 Dec 2020 10:56:00 +0100

nuitka (0.6.10.1+ds-1) unstable; urgency=medium

  * New upstream hotfix release.

 -- Kay Hayen <kay.hayen@gmail.com>  Sun, 13 Dec 2020 19:47:53 +0100

nuitka (0.6.10+ds-1) unstable; urgency=medium

  * New upstream release.

 -- Kay Hayen <kay.hayen@gmail.com>  Mon, 07 Dec 2020 12:44:03 +0100

nuitka (0.6.9.7+ds-1) unstable; urgency=medium

  * New upstream hotfix release.

 -- Kay Hayen <kay.hayen@gmail.com>  Mon, 16 Nov 2020 11:20:22 +0100

nuitka (0.6.9.6+ds-1) unstable; urgency=medium

  * New upstream hotfix release.

 -- Kay Hayen <kay.hayen@gmail.com>  Wed, 04 Nov 2020 08:32:22 +0100

nuitka (0.6.9.5+ds-1) unstable; urgency=medium

  * New upstream hotfix release.

 -- Kay Hayen <kay.hayen@gmail.com>  Fri, 30 Oct 2020 13:49:19 +0100

nuitka (0.6.9.4+ds-1) unstable; urgency=medium

  * New upstream hotfix release.

 -- Kay Hayen <kay.hayen@gmail.com>  Mon, 19 Oct 2020 10:55:17 +0200

nuitka (0.6.9.3+ds-1) unstable; urgency=medium

  * New upstream hotfix release.

 -- Kay Hayen <kay.hayen@gmail.com>  Mon, 12 Oct 2020 17:17:10 +0200

nuitka (0.6.9.2+ds-1) unstable; urgency=medium

  * New upstream hotfix release.

 -- Kay Hayen <kay.hayen@gmail.com>  Sun, 04 Oct 2020 12:47:36 +0200

nuitka (0.6.9.1+ds-1) unstable; urgency=medium

  * New upstream hotfix release.

 -- Kay Hayen <kay.hayen@gmail.com>  Sat, 19 Sep 2020 14:38:08 +0200

nuitka (0.6.9+ds-1) unstable; urgency=medium

  * New upstream release.

 -- Kay Hayen <kay.hayen@gmail.com>  Mon, 14 Sep 2020 15:40:36 +0200

nuitka (0.6.8.4+ds-1) unstable; urgency=medium

  * New upstream hotfix release.

  * Source only upload. (Closes: #961896)

  * Updated VCS URLs. (Closes: #961895)

 -- Kay Hayen <kay.hayen@gmail.com>  Sat, 06 Jun 2020 09:58:32 +0200

nuitka (0.6.8.3+ds-1) unstable; urgency=medium

  * New upstream hotfix release.

 -- Kay Hayen <kay.hayen@gmail.com>  Sat, 23 May 2020 13:56:13 +0200

nuitka (0.6.8.2+ds-1) unstable; urgency=medium

  * New upstream hotfix release.

 -- Kay Hayen <kay.hayen@gmail.com>  Thu, 21 May 2020 15:04:13 +0200

nuitka (0.6.8.1+ds-1) unstable; urgency=medium

  * New upstream hotfix release.

  * Corrected copyright file format to not have emails.

 -- Kay Hayen <kay.hayen@gmail.com>  Fri, 15 May 2020 08:32:39 +0200

nuitka (0.6.8+ds-1) unstable; urgency=medium

  * New upstream release.

  * Changed dependencies to prefer Debian 11 packages.
    (Closes: #937166).

 -- Kay Hayen <kay.hayen@gmail.com>  Mon, 11 May 2020 16:41:34 +0200

nuitka (0.6.7+ds-1) unstable; urgency=medium

  * New upstream release.

  * The rst2pdf dependency is finally fixed
    (Closes: #943645) (Closes: #947573).

  * Enabled package build without Python2 (Closes: #937166)

 -- Kay Hayen <kay.hayen@gmail.com>  Thu, 23 Jan 2020 12:34:10 +0100

nuitka (0.6.6+ds-1) unstable; urgency=medium

  * New upstream release.

 -- Kay Hayen <kay.hayen@gmail.com>  Fri, 27 Dec 2019 08:47:38 +0100

nuitka (0.6.6~rc7+ds-1) unstable; urgency=medium

  * New upstream pre-release.

 -- Kay Hayen <kay.hayen@gmail.com>  Tue, 24 Sep 2019 08:49:41 +0200

nuitka (0.6.5+ds-1) unstable; urgency=medium

  * New upstream release.

 -- Kay Hayen <kay.hayen@gmail.com>  Sat, 27 Jul 2019 12:07:20 +0200

nuitka (0.6.4+ds-1) experimental; urgency=medium

  * New upstream release.

 -- Kay Hayen <kay.hayen@gmail.com>  Fri, 07 Jun 2019 23:30:22 +0200

nuitka (0.6.3.1+ds-1) experimental; urgency=medium

  * New upstream hotfix release.

 -- Kay Hayen <kay.hayen@gmail.com>  Thu, 25 Apr 2019 22:08:36 +0200

nuitka (0.6.3+ds-1) unstable; urgency=medium

  * New upstream release.

 -- Kay Hayen <kay.hayen@gmail.com>  Thu, 04 Apr 2019 06:12:30 +0200

nuitka (0.6.2+ds-1) unstable; urgency=medium

  * New upstream release.

 -- Kay Hayen <kay.hayen@gmail.com>  Sat, 16 Feb 2019 08:48:51 +0100

nuitka (0.6.1.1+ds-1) unstable; urgency=medium

  * New upstream hotfix release.

 -- Kay Hayen <kay.hayen@gmail.com>  Thu, 24 Jan 2019 09:13:53 +0100

nuitka (0.6.1+ds-1) unstable; urgency=medium

  * New upstream release.

  * Depend on python-pil over python-imaging (Closes: #917694).

 -- Kay Hayen <kay.hayen@gmail.com>  Sat, 05 Jan 2019 12:41:57 +0100

nuitka (0.6.0.6+ds-1) unstable; urgency=medium

  * New upstream hotfix release.

 -- Kay Hayen <kay.hayen@gmail.com>  Wed, 31 Oct 2018 09:03:57 +0100

nuitka (0.6.0.5+ds-1) unstable; urgency=medium

  * New upstream hotfix release.

 -- Kay Hayen <kay.hayen@gmail.com>  Thu, 18 Oct 2018 23:11:34 +0200

nuitka (0.6.0.4+ds-1) unstable; urgency=medium

  * New upstream hotfix release.

 -- Kay Hayen <kay.hayen@gmail.com>  Sun, 14 Oct 2018 08:26:48 +0200

nuitka (0.6.0.3+ds-1) unstable; urgency=medium

  * New upstream hotfix release.

 -- Kay Hayen <kay.hayen@gmail.com>  Sat, 06 Oct 2018 10:43:33 +0200

nuitka (0.6.0.2+ds-1) unstable; urgency=medium

  * New upstream hotfix release.

 -- Kay Hayen <kay.hayen@gmail.com>  Wed, 03 Oct 2018 10:41:52 +0200

nuitka (0.6.0.1+ds-1) unstable; urgency=medium

  * New upstream hotfix release.

 -- Kay Hayen <kay.hayen@gmail.com>  Thu, 27 Sep 2018 09:57:05 +0200

nuitka (0.6.0+ds-1) unstable; urgency=medium

  * New upstream release.

 -- Kay Hayen <kay.hayen@gmail.com>  Wed, 26 Sep 2018 07:00:04 +0200

nuitka (0.5.33+ds-1) unstable; urgency=medium

  * New upstream release.

 -- Kay Hayen <kay.hayen@gmail.com>  Thu, 13 Sep 2018 19:01:48 +0200

nuitka (0.5.32.8+ds-1) unstable; urgency=medium

  * New upstream hotfix release.

 -- Kay Hayen <kay.hayen@gmail.com>  Tue, 04 Sep 2018 14:58:47 +0200

nuitka (0.5.32.7+ds-1) unstable; urgency=medium

  * New upstream hotfix release.

 -- Kay Hayen <kay.hayen@gmail.com>  Thu, 23 Aug 2018 22:06:00 +0200

nuitka (0.5.32.6+ds-1) unstable; urgency=medium

  * New upstream hotfix release.

 -- Kay Hayen <kay.hayen@gmail.com>  Thu, 23 Aug 2018 20:05:18 +0200

nuitka (0.5.32.5+ds-1) unstable; urgency=medium

  * New upstream hotfix release.

 -- Kay Hayen <kay.hayen@gmail.com>  Wed, 15 Aug 2018 19:06:01 +0200

nuitka (0.5.32.4+ds-1) unstable; urgency=medium

  * New upstream hotfix release.

 -- Kay Hayen <kay.hayen@gmail.com>  Fri, 10 Aug 2018 12:06:44 +0200

nuitka (0.5.32.3+ds-1) unstable; urgency=medium

  * New upstream hotfix release.

 -- Kay Hayen <kay.hayen@gmail.com>  Sat, 04 Aug 2018 10:40:31 +0200

nuitka (0.5.32.2+ds-1) unstable; urgency=medium

  * New upstream hotfix release.

 -- Kay Hayen <kay.hayen@gmail.com>  Wed, 01 Aug 2018 17:38:43 +0200

nuitka (0.5.32.1+ds-1) unstable; urgency=medium

  * New upstream hotfix release.

 -- Kay Hayen <kay.hayen@gmail.com>  Sat, 28 Jul 2018 20:16:29 +0200

nuitka (0.5.32+ds-1) unstable; urgency=medium

  * New upstream release.

 -- Kay Hayen <kay.hayen@gmail.com>  Sat, 28 Jul 2018 15:07:21 +0200

nuitka (0.5.31+ds-1) unstable; urgency=medium

  * New upstream release.

 -- Kay Hayen <kay.hayen@gmail.com>  Mon, 09 Jul 2018 08:23:02 +0200

nuitka (0.5.30+ds-1) unstable; urgency=medium

  * New upstream release.

 -- Kay Hayen <kay.hayen@gmail.com>  Mon, 30 Apr 2018 09:50:54 +0200

nuitka (0.5.29.5+ds-1) unstable; urgency=medium

  * New upstream hotfix release.

 -- Kay Hayen <kay.hayen@gmail.com>  Wed, 25 Apr 2018 09:33:55 +0200

nuitka (0.5.29.4+ds-1) unstable; urgency=medium

  * New upstream hotfix release.

 -- Kay Hayen <kay.hayen@gmail.com>  Mon, 09 Apr 2018 20:22:37 +0200

nuitka (0.5.29.3+ds-1) unstable; urgency=medium

  * New upstream hotfix release.

 -- Kay Hayen <kay.hayen@gmail.com>  Sat, 31 Mar 2018 16:12:25 +0200

nuitka (0.5.29.2+ds-1) unstable; urgency=medium

  * New upstream hotfix release.

 -- Kay Hayen <kay.hayen@gmail.com>  Thu, 29 Mar 2018 10:19:24 +0200

nuitka (0.5.29.1+ds-1) unstable; urgency=medium

  * New upstream hotfix release.

 -- Kay Hayen <kay.hayen@gmail.com>  Tue, 27 Mar 2018 18:22:54 +0200

nuitka (0.5.29+ds-1) unstable; urgency=medium

  * New upstream release.

 -- Kay Hayen <kay.hayen@gmail.com>  Mon, 26 Mar 2018 20:13:44 +0200

nuitka (0.5.28.2+ds-1) unstable; urgency=medium

  * New upstream hotfix release.

 -- Kay Hayen <kay.hayen@gmail.com>  Wed, 29 Nov 2017 15:09:28 +0100

nuitka (0.5.28.1+ds-1) unstable; urgency=medium

  * New upstream hotfix release.
  * Also ignore sbuild non-existant directory (Closes: #871125).

 -- Kay Hayen <kay.hayen@gmail.com>  Sun, 22 Oct 2017 10:44:31 +0200

nuitka (0.5.28+ds-1) unstable; urgency=medium

  * New upstream release.

 -- Kay Hayen <kay.hayen@gmail.com>  Tue, 17 Oct 2017 10:03:56 +0200

nuitka (0.5.27+ds-1) unstable; urgency=medium

  * New upstream release.

 -- Kay Hayen <kay.hayen@gmail.com>  Sat, 22 Jul 2017 16:21:37 +0200

nuitka (0.5.26.4+ds-1) unstable; urgency=medium

  * New upstream hotfix release.
  * Recommend actual PyQT package (Closes: #866540).

 -- Kay Hayen <kay.hayen@gmail.com>  Mon, 03 Jul 2017 08:59:37 +0200

nuitka (0.5.26.3+ds-1) unstable; urgency=medium

  * New upstream hotfix release.

 -- Kay Hayen <kay.hayen@gmail.com>  Thu, 22 Jun 2017 08:08:53 +0200

nuitka (0.5.26.2+ds-1) unstable; urgency=medium

  * New upstream hotfix release.

 -- Kay Hayen <kay.hayen@gmail.com>  Sat, 17 Jun 2017 11:37:12 +0200

nuitka (0.5.26.1+ds-1) unstable; urgency=medium

  * New upstream hotfix release.

 -- Kay Hayen <kay.hayen@gmail.com>  Sat, 10 Jun 2017 13:09:51 +0200

nuitka (0.5.26+ds-1) unstable; urgency=medium

  * New upstream release.

 -- Kay Hayen <kay.hayen@gmail.com>  Wed, 07 Jun 2017 08:15:19 +0200

nuitka (0.5.25+ds-1) unstable; urgency=medium

  * New upstream release.

 -- Kay Hayen <kay.hayen@gmail.com>  Tue, 24 Jan 2017 06:13:46 +0100

nuitka (0.5.24.4+ds-1) unstable; urgency=medium

  * New upstream hotfix release.
  * Better detection of acceptable shared library loads from
    system paths for standalone tests (Closes: #844902).

 -- Kay Hayen <kay.hayen@gmail.com>  Sat, 10 Dec 2016 12:25:35 +0100

nuitka (0.5.24.3+ds-1) unstable; urgency=medium

  * New upstream hotfix release.

 -- Kay Hayen <kay.hayen@gmail.com>  Fri, 09 Dec 2016 06:50:55 +0100

nuitka (0.5.24.2+ds-1) unstable; urgency=medium

  * New upstream hotfix release.

 -- Kay Hayen <kay.hayen@gmail.com>  Wed, 30 Nov 2016 09:32:03 +0100

nuitka (0.5.24.1+ds-1) unstable; urgency=medium

  * New upstream hotfix release.

 -- Kay Hayen <kay.hayen@gmail.com>  Wed, 16 Nov 2016 08:16:53 +0100

nuitka (0.5.24+ds-1) unstable; urgency=medium

  * New upstream release.

 -- Kay Hayen <kay.hayen@gmail.com>  Mon, 14 Nov 2016 09:41:31 +0100

nuitka (0.5.23.2+ds-1) unstable; urgency=medium

  * New upstream hotfix release.

 -- Kay Hayen <kay.hayen@gmail.com>  Mon, 07 Nov 2016 07:55:11 +0100

nuitka (0.5.23.1+ds-1) unstable; urgency=medium

  * New upstream hotfix release.
  * Use of C11 compiler instead of C++ compiler, so we drop the
    versioned dependencies. (Closes: #835954)

 -- Kay Hayen <kay.hayen@gmail.com>  Sun, 16 Oct 2016 10:40:59 +0200

nuitka (0.5.23+ds-1) unstable; urgency=medium

  * New upstream release.

 -- Kay Hayen <kay.hayen@gmail.com>  Sun, 02 Oct 2016 18:14:41 +0200

nuitka (0.5.22+ds-1) unstable; urgency=medium

  * New upstream release.

 -- Kay Hayen <kay.hayen@gmail.com>  Tue, 16 Aug 2016 11:22:16 +0200

nuitka (0.5.21.3+ds-1) unstable; urgency=medium

  * New upstream hotfix release.

 -- Kay Hayen <kay.hayen@gmail.com>  Thu, 26 May 2016 14:51:39 +0200

nuitka (0.5.21.2+ds-1) unstable; urgency=medium

  * New upstream hotfix release.

 -- Kay Hayen <kay.hayen@gmail.com>  Sat, 14 May 2016 14:43:28 +0200

nuitka (0.5.21.1+ds-1) unstable; urgency=medium

  * New upstream hotfix release.

  * Depends on g++-5 now.

 -- Kay Hayen <kay.hayen@gmail.com>  Sat, 30 Apr 2016 07:59:57 +0200

nuitka (0.5.21+ds-1) unstable; urgency=medium

  * New upstream release.

 -- Kay Hayen <kay.hayen@gmail.com>  Sun, 24 Apr 2016 14:06:29 +0200

nuitka (0.5.20+ds-1) unstable; urgency=medium

  * New upstream release.

 -- Kay Hayen <kay.hayen@gmail.com>  Sun, 20 Mar 2016 08:11:16 +0100

nuitka (0.5.19.1+ds-1) unstable; urgency=medium

  * New upstream hotfix release.

 -- Kay Hayen <kay.hayen@gmail.com>  Tue, 15 Mar 2016 09:11:57 +0100

nuitka (0.5.19+ds-1) unstable; urgency=medium

  * New upstream release.

 -- Kay Hayen <kay.hayen@gmail.com>  Mon, 01 Feb 2016 07:53:08 +0100

nuitka (0.5.18.1+ds-1) unstable; urgency=medium

  * New upstream hotfix release.

 -- Kay Hayen <kay.hayen@gmail.com>  Sun, 24 Jan 2016 07:52:03 +0100

nuitka (0.5.18+ds-1) unstable; urgency=medium

  * New upstream release.

 -- Kay Hayen <kay.hayen@gmail.com>  Fri, 15 Jan 2016 07:48:41 +0100

nuitka (0.5.17.1+ds-1) unstable; urgency=medium

  * New upstream hotfix release.

 -- Kay Hayen <kay.hayen@gmail.com>  Thu, 14 Jan 2016 23:21:51 +0100

nuitka (0.5.17+ds-1) unstable; urgency=medium

  * New upstream release.

 -- Kay Hayen <kay.hayen@gmail.com>  Sun, 27 Dec 2015 15:18:39 +0100

nuitka (0.5.16.1+ds-1) unstable; urgency=medium

  * New upstream hotfix release.

 -- Kay Hayen <kay.hayen@gmail.com>  Thu, 03 Dec 2015 07:04:12 +0100

nuitka (0.5.16+ds-1) unstable; urgency=medium

  * New upstream release.

 -- Kay Hayen <kay.hayen@gmail.com>  Mon, 09 Nov 2015 18:30:07 +0100

nuitka (0.5.15+ds-1) unstable; urgency=medium

  * New upstream release.

 -- Kay Hayen <kay.hayen@gmail.com>  Mon, 12 Oct 2015 08:57:03 +0200

nuitka (0.5.14.3+ds-1) unstable; urgency=medium

  * New upstream hotfix release.

 -- Kay Hayen <kay.hayen@gmail.com>  Sun, 13 Sep 2015 12:26:59 +0200

nuitka (0.5.14.2+ds-1) unstable; urgency=medium

  * New upstream hotfix release.

 -- Kay Hayen <kay.hayen@gmail.com>  Mon, 07 Sep 2015 00:30:11 +0200

nuitka (0.5.14.1+ds-1) UNRELEASED; urgency=medium

  * New upstream hotfix release.

 -- Kay Hayen <kay.hayen@gmail.com>  Sun, 06 Sep 2015 22:37:22 +0200

nuitka (0.5.14+ds-1) unstable; urgency=medium

  * New upstream release.

 -- Kay Hayen <kay.hayen@gmail.com>  Thu, 27 Aug 2015 06:24:11 +0200

nuitka (0.5.13.8+ds-1) UNRELEASED; urgency=medium

  * New upstream hotfix release.

 -- Kay Hayen <kay.hayen@gmail.com>  Thu, 20 Aug 2015 11:55:53 +0200

nuitka (0.5.13.7+ds-1) UNRELEASED; urgency=medium

  * New upstream hotfix release.

 -- Kay Hayen <kay.hayen@gmail.com>  Tue, 18 Aug 2015 21:55:08 +0200

nuitka (0.5.13.6+ds-1) UNRELEASED; urgency=medium

  * New upstream hotfix release.

 -- Kay Hayen <kay.hayen@gmail.com>  Sun, 16 Aug 2015 14:38:46 +0200

nuitka (0.5.13.5+ds-1) UNRELEASED; urgency=medium

  * New upstream hotfix release.

 -- Kay Hayen <kay.hayen@gmail.com>  Sun, 16 Aug 2015 13:42:02 +0200

nuitka (0.5.13.4+ds-1) UNRELEASED; urgency=medium

  * New upstream hotfix release.

 -- Kay Hayen <kay.hayen@gmail.com>  Fri, 31 Jul 2015 17:24:40 +0200

nuitka (0.5.13.3+ds-1) UNRELEASED; urgency=medium

  * New upstream hotfix release.

 -- Kay Hayen <kay.hayen@gmail.com>  Wed, 29 Jul 2015 10:54:05 +0200

nuitka (0.5.13.2+ds-1) UNRELEASED; urgency=medium

  * New upstream hotfix release.

 -- Kay Hayen <kay.hayen@gmail.com>  Tue, 16 Jun 2015 10:29:12 +0200

nuitka (0.5.13.1+ds-1) UNRELEASED; urgency=medium

  * New upstream hotfix release.

 -- Kay Hayen <kay.hayen@gmail.com>  Mon, 04 May 2015 09:27:19 +0200

nuitka (0.5.13+ds-1) unstable; urgency=medium

  * New upstream release.

 -- Kay Hayen <kay.hayen@gmail.com>  Fri, 01 May 2015 10:44:27 +0200

nuitka (0.5.12.2+ds-1) UNRELEASED; urgency=medium

  * New upstream hotfix release.

 -- Kay Hayen <kay.hayen@gmail.com>  Sun, 26 Apr 2015 08:51:37 +0200

nuitka (0.5.12.1+ds-1) UNRELEASED; urgency=medium

  * New upstream hotfix release.

 -- Kay Hayen <kay.hayen@gmail.com>  Sat, 18 Apr 2015 09:35:06 +0200

nuitka (0.5.12+ds-1) experimental; urgency=medium

  * New upstream release.

 -- Kay Hayen <kay.hayen@gmail.com>  Mon, 06 Apr 2015 17:20:44 +0200

nuitka (0.5.11.2+ds-1) experimental; urgency=medium

  * New upstream hotfix release.

 -- Kay Hayen <kay.hayen@gmail.com>  Thu, 26 Mar 2015 20:09:06 +0100

nuitka (0.5.11.1+ds-1) experimental; urgency=medium

  * New upstream hotfix release.

 -- Kay Hayen <kay.hayen@gmail.com>  Mon, 23 Mar 2015 10:34:17 +0100

nuitka (0.5.11+ds-1) experimental; urgency=medium

  * New upstream release.

 -- Kay Hayen <kay.hayen@gmail.com>  Wed, 18 Mar 2015 08:38:39 +0100

nuitka (0.5.10.2+ds-1) experimental; urgency=medium

  * New upstream hotfix release.

 -- Kay Hayen <kay.hayen@gmail.com>  Tue, 10 Mar 2015 07:46:24 +0100

nuitka (0.5.10.1+ds-1) experimental; urgency=medium

  * New upstream hotfix release.

 -- Kay Hayen <kay.hayen@gmail.com>  Sun, 08 Mar 2015 11:56:55 +0100

nuitka (0.5.10+ds-1) experimental; urgency=medium

  * New upstream release.

 -- Kay Hayen <kay.hayen@gmail.com>  Thu, 05 Mar 2015 07:43:43 +0100

nuitka (0.5.9+ds-1) experimental; urgency=medium

  * New upstream release.

 -- Kay Hayen <kay.hayen@gmail.com>  Thu, 29 Jan 2015 08:18:06 +0100

nuitka (0.5.8+ds-1) experimental; urgency=medium

  * New upstream release.

 -- Kay Hayen <kay.hayen@gmail.com>  Thu, 15 Jan 2015 04:11:03 +0100

nuitka (0.5.7.1+ds-1) experimental; urgency=medium

  * New upstream hotfix release.

 -- Kay Hayen <kay.hayen@gmail.com>  Fri, 09 Jan 2015 13:52:15 +0100

nuitka (0.5.7+ds-1) UNRELEASED; urgency=medium

  * New upstream release.

 -- Kay Hayen <kay.hayen@gmail.com>  Thu, 01 Jan 2015 10:52:03 +0100

nuitka (0.5.6.1+ds-1) UNRELEASED; urgency=medium

  * New upstream hotfix release.

 -- Kay Hayen <kay.hayen@gmail.com>  Sun, 21 Dec 2014 08:32:58 +0100

nuitka (0.5.6+ds-1) UNRELEASED; urgency=medium

  * New upstream release.
  * Added support for hardening-wrapper to be installed.

 -- Kay Hayen <kay.hayen@gmail.com>  Fri, 19 Dec 2014 08:39:17 +0100

nuitka (0.5.5.3+ds-1) unstable; urgency=medium

  * New upstream hotfix release.
  * Added support for armhf architecture.

 -- Kay Hayen <kay.hayen@gmail.com>  Fri, 24 Oct 2014 17:33:59 +0200

nuitka (0.5.5.2+ds-1) unstable; urgency=medium

  * New upstream hotfix release.
  * Bump to Standards Version 3.9.6, no changes needed.

 -- Kay Hayen <kay.hayen@gmail.com>  Fri, 17 Oct 2014 07:56:05 +0200

nuitka (0.5.5+ds-1) unstable; urgency=medium

  * New upstream release.

 -- Kay Hayen <kay.hayen@gmail.com>  Sun, 05 Oct 2014 19:28:20 +0200

nuitka (0.5.4.3+ds-1) unstable; urgency=medium

  * New upstream hotfix release.

 -- Kay Hayen <kay.hayen@gmail.com>  Thu, 21 Aug 2014 09:41:37 +0200

nuitka (0.5.3.5+ds-1) unstable; urgency=medium

  * New upstream hotfix release.

 -- Kay Hayen <kay.hayen@gmail.com>  Fri, 18 Jul 2014 07:28:17 +0200

nuitka (0.5.3.3+ds-1) unstable; urgency=medium

  * New upstream release.
  * Original version didn't build for all versions due to error message
    changes, this release adapts to.

 -- Kay Hayen <kay.hayen@gmail.com>  Sat, 12 Jul 2014 20:50:01 +0200

nuitka (0.5.2+ds-1) unstable; urgency=medium

  * New upstream release.
  * Permit building using cowbuilder, eatmydata (Closes: #749518)
  * Do not require gcc in build-depends
    (Closes: #747984) (Closes: #748005) (Closes: #751325)

 -- Kay Hayen <kay.hayen@gmail.com>  Mon, 23 Jun 2014 08:17:57 +0200

nuitka (0.5.1.1+ds-1) unstable; urgency=medium

  * New upstream hotfix release.

 -- Kay Hayen <kay.hayen@gmail.com>  Thu, 06 Mar 2014 10:44:28 +0100

nuitka (0.5.1+ds-1) unstable; urgency=medium

  * New upstream release.

 -- Kay Hayen <kay.hayen@gmail.com>  Thu, 06 Mar 2014 09:33:51 +0100

nuitka (0.5.0.1+ds-1) unstable; urgency=medium

  * New upstream hotfix release.

 -- Kay Hayen <kay.hayen@gmail.com>  Mon, 13 Jan 2014 23:37:37 +0100

nuitka (0.5.0+ds-1) unstable; urgency=medium

  * New upstream release.
  * Added missing build dependency to process PNG images.

 -- Kay Hayen <kay.hayen@gmail.com>  Fri, 03 Jan 2014 19:18:18 +0100

nuitka (0.4.7.1+ds-1) unstable; urgency=low

  * New upstream hotfix release.

 -- Kay Hayen <kay.hayen@gmail.com>  Tue, 03 Dec 2013 08:44:31 +0100

nuitka (0.4.7+ds-1) UNRELEASED; urgency=low

  * New upstream release.
  * Handle unknown encoding error message change of CPython 2.7.6
    that was backported to CPython 2.7.5+ as well.
    (Closes: #730956)

 -- Kay Hayen <kay.hayen@gmail.com>  Mon, 02 Dec 2013 09:15:12 +0100

nuitka (0.4.6.2+ds-1) unstable; urgency=low

  * New upstream hotfix release.

 -- Kay Hayen <kayhayen@gmx.de>  Fri, 01 Nov 2013 19:07:42 +0100

nuitka (0.4.6+ds-1) unstable; urgency=low

  * New upstream release.

 -- Kay Hayen <kayhayen@gmx.de>  Sun, 27 Oct 2013 21:29:26 +0100

nuitka (0.4.5.1+ds-1) unstable; urgency=low

  * New upstream hotfix release.
  * Corrects upstream Issue#106.

 -- Kay Hayen <kayhayen@gmx.de>  Wed, 25 Sep 2013 14:29:55 +0200

nuitka (0.4.5+ds-1) unstable; urgency=low

  * New upstream release.

 -- Kay Hayen <kayhayen@gmx.de>  Sun, 18 Aug 2013 09:06:29 +0200

nuitka (0.4.4.2+ds-1) unstable; urgency=low

  * New upstream hotfix release.
  * Corrects upstream Issue#98.
  * Corrects upstream Issue#100.
  * Corrects upstream Issue#101.
  * Corrects upstream Issue#102.

 -- Kay Hayen <kayhayen@gmx.de>  Sat, 20 Jul 2013 09:08:29 +0200

nuitka (0.4.4.1+ds-1) unstable; urgency=low

  * New upstream hotfix release.
  * Corrects upstream Issue#95.
  * Corrects upstream Issue#96.

 -- Kay Hayen <kayhayen@gmx.de>  Sat, 13 Jul 2013 11:56:21 +0200

nuitka (0.4.4+ds-1) unstable; urgency=low

  * New upstream release.
  * Upstream now supports Python3.3 and threads.
  * Bump to Standards Version 3.9.4, no changes needed.
  * Fix support for modules and Python3 was broken (Closes: #711459)
  * Fix encoding error changes  Python 2.7.5 (Closes: #713531)

 -- Kay Hayen <kayhayen@gmx.de>  Tue, 25 Jun 2013 10:46:40 +0200

nuitka (0.4.3+ds-1) unstable; urgency=low

  * New upstream release.

 -- Kay Hayen <kayhayen@gmx.de>  Sat, 18 May 2013 10:16:25 +0200

nuitka (0.4.2+ds-1) unstable; urgency=low

  * New upstream release.

 -- Kay Hayen <kayhayen@gmx.de>  Fri, 29 Mar 2013 11:05:08 +0100

nuitka (0.4.1+ds-1) unstable; urgency=low

  * New upstream release.

 -- Kay Hayen <kayhayen@gmx.de>  Tue, 05 Mar 2013 08:15:41 +0100

nuitka (0.4.0+ds-1) UNRELEASED; urgency=low

  * New upstream release.
  * Changes so the Debian package can be backported to Squeeze as well.

 -- Kay Hayen <kayhayen@gmx.de>  Sat, 09 Feb 2013 10:08:15 +0100

nuitka (0.3.25+ds-1) unstable; urgency=low

  * New upstream release.
  * Register the User Manual with "doc-base".

 -- Kay Hayen <kayhayen@gmx.de>  Sun, 11 Nov 2012 13:57:32 +0100

nuitka (0.3.24.1+ds-1) unstable; urgency=low

  * New upstream hotfix release.
  * Corrects upstream Issue#46.

 -- Kay Hayen <kayhayen@gmx.de>  Sat, 08 Sep 2012 22:30:11 +0000

nuitka (0.3.24+ds-1) unstable; urgency=low

  * New upstream release.
  * Detect the absence of "g++" and gracefully fallback to the
    compiler depended on. (Closes: #682146)
  * Changed usage of "temp" files in developer scripts to be
    secure. (Closes: #682145)
  * Added support for "DEB_BUILD_OPTIONS=nocheck" to skip the
    test runs. (Closes: #683090)

 -- Kay Hayen <kayhayen@gmx.de>  Sat, 18 Aug 2012 21:19:17 +0200

nuitka (0.3.23.1+ds-1) unstable; urgency=low

  * New upstream hotfix release.
  * Corrects upstream Issue#40, Issue#41, and Issue#42.

 -- Kay Hayen <kayhayen@gmx.de>  Mon, 16 Jul 2012 07:25:41 +0200

nuitka (0.3.23+ds-1) unstable; urgency=low

  * New upstream release.
  * License for Nuitka is now Apache License 2.0, no more GPLv3.
  * Corrects upstream Issue#37 and Issue#38.

 -- Kay Hayen <kayhayen@gmx.de>  Sun, 01 Jul 2012 00:00:57 +0200

nuitka (0.3.22.1+ds-1) unstable; urgency=low

  * New upstream hotfix release.
  * Corrected copyright file syntax error found by new lintian
    version.
  * Corrects upstream Issue#19.

 -- Kay Hayen <kayhayen@gmx.de>  Sat, 16 Jun 2012 08:58:30 +0200

nuitka (0.3.22+ds-1) unstable; urgency=low

  * New upstream release.

 -- Kay Hayen <kayhayen@gmx.de>  Sun, 13 May 2012 12:51:16 +0200

nuitka (0.3.21+ds-1) unstable; urgency=low

  * New upstream release.

 -- Kay Hayen <kayhayen@gmx.de>  Thu, 12 Apr 2012 20:24:01 +0200

nuitka (0.3.20.2+ds-1) unstable; urgency=low

  * New upstream hotfix release.
  * Corrects upstream Issue#35.
  * Bump to Standards Version 3.9.3, no changes needed.
  * In the alternative build dependencies, designed to make the
    Python3 build dependency optional, put option that is going
    to work on "unstable" first. (Closes: #665021)

 -- Kay Hayen <kayhayen@gmx.de>  Tue, 03 Apr 2012 22:31:36 +0200

nuitka (0.3.20.1+ds-1) unstable; urgency=low

  * New upstream hotfix release.
  * Corrects upstream Issue#34.

 -- Kay Hayen <kayhayen@gmx.de>  Sat, 03 Mar 2012 10:18:30 +0100

nuitka (0.3.20+ds-1) unstable; urgency=low

  * New upstream release.
  * Added upstream "Changelog.rst" as "changelog"

 -- Kay Hayen <kayhayen@gmx.de>  Mon, 27 Feb 2012 09:32:10 +0100

nuitka (0.3.19.2+ds-1) unstable; urgency=low

  * New upstream hotfix release.
  * Corrects upstream Issue#32.

 -- Kay Hayen <kayhayen@gmx.de>  Sun, 12 Feb 2012 20:33:30 +0100

nuitka (0.3.19.1+ds-1) unstable; urgency=low

  * New upstream hotfix release.
  * Corrects upstream Issue#30 and Issue#31.

 -- Kay Hayen <kayhayen@gmx.de>  Sat, 28 Jan 2012 07:27:38 +0100

nuitka (0.3.19+ds-1) unstable; urgency=low

  * New upstream release.
  * Improvements to option groups layout in manpages, and broken
    whitespace for "--recurse-to" option. (Closes: #655910)
  * Documented new option "--recurse-directory" in man page with
    example.
  * Made the "debian/watch" file ignore upstream pre-releases,
    these shall not be considered for this package.
  * Aligned depended version with build depended versions.
  * Depend on "python-dev" as well, needed to compile against
    "libpython".
  * Build depend on "python-dev-all" and "python-dbg-all" to
    execute tests with both all supported Python versions.
  * Build depend on "python3.2-dev-all" and "python3-dbg-all"
    to execute tests with Python3 as well. It is currently not
    supported by upstream, this is only preparatory.
  * Added suggestion of "ccache", can speed up the compilation
    process.

 -- Kay Hayen <kayhayen@gmx.de>  Tue, 17 Jan 2012 10:29:45 +0100

nuitka (0.3.18+ds-1) unstable; urgency=low

  * New upstream release.
  * Lowered dependencies so that a backport to Ubuntu Natty and
    higher is now feasible. A "scons >=2.0.0" is good enough,
    and so is "g++-4.5" as well.
  * Don't require the PDF generation to be successful on older
    Ubuntu versions as it crashes due to old "rst2pdf" bugs.

 -- Kay Hayen <kayhayen@gmx.de>  Thu, 12 Jan 2012 19:55:43 +0100

nuitka (0.3.18~pre2+ds-1) unstable; urgency=low

  * New upstream pre-release.
  * First upload to unstable, many thanks to my reviewer and
    sponsor Yaroslav Halchenko <debian@onerussian.com>
  * New maintainer (Closes: #648489)
  * Added Developer Manual to the generated PDF documentation.
  * Added python-dbg to Build-Depends to also execute reference
    count tests.
  * Changed copyright file to reference Apache license via its
    standard Debian location as well.

 -- Kay Hayen <kayhayen@gmx.de>  Tue, 10 Jan 2012 22:21:56 +0100

nuitka (0.3.17+ds-1) UNRELEASED; urgency=low

  * New upstream release.
  * Updated man page to use new "--recurse-*" options in examples
    over removed "--deep*" options.
  * Completed copyright file according to "licensecheck" findings
    and updated files accordingly. Put the included tests owned
    by upstream into public domain.
  * Use a "+ds" file as orig source with inline copy of Scons
    already removed instead of doing it as a patch.
  * Also removed the benchmark tests from "+ds" file, not useful
    to be provided with Nuitka.
  * Added syntax tests, these were omitted by mistake previously.
  * Run the test suite at package build time, it checks the basic
    tests, syntax error tests, program tests, and the compile
    itself test.
  * Added run time dependencies also as build time dependencies
    to be able to execute the tests.
  * Corrected handling of upstream pre-release names in the watch
    file.
  * Changed contributor notice to only require "Apache License 2.0"
    for the new parts.
  * Put Debian packaging and owned tests under "Apache License 2.0"
    as well.

 -- Kay Hayen <kayhayen@gmx.de>  Mon, 09 Jan 2012 09:02:19 +0100

nuitka (0.3.16-1) UNRELEASED; urgency=low

  * New upstream release.
  * Updated debian/copyright URI to match the latest one.
  * Updated debian/copyright to DEP5 changes.
  * Added Nuitka homepage to debian/control.
  * Added watch file, so uscan works.
  * Added git pointers to git repository and gitweb to the
    package control file.
  * Corrected examples section in man page to correctly escape "-".
  * Added meaningful "what is" to manpages.
  * Bump to Standards Version 3.9.2, no changes needed.
  * Added extended description to address lintian warning.

 -- Kay Hayen <kayhayen@gmx.de>  Sun, 18 Dec 2011 13:01:10 +0100

nuitka (0.3.15-1) UNRELEASED; urgency=low

  * New upstream release.
  * Renamed "/usr/bin/Python" to "/usr/bin/nuitka-python".
  * Added man pages for "nuitka" and "nuitka-python", the first
    with an examples section that shows the most important uses
    of the "nuitka" binary.
  * Removed foreign code for Windows generators, removed from
    debian/copyright.
  * Lowered dependency for Scons to what Ubuntu Oneiric has and
    what we have as an inline copy, (scons >=2.0.1) should be
    sufficient.
  * Recommend python-lxml, as it's used by Nuitka to dump XML
    representation.
  * Recommend python-qt4, as it may be used to display the node
    tree in a window.
  * Removed inline copy of Scons from the binary package.
  * Added patch to remove the setting nuitka package in sys.path,
    not needed in Debian.

 -- Kay Hayen <kayhayen@gmx.de>  Thu, 01 Dec 2011 22:43:33 +0100

nuitka (0.3.15pre2-1) UNRELEASED; urgency=low

  * Initial Debian package.

 -- Kay Hayen <kayhayen@gmx.de>  Fri, 11 Nov 2011 20:58:55 +0100<|MERGE_RESOLUTION|>--- conflicted
+++ resolved
@@ -1,16 +1,14 @@
-<<<<<<< HEAD
 nuitka (1.4~rc3+ds-1) unstable; urgency=medium
 
   * New upstream pre-release.
 
  -- Kay Hayen <kay.hayen@gmail.com>  Sat, 24 Dec 2022 12:10:19 +0100
-=======
+
 nuitka (1.3.3+ds-1) unstable; urgency=medium
 
   * New upstream hotfix release.
 
  -- Kay Hayen <kay.hayen@gmail.com>  Mon, 26 Dec 2022 10:39:49 +0100
->>>>>>> deb94fba
 
 nuitka (1.3.2+ds-1) unstable; urgency=medium
 
