--- conflicted
+++ resolved
@@ -1,16 +1,14 @@
-<<<<<<< HEAD
 nuitka (1.4~rc5+ds-1) unstable; urgency=medium
 
   * New upstream pre-release.
 
  -- Kay Hayen <kay.hayen@gmail.com>  Wed, 28 Dec 2022 21:37:56 +0100
-=======
+
 nuitka (1.3.5+ds-1) unstable; urgency=medium
 
   * New upstream hotfix release.
 
  -- Kay Hayen <kay.hayen@gmail.com>  Sun, 01 Jan 2023 09:39:39 +0100
->>>>>>> 4043ff81
 
 nuitka (1.3.4+ds-1) unstable; urgency=medium
 
