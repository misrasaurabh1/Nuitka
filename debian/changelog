<<<<<<< HEAD
nuitka (0.6.20~rc5+ds-1) unstable; urgency=medium

  * New upstream pre-release.

 -- Kay Hayen <kay.hayen@gmail.com>  Wed, 02 Feb 2022 18:30:58 +0100
=======
nuitka (0.6.19.6+ds-1) unstable; urgency=medium

  * New upstream hotfix release.

 -- Kay Hayen <kay.hayen@gmail.com>  Thu, 03 Feb 2022 10:30:39 +0100
>>>>>>> b6e36285

nuitka (0.6.19.5+ds-1) unstable; urgency=medium

  * New upstream hotfix release.

 -- Kay Hayen <kay.hayen@gmail.com>  Tue, 01 Feb 2022 18:53:20 +0100

nuitka (0.6.19.4+ds-1) unstable; urgency=medium

  * New upstream hotfix release.

 -- Kay Hayen <kay.hayen@gmail.com>  Wed, 19 Jan 2022 10:02:04 +0100

nuitka (0.6.19.3+ds-1) unstable; urgency=medium

  * New upstream hotfix release.

 -- Kay Hayen <kay.hayen@gmail.com>  Sun, 16 Jan 2022 11:32:51 +0100

nuitka (0.6.19.2+ds-1) unstable; urgency=medium

  * New upstream hotfix release.

 -- Kay Hayen <kay.hayen@gmail.com>  Fri, 14 Jan 2022 11:03:16 +0100

nuitka (0.6.19.1+ds-1) unstable; urgency=medium

  * New upstream hotfix release.

 -- Kay Hayen <kay.hayen@gmail.com>  Tue, 11 Jan 2022 07:59:24 +0100

nuitka (0.6.19+ds-1) unstable; urgency=medium

  * New upstream release.

 -- Kay Hayen <kay.hayen@gmail.com>  Sun, 09 Jan 2022 13:14:29 +0100

nuitka (0.6.18.6+ds-1) unstable; urgency=medium

  * New upstream hotfix release.

 -- Kay Hayen <kay.hayen@gmail.com>  Wed, 29 Dec 2021 19:42:43 +0100

nuitka (0.6.18.5+ds-1) unstable; urgency=medium

  * New upstream hotfix release.

 -- Kay Hayen <kay.hayen@gmail.com>  Mon, 20 Dec 2021 13:41:00 +0100

nuitka (0.6.18.4+ds-1) unstable; urgency=medium

  * New upstream hotfix release.

 -- Kay Hayen <kay.hayen@gmail.com>  Thu, 16 Dec 2021 08:31:41 +0100

nuitka (0.6.18.3+ds-1) unstable; urgency=medium

  * New upstream hotfix release.

 -- Kay Hayen <kay.hayen@gmail.com>  Fri, 10 Dec 2021 17:49:19 +0100

nuitka (0.6.18.2+ds-1) unstable; urgency=medium

  * New upstream hotfix release.

 -- Kay Hayen <kay.hayen@gmail.com>  Thu, 09 Dec 2021 14:52:56 +0100

nuitka (0.6.18.1+ds-1) unstable; urgency=medium

  * New upstream hotfix release.

 -- Kay Hayen <kay.hayen@gmail.com>  Sat, 04 Dec 2021 18:39:19 +0100

nuitka (0.6.18+ds-1) unstable; urgency=medium

  * New upstream release.

 -- Kay Hayen <kay.hayen@gmail.com>  Thu, 02 Dec 2021 17:33:56 +0100

nuitka (0.6.17.7+ds-1) unstable; urgency=medium

  * New upstream hotfix release.

 -- Kay Hayen <kay.hayen@gmail.com>  Mon, 15 Nov 2021 14:33:27 +0100

nuitka (0.6.17.6+ds-1) unstable; urgency=medium

  * New upstream hotfix release.

 -- Kay Hayen <kay.hayen@gmail.com>  Mon, 08 Nov 2021 14:07:11 +0100

nuitka (0.6.17.5+ds-1) unstable; urgency=medium

  * New upstream hotfix release.

 -- Kay Hayen <kay.hayen@gmail.com>  Thu, 28 Oct 2021 11:52:02 +0200

nuitka (0.6.17.4+ds-1) unstable; urgency=medium

  * New upstream hotfix release.

 -- Kay Hayen <kay.hayen@gmail.com>  Thu, 21 Oct 2021 13:03:34 +0200

nuitka (0.6.17.3+ds-1) unstable; urgency=medium

  * New upstream hotfix release.

 -- Kay Hayen <kay.hayen@gmail.com>  Thu, 14 Oct 2021 10:32:17 +0200

nuitka (0.6.17.2+ds-1) unstable; urgency=medium

  * New upstream hotfix release.

 -- Kay Hayen <kay.hayen@gmail.com>  Tue, 05 Oct 2021 17:21:29 +0200

nuitka (0.6.17.1+ds-1) unstable; urgency=medium

  * New upstream hotfix release.

 -- Kay Hayen <kay.hayen@gmail.com>  Wed, 29 Sep 2021 12:28:39 +0200

nuitka (0.6.17+ds-1) unstable; urgency=medium

  * New upstream release.

 -- Kay Hayen <kay.hayen@gmail.com>  Mon, 27 Sep 2021 13:38:42 +0200

nuitka (0.6.16.5+ds-1) experimental; urgency=medium

  * New upstream hotfix release.

 -- Kay Hayen <kay.hayen@gmail.com>  Mon, 06 Sep 2021 10:46:40 +0200

nuitka (0.6.16.4+ds-1) experimental; urgency=medium

  * New upstream hotfix release.

 -- Kay Hayen <kay.hayen@gmail.com>  Wed, 25 Aug 2021 11:51:44 +0200

nuitka (0.6.16.3+ds-1) experimental; urgency=medium

  * New upstream hotfix release.

 -- Kay Hayen <kay.hayen@gmail.com>  Sat, 07 Aug 2021 18:14:58 +0200

nuitka (0.6.16.2+ds-1) experimental; urgency=medium

  * New upstream hotfix release.

 -- Kay Hayen <kay.hayen@gmail.com>  Fri, 02 Jul 2021 10:40:08 +0200

nuitka (0.6.16.1+ds-1) experimental; urgency=medium

  * New upstream hotfix release.

 -- Kay Hayen <kay.hayen@gmail.com>  Fri, 25 Jun 2021 16:45:43 +0200

nuitka (0.6.16+ds-1) experimental; urgency=medium

  * New upstream release.

 -- Kay Hayen <kay.hayen@gmail.com>  Thu, 24 Jun 2021 11:52:37 +0200

nuitka (0.6.15.3+ds-1) experimental; urgency=medium

  * New upstream hotfix release.

 -- Kay Hayen <kay.hayen@gmail.com>  Sun, 06 Jun 2021 12:18:06 +0200

nuitka (0.6.15.2+ds-1) experimental; urgency=medium

  * New upstream hotfix release.

 -- Kay Hayen <kay.hayen@gmail.com>  Thu, 03 Jun 2021 11:41:07 +0200

nuitka (0.6.15.1+ds-1) experimental; urgency=medium

  * New upstream hotfix release.

 -- Kay Hayen <kay.hayen@gmail.com>  Mon, 31 May 2021 17:12:04 +0200

nuitka (0.6.15+ds-1) experimental; urgency=medium

  * New upstream release.

 -- Kay Hayen <kay.hayen@gmail.com>  Mon, 24 May 2021 12:26:59 +0200

nuitka (0.6.14.7+ds-1) unstable; urgency=medium

  * New upstream hotfix release.

 -- Kay Hayen <kay.hayen@gmail.com>  Mon, 10 May 2021 16:25:14 +0200

nuitka (0.6.14.6+ds-1) unstable; urgency=medium

  * New upstream hotfix release.

 -- Kay Hayen <kay.hayen@gmail.com>  Mon, 03 May 2021 07:57:04 +0200

nuitka (0.6.14.5+ds-1) experimental; urgency=medium

  * New upstream hotfix release.

 -- Kay Hayen <kay.hayen@gmail.com>  Thu, 22 Apr 2021 08:51:05 +0200

nuitka (0.6.14.4+ds-1) unstable; urgency=medium

  * New upstream hotfix release.

 -- Kay Hayen <kay.hayen@gmail.com>  Sun, 18 Apr 2021 16:13:42 +0200

nuitka (0.6.14.3+ds-1) unstable; urgency=medium

  * New upstream hotfix release.

 -- Kay Hayen <kay.hayen@gmail.com>  Sun, 18 Apr 2021 10:29:07 +0200

nuitka (0.6.14.2+ds-1) unstable; urgency=medium

  * New upstream hotfix release.

 -- Kay Hayen <kay.hayen@gmail.com>  Sat, 17 Apr 2021 11:03:23 +0200

nuitka (0.6.14.1+ds-1) unstable; urgency=medium

  * New upstream hotfix release.

 -- Kay Hayen <kay.hayen@gmail.com>  Fri, 16 Apr 2021 07:49:30 +0200

nuitka (0.6.14+ds-1) unstable; urgency=medium

  * New upstream release.

 -- Kay Hayen <kay.hayen@gmail.com>  Thu, 15 Apr 2021 11:09:55 +0200

nuitka (0.6.13.3+ds-1) unstable; urgency=medium

  * New upstream hotfix release.

 -- Kay Hayen <kay.hayen@gmail.com>  Sun, 04 Apr 2021 11:11:56 +0200

nuitka (0.6.13.2+ds-1) unstable; urgency=medium

  * New upstream hotfix release.

 -- Kay Hayen <kay.hayen@gmail.com>  Sat, 27 Mar 2021 19:44:51 +0100

nuitka (0.6.13.1+ds-1) unstable; urgency=medium

  * New upstream hotfix release.

 -- Kay Hayen <kay.hayen@gmail.com>  Fri, 26 Mar 2021 14:28:02 +0100

nuitka (0.6.13+ds-1) unstable; urgency=medium

  * New upstream release.

 -- Kay Hayen <kay.hayen@gmail.com>  Wed, 17 Mar 2021 08:58:23 +0100

nuitka (0.6.12.4+ds-1) unstable; urgency=medium

  * New upstream hotfix release.

 -- Kay Hayen <kay.hayen@gmail.com>  Thu, 11 Mar 2021 12:16:01 +0100

nuitka (0.6.12.3+ds-1) unstable; urgency=medium

  * New upstream hotfix release.

 -- Kay Hayen <kay.hayen@gmail.com>  Sun, 21 Feb 2021 06:04:51 +0100

nuitka (0.6.12.2+ds-1) unstable; urgency=medium

  * New upstream hotfix release.

 -- Kay Hayen <kay.hayen@gmail.com>  Sun, 14 Feb 2021 14:25:06 +0100

nuitka (0.6.12.1+ds-1) unstable; urgency=medium

  * New upstream hotfix release.

 -- Kay Hayen <kay.hayen@gmail.com>  Wed, 10 Feb 2021 00:23:11 +0100

nuitka (0.6.12+ds-1) unstable; urgency=medium

  * New upstream release.

 -- Kay Hayen <kay.hayen@gmail.com>  Tue, 09 Feb 2021 11:08:35 +0100

nuitka (0.6.11.6+ds-1) unstable; urgency=medium

  * New upstream hotfix release.

 -- Kay Hayen <kay.hayen@gmail.com>  Sun, 07 Feb 2021 19:59:48 +0100

nuitka (0.6.11.5+ds-1) unstable; urgency=medium

  * New upstream hotfix release.

 -- Kay Hayen <kay.hayen@gmail.com>  Mon, 01 Feb 2021 12:17:21 +0100

nuitka (0.6.11.4+ds-1) unstable; urgency=medium

  * New upstream hotfix release.

 -- Kay Hayen <kay.hayen@gmail.com>  Wed, 27 Jan 2021 17:09:48 +0100

nuitka (0.6.11.3+ds-1) unstable; urgency=medium

  * New upstream hotfix release.

 -- Kay Hayen <kay.hayen@gmail.com>  Tue, 26 Jan 2021 11:16:07 +0100

nuitka (0.6.11.2+ds-1) unstable; urgency=medium

  * New upstream hotfix release.

 -- Kay Hayen <kay.hayen@gmail.com>  Mon, 25 Jan 2021 20:14:39 +0100

nuitka (0.6.11.1+ds-1) unstable; urgency=medium

  * New upstream hotfix release.

 -- Kay Hayen <kay.hayen@gmail.com>  Sun, 24 Jan 2021 17:55:22 +0100

nuitka (0.6.11+ds-1) unstable; urgency=medium

  * New upstream release.

 -- Kay Hayen <kay.hayen@gmail.com>  Sat, 23 Jan 2021 10:01:54 +0100

nuitka (0.6.10.5+ds-1) unstable; urgency=medium

  * New upstream hotfix release.

 -- Kay Hayen <kay.hayen@gmail.com>  Thu, 07 Jan 2021 11:04:59 +0100

nuitka (0.6.10.4+ds-1) unstable; urgency=medium

  * New upstream hotfix release.

 -- Kay Hayen <kay.hayen@gmail.com>  Tue, 29 Dec 2020 16:17:44 +0100

nuitka (0.6.10.3+ds-1) unstable; urgency=medium

  * New upstream hotfix release.

 -- Kay Hayen <kay.hayen@gmail.com>  Thu, 24 Dec 2020 16:30:17 +0100

nuitka (0.6.10.2+ds-1) unstable; urgency=medium

  * New upstream hotfix release.

 -- Kay Hayen <kay.hayen@gmail.com>  Sun, 20 Dec 2020 10:56:00 +0100

nuitka (0.6.10.1+ds-1) unstable; urgency=medium

  * New upstream hotfix release.

 -- Kay Hayen <kay.hayen@gmail.com>  Sun, 13 Dec 2020 19:47:53 +0100

nuitka (0.6.10+ds-1) unstable; urgency=medium

  * New upstream release.

 -- Kay Hayen <kay.hayen@gmail.com>  Mon, 07 Dec 2020 12:44:03 +0100

nuitka (0.6.9.7+ds-1) unstable; urgency=medium

  * New upstream hotfix release.

 -- Kay Hayen <kay.hayen@gmail.com>  Mon, 16 Nov 2020 11:20:22 +0100

nuitka (0.6.9.6+ds-1) unstable; urgency=medium

  * New upstream hotfix release.

 -- Kay Hayen <kay.hayen@gmail.com>  Wed, 04 Nov 2020 08:32:22 +0100

nuitka (0.6.9.5+ds-1) unstable; urgency=medium

  * New upstream hotfix release.

 -- Kay Hayen <kay.hayen@gmail.com>  Fri, 30 Oct 2020 13:49:19 +0100

nuitka (0.6.9.4+ds-1) unstable; urgency=medium

  * New upstream hotfix release.

 -- Kay Hayen <kay.hayen@gmail.com>  Mon, 19 Oct 2020 10:55:17 +0200

nuitka (0.6.9.3+ds-1) unstable; urgency=medium

  * New upstream hotfix release.

 -- Kay Hayen <kay.hayen@gmail.com>  Mon, 12 Oct 2020 17:17:10 +0200

nuitka (0.6.9.2+ds-1) unstable; urgency=medium

  * New upstream hotfix release.

 -- Kay Hayen <kay.hayen@gmail.com>  Sun, 04 Oct 2020 12:47:36 +0200

nuitka (0.6.9.1+ds-1) unstable; urgency=medium

  * New upstream hotfix release.

 -- Kay Hayen <kay.hayen@gmail.com>  Sat, 19 Sep 2020 14:38:08 +0200

nuitka (0.6.9+ds-1) unstable; urgency=medium

  * New upstream release.

 -- Kay Hayen <kay.hayen@gmail.com>  Mon, 14 Sep 2020 15:40:36 +0200

nuitka (0.6.8.4+ds-1) unstable; urgency=medium

  * New upstream hotfix release.

  * Source only upload. (Closes: #961896)

  * Updated VCS URLs. (Closes: #961895)

 -- Kay Hayen <kay.hayen@gmail.com>  Sat, 06 Jun 2020 09:58:32 +0200

nuitka (0.6.8.3+ds-1) unstable; urgency=medium

  * New upstream hotfix release.

 -- Kay Hayen <kay.hayen@gmail.com>  Sat, 23 May 2020 13:56:13 +0200

nuitka (0.6.8.2+ds-1) unstable; urgency=medium

  * New upstream hotfix release.

 -- Kay Hayen <kay.hayen@gmail.com>  Thu, 21 May 2020 15:04:13 +0200

nuitka (0.6.8.1+ds-1) unstable; urgency=medium

  * New upstream hotfix release.

  * Corrected copyright file format to not have emails.

 -- Kay Hayen <kay.hayen@gmail.com>  Fri, 15 May 2020 08:32:39 +0200

nuitka (0.6.8+ds-1) unstable; urgency=medium

  * New upstream release.

  * Changed dependencies to prefer Debian 11 packages.
    (Closes: #937166).

 -- Kay Hayen <kay.hayen@gmail.com>  Mon, 11 May 2020 16:41:34 +0200

nuitka (0.6.7+ds-1) unstable; urgency=medium

  * New upstream release.

  * The rst2pdf dependency is finally fixed
    (Closes: #943645) (Closes: #947573).

  * Enabled package build without Python2 (Closes: #937166)

 -- Kay Hayen <kay.hayen@gmail.com>  Thu, 23 Jan 2020 12:34:10 +0100

nuitka (0.6.6+ds-1) unstable; urgency=medium

  * New upstream release.

 -- Kay Hayen <kay.hayen@gmail.com>  Fri, 27 Dec 2019 08:47:38 +0100

nuitka (0.6.6~rc7+ds-1) unstable; urgency=medium

  * New upstream pre-release.

 -- Kay Hayen <kay.hayen@gmail.com>  Tue, 24 Sep 2019 08:49:41 +0200

nuitka (0.6.5+ds-1) unstable; urgency=medium

  * New upstream release.

 -- Kay Hayen <kay.hayen@gmail.com>  Sat, 27 Jul 2019 12:07:20 +0200

nuitka (0.6.4+ds-1) experimental; urgency=medium

  * New upstream release.

 -- Kay Hayen <kay.hayen@gmail.com>  Fri, 07 Jun 2019 23:30:22 +0200

nuitka (0.6.3.1+ds-1) experimental; urgency=medium

  * New upstream hotfix release.

 -- Kay Hayen <kay.hayen@gmail.com>  Thu, 25 Apr 2019 22:08:36 +0200

nuitka (0.6.3+ds-1) unstable; urgency=medium

  * New upstream release.

 -- Kay Hayen <kay.hayen@gmail.com>  Thu, 04 Apr 2019 06:12:30 +0200

nuitka (0.6.2+ds-1) unstable; urgency=medium

  * New upstream release.

 -- Kay Hayen <kay.hayen@gmail.com>  Sat, 16 Feb 2019 08:48:51 +0100

nuitka (0.6.1.1+ds-1) unstable; urgency=medium

  * New upstream hotfix release.

 -- Kay Hayen <kay.hayen@gmail.com>  Thu, 24 Jan 2019 09:13:53 +0100

nuitka (0.6.1+ds-1) unstable; urgency=medium

  * New upstream release.

  * Depend on python-pil over python-imaging (Closes: #917694).

 -- Kay Hayen <kay.hayen@gmail.com>  Sat, 05 Jan 2019 12:41:57 +0100

nuitka (0.6.0.6+ds-1) unstable; urgency=medium

  * New upstream hotfix release.

 -- Kay Hayen <kay.hayen@gmail.com>  Wed, 31 Oct 2018 09:03:57 +0100

nuitka (0.6.0.5+ds-1) unstable; urgency=medium

  * New upstream hotfix release.

 -- Kay Hayen <kay.hayen@gmail.com>  Thu, 18 Oct 2018 23:11:34 +0200

nuitka (0.6.0.4+ds-1) unstable; urgency=medium

  * New upstream hotfix release.

 -- Kay Hayen <kay.hayen@gmail.com>  Sun, 14 Oct 2018 08:26:48 +0200

nuitka (0.6.0.3+ds-1) unstable; urgency=medium

  * New upstream hotfix release.

 -- Kay Hayen <kay.hayen@gmail.com>  Sat, 06 Oct 2018 10:43:33 +0200

nuitka (0.6.0.2+ds-1) unstable; urgency=medium

  * New upstream hotfix release.

 -- Kay Hayen <kay.hayen@gmail.com>  Wed, 03 Oct 2018 10:41:52 +0200

nuitka (0.6.0.1+ds-1) unstable; urgency=medium

  * New upstream hotfix release.

 -- Kay Hayen <kay.hayen@gmail.com>  Thu, 27 Sep 2018 09:57:05 +0200

nuitka (0.6.0+ds-1) unstable; urgency=medium

  * New upstream release.

 -- Kay Hayen <kay.hayen@gmail.com>  Wed, 26 Sep 2018 07:00:04 +0200

nuitka (0.5.33+ds-1) unstable; urgency=medium

  * New upstream release.

 -- Kay Hayen <kay.hayen@gmail.com>  Thu, 13 Sep 2018 19:01:48 +0200

nuitka (0.5.32.8+ds-1) unstable; urgency=medium

  * New upstream hotfix release.

 -- Kay Hayen <kay.hayen@gmail.com>  Tue, 04 Sep 2018 14:58:47 +0200

nuitka (0.5.32.7+ds-1) unstable; urgency=medium

  * New upstream hotfix release.

 -- Kay Hayen <kay.hayen@gmail.com>  Thu, 23 Aug 2018 22:06:00 +0200

nuitka (0.5.32.6+ds-1) unstable; urgency=medium

  * New upstream hotfix release.

 -- Kay Hayen <kay.hayen@gmail.com>  Thu, 23 Aug 2018 20:05:18 +0200

nuitka (0.5.32.5+ds-1) unstable; urgency=medium

  * New upstream hotfix release.

 -- Kay Hayen <kay.hayen@gmail.com>  Wed, 15 Aug 2018 19:06:01 +0200

nuitka (0.5.32.4+ds-1) unstable; urgency=medium

  * New upstream hotfix release.

 -- Kay Hayen <kay.hayen@gmail.com>  Fri, 10 Aug 2018 12:06:44 +0200

nuitka (0.5.32.3+ds-1) unstable; urgency=medium

  * New upstream hotfix release.

 -- Kay Hayen <kay.hayen@gmail.com>  Sat, 04 Aug 2018 10:40:31 +0200

nuitka (0.5.32.2+ds-1) unstable; urgency=medium

  * New upstream hotfix release.

 -- Kay Hayen <kay.hayen@gmail.com>  Wed, 01 Aug 2018 17:38:43 +0200

nuitka (0.5.32.1+ds-1) unstable; urgency=medium

  * New upstream hotfix release.

 -- Kay Hayen <kay.hayen@gmail.com>  Sat, 28 Jul 2018 20:16:29 +0200

nuitka (0.5.32+ds-1) unstable; urgency=medium

  * New upstream release.

 -- Kay Hayen <kay.hayen@gmail.com>  Sat, 28 Jul 2018 15:07:21 +0200

nuitka (0.5.31+ds-1) unstable; urgency=medium

  * New upstream release.

 -- Kay Hayen <kay.hayen@gmail.com>  Mon, 09 Jul 2018 08:23:02 +0200

nuitka (0.5.30+ds-1) unstable; urgency=medium

  * New upstream release.

 -- Kay Hayen <kay.hayen@gmail.com>  Mon, 30 Apr 2018 09:50:54 +0200

nuitka (0.5.29.5+ds-1) unstable; urgency=medium

  * New upstream hotfix release.

 -- Kay Hayen <kay.hayen@gmail.com>  Wed, 25 Apr 2018 09:33:55 +0200

nuitka (0.5.29.4+ds-1) unstable; urgency=medium

  * New upstream hotfix release.

 -- Kay Hayen <kay.hayen@gmail.com>  Mon, 09 Apr 2018 20:22:37 +0200

nuitka (0.5.29.3+ds-1) unstable; urgency=medium

  * New upstream hotfix release.

 -- Kay Hayen <kay.hayen@gmail.com>  Sat, 31 Mar 2018 16:12:25 +0200

nuitka (0.5.29.2+ds-1) unstable; urgency=medium

  * New upstream hotfix release.

 -- Kay Hayen <kay.hayen@gmail.com>  Thu, 29 Mar 2018 10:19:24 +0200

nuitka (0.5.29.1+ds-1) unstable; urgency=medium

  * New upstream hotfix release.

 -- Kay Hayen <kay.hayen@gmail.com>  Tue, 27 Mar 2018 18:22:54 +0200

nuitka (0.5.29+ds-1) unstable; urgency=medium

  * New upstream release.

 -- Kay Hayen <kay.hayen@gmail.com>  Mon, 26 Mar 2018 20:13:44 +0200

nuitka (0.5.28.2+ds-1) unstable; urgency=medium

  * New upstream hotfix release.

 -- Kay Hayen <kay.hayen@gmail.com>  Wed, 29 Nov 2017 15:09:28 +0100

nuitka (0.5.28.1+ds-1) unstable; urgency=medium

  * New upstream hotfix release.
  * Also ignore sbuild non-existant directory (Closes: #871125).

 -- Kay Hayen <kay.hayen@gmail.com>  Sun, 22 Oct 2017 10:44:31 +0200

nuitka (0.5.28+ds-1) unstable; urgency=medium

  * New upstream release.

 -- Kay Hayen <kay.hayen@gmail.com>  Tue, 17 Oct 2017 10:03:56 +0200

nuitka (0.5.27+ds-1) unstable; urgency=medium

  * New upstream release.

 -- Kay Hayen <kay.hayen@gmail.com>  Sat, 22 Jul 2017 16:21:37 +0200

nuitka (0.5.26.4+ds-1) unstable; urgency=medium

  * New upstream hotfix release.
  * Recommend actual PyQT package (Closes: #866540).

 -- Kay Hayen <kay.hayen@gmail.com>  Mon, 03 Jul 2017 08:59:37 +0200

nuitka (0.5.26.3+ds-1) unstable; urgency=medium

  * New upstream hotfix release.

 -- Kay Hayen <kay.hayen@gmail.com>  Thu, 22 Jun 2017 08:08:53 +0200

nuitka (0.5.26.2+ds-1) unstable; urgency=medium

  * New upstream hotfix release.

 -- Kay Hayen <kay.hayen@gmail.com>  Sat, 17 Jun 2017 11:37:12 +0200

nuitka (0.5.26.1+ds-1) unstable; urgency=medium

  * New upstream hotfix release.

 -- Kay Hayen <kay.hayen@gmail.com>  Sat, 10 Jun 2017 13:09:51 +0200

nuitka (0.5.26+ds-1) unstable; urgency=medium

  * New upstream release.

 -- Kay Hayen <kay.hayen@gmail.com>  Wed, 07 Jun 2017 08:15:19 +0200

nuitka (0.5.25+ds-1) unstable; urgency=medium

  * New upstream release.

 -- Kay Hayen <kay.hayen@gmail.com>  Tue, 24 Jan 2017 06:13:46 +0100

nuitka (0.5.24.4+ds-1) unstable; urgency=medium

  * New upstream hotfix release.
  * Better detection of acceptable shared library loads from
    system paths for standalone tests (Closes: #844902).

 -- Kay Hayen <kay.hayen@gmail.com>  Sat, 10 Dec 2016 12:25:35 +0100

nuitka (0.5.24.3+ds-1) unstable; urgency=medium

  * New upstream hotfix release.

 -- Kay Hayen <kay.hayen@gmail.com>  Fri, 09 Dec 2016 06:50:55 +0100

nuitka (0.5.24.2+ds-1) unstable; urgency=medium

  * New upstream hotfix release.

 -- Kay Hayen <kay.hayen@gmail.com>  Wed, 30 Nov 2016 09:32:03 +0100

nuitka (0.5.24.1+ds-1) unstable; urgency=medium

  * New upstream hotfix release.

 -- Kay Hayen <kay.hayen@gmail.com>  Wed, 16 Nov 2016 08:16:53 +0100

nuitka (0.5.24+ds-1) unstable; urgency=medium

  * New upstream release.

 -- Kay Hayen <kay.hayen@gmail.com>  Mon, 14 Nov 2016 09:41:31 +0100

nuitka (0.5.23.2+ds-1) unstable; urgency=medium

  * New upstream hotfix release.

 -- Kay Hayen <kay.hayen@gmail.com>  Mon, 07 Nov 2016 07:55:11 +0100

nuitka (0.5.23.1+ds-1) unstable; urgency=medium

  * New upstream hotfix release.
  * Use of C11 compiler instead of C++ compiler, so we drop the
    versioned dependencies. (Closes: #835954)

 -- Kay Hayen <kay.hayen@gmail.com>  Sun, 16 Oct 2016 10:40:59 +0200

nuitka (0.5.23+ds-1) unstable; urgency=medium

  * New upstream release.

 -- Kay Hayen <kay.hayen@gmail.com>  Sun, 02 Oct 2016 18:14:41 +0200

nuitka (0.5.22+ds-1) unstable; urgency=medium

  * New upstream release.

 -- Kay Hayen <kay.hayen@gmail.com>  Tue, 16 Aug 2016 11:22:16 +0200

nuitka (0.5.21.3+ds-1) unstable; urgency=medium

  * New upstream hotfix release.

 -- Kay Hayen <kay.hayen@gmail.com>  Thu, 26 May 2016 14:51:39 +0200

nuitka (0.5.21.2+ds-1) unstable; urgency=medium

  * New upstream hotfix release.

 -- Kay Hayen <kay.hayen@gmail.com>  Sat, 14 May 2016 14:43:28 +0200

nuitka (0.5.21.1+ds-1) unstable; urgency=medium

  * New upstream hotfix release.

  * Depends on g++-5 now.

 -- Kay Hayen <kay.hayen@gmail.com>  Sat, 30 Apr 2016 07:59:57 +0200

nuitka (0.5.21+ds-1) unstable; urgency=medium

  * New upstream release.

 -- Kay Hayen <kay.hayen@gmail.com>  Sun, 24 Apr 2016 14:06:29 +0200

nuitka (0.5.20+ds-1) unstable; urgency=medium

  * New upstream release.

 -- Kay Hayen <kay.hayen@gmail.com>  Sun, 20 Mar 2016 08:11:16 +0100

nuitka (0.5.19.1+ds-1) unstable; urgency=medium

  * New upstream hotfix release.

 -- Kay Hayen <kay.hayen@gmail.com>  Tue, 15 Mar 2016 09:11:57 +0100

nuitka (0.5.19+ds-1) unstable; urgency=medium

  * New upstream release.

 -- Kay Hayen <kay.hayen@gmail.com>  Mon, 01 Feb 2016 07:53:08 +0100

nuitka (0.5.18.1+ds-1) unstable; urgency=medium

  * New upstream hotfix release.

 -- Kay Hayen <kay.hayen@gmail.com>  Sun, 24 Jan 2016 07:52:03 +0100

nuitka (0.5.18+ds-1) unstable; urgency=medium

  * New upstream release.

 -- Kay Hayen <kay.hayen@gmail.com>  Fri, 15 Jan 2016 07:48:41 +0100

nuitka (0.5.17.1+ds-1) unstable; urgency=medium

  * New upstream hotfix release.

 -- Kay Hayen <kay.hayen@gmail.com>  Thu, 14 Jan 2016 23:21:51 +0100

nuitka (0.5.17+ds-1) unstable; urgency=medium

  * New upstream release.

 -- Kay Hayen <kay.hayen@gmail.com>  Sun, 27 Dec 2015 15:18:39 +0100

nuitka (0.5.16.1+ds-1) unstable; urgency=medium

  * New upstream hotfix release.

 -- Kay Hayen <kay.hayen@gmail.com>  Thu, 03 Dec 2015 07:04:12 +0100

nuitka (0.5.16+ds-1) unstable; urgency=medium

  * New upstream release.

 -- Kay Hayen <kay.hayen@gmail.com>  Mon, 09 Nov 2015 18:30:07 +0100

nuitka (0.5.15+ds-1) unstable; urgency=medium

  * New upstream release.

 -- Kay Hayen <kay.hayen@gmail.com>  Mon, 12 Oct 2015 08:57:03 +0200

nuitka (0.5.14.3+ds-1) unstable; urgency=medium

  * New upstream hotfix release.

 -- Kay Hayen <kay.hayen@gmail.com>  Sun, 13 Sep 2015 12:26:59 +0200

nuitka (0.5.14.2+ds-1) unstable; urgency=medium

  * New upstream hotfix release.

 -- Kay Hayen <kay.hayen@gmail.com>  Mon, 07 Sep 2015 00:30:11 +0200

nuitka (0.5.14.1+ds-1) UNRELEASED; urgency=medium

  * New upstream hotfix release.

 -- Kay Hayen <kay.hayen@gmail.com>  Sun, 06 Sep 2015 22:37:22 +0200

nuitka (0.5.14+ds-1) unstable; urgency=medium

  * New upstream release.

 -- Kay Hayen <kay.hayen@gmail.com>  Thu, 27 Aug 2015 06:24:11 +0200

nuitka (0.5.13.8+ds-1) UNRELEASED; urgency=medium

  * New upstream hotfix release.

 -- Kay Hayen <kay.hayen@gmail.com>  Thu, 20 Aug 2015 11:55:53 +0200

nuitka (0.5.13.7+ds-1) UNRELEASED; urgency=medium

  * New upstream hotfix release.

 -- Kay Hayen <kay.hayen@gmail.com>  Tue, 18 Aug 2015 21:55:08 +0200

nuitka (0.5.13.6+ds-1) UNRELEASED; urgency=medium

  * New upstream hotfix release.

 -- Kay Hayen <kay.hayen@gmail.com>  Sun, 16 Aug 2015 14:38:46 +0200

nuitka (0.5.13.5+ds-1) UNRELEASED; urgency=medium

  * New upstream hotfix release.

 -- Kay Hayen <kay.hayen@gmail.com>  Sun, 16 Aug 2015 13:42:02 +0200

nuitka (0.5.13.4+ds-1) UNRELEASED; urgency=medium

  * New upstream hotfix release.

 -- Kay Hayen <kay.hayen@gmail.com>  Fri, 31 Jul 2015 17:24:40 +0200

nuitka (0.5.13.3+ds-1) UNRELEASED; urgency=medium

  * New upstream hotfix release.

 -- Kay Hayen <kay.hayen@gmail.com>  Wed, 29 Jul 2015 10:54:05 +0200

nuitka (0.5.13.2+ds-1) UNRELEASED; urgency=medium

  * New upstream hotfix release.

 -- Kay Hayen <kay.hayen@gmail.com>  Tue, 16 Jun 2015 10:29:12 +0200

nuitka (0.5.13.1+ds-1) UNRELEASED; urgency=medium

  * New upstream hotfix release.

 -- Kay Hayen <kay.hayen@gmail.com>  Mon, 04 May 2015 09:27:19 +0200

nuitka (0.5.13+ds-1) unstable; urgency=medium

  * New upstream release.

 -- Kay Hayen <kay.hayen@gmail.com>  Fri, 01 May 2015 10:44:27 +0200

nuitka (0.5.12.2+ds-1) UNRELEASED; urgency=medium

  * New upstream hotfix release.

 -- Kay Hayen <kay.hayen@gmail.com>  Sun, 26 Apr 2015 08:51:37 +0200

nuitka (0.5.12.1+ds-1) UNRELEASED; urgency=medium

  * New upstream hotfix release.

 -- Kay Hayen <kay.hayen@gmail.com>  Sat, 18 Apr 2015 09:35:06 +0200

nuitka (0.5.12+ds-1) experimental; urgency=medium

  * New upstream release.

 -- Kay Hayen <kay.hayen@gmail.com>  Mon, 06 Apr 2015 17:20:44 +0200

nuitka (0.5.11.2+ds-1) experimental; urgency=medium

  * New upstream hotfix release.

 -- Kay Hayen <kay.hayen@gmail.com>  Thu, 26 Mar 2015 20:09:06 +0100

nuitka (0.5.11.1+ds-1) experimental; urgency=medium

  * New upstream hotfix release.

 -- Kay Hayen <kay.hayen@gmail.com>  Mon, 23 Mar 2015 10:34:17 +0100

nuitka (0.5.11+ds-1) experimental; urgency=medium

  * New upstream release.

 -- Kay Hayen <kay.hayen@gmail.com>  Wed, 18 Mar 2015 08:38:39 +0100

nuitka (0.5.10.2+ds-1) experimental; urgency=medium

  * New upstream hotfix release.

 -- Kay Hayen <kay.hayen@gmail.com>  Tue, 10 Mar 2015 07:46:24 +0100

nuitka (0.5.10.1+ds-1) experimental; urgency=medium

  * New upstream hotfix release.

 -- Kay Hayen <kay.hayen@gmail.com>  Sun, 08 Mar 2015 11:56:55 +0100

nuitka (0.5.10+ds-1) experimental; urgency=medium

  * New upstream release.

 -- Kay Hayen <kay.hayen@gmail.com>  Thu, 05 Mar 2015 07:43:43 +0100

nuitka (0.5.9+ds-1) experimental; urgency=medium

  * New upstream release.

 -- Kay Hayen <kay.hayen@gmail.com>  Thu, 29 Jan 2015 08:18:06 +0100

nuitka (0.5.8+ds-1) experimental; urgency=medium

  * New upstream release.

 -- Kay Hayen <kay.hayen@gmail.com>  Thu, 15 Jan 2015 04:11:03 +0100

nuitka (0.5.7.1+ds-1) experimental; urgency=medium

  * New upstream hotfix release.

 -- Kay Hayen <kay.hayen@gmail.com>  Fri, 09 Jan 2015 13:52:15 +0100

nuitka (0.5.7+ds-1) UNRELEASED; urgency=medium

  * New upstream release.

 -- Kay Hayen <kay.hayen@gmail.com>  Thu, 01 Jan 2015 10:52:03 +0100

nuitka (0.5.6.1+ds-1) UNRELEASED; urgency=medium

  * New upstream hotfix release.

 -- Kay Hayen <kay.hayen@gmail.com>  Sun, 21 Dec 2014 08:32:58 +0100

nuitka (0.5.6+ds-1) UNRELEASED; urgency=medium

  * New upstream release.
  * Added support for hardening-wrapper to be installed.

 -- Kay Hayen <kay.hayen@gmail.com>  Fri, 19 Dec 2014 08:39:17 +0100

nuitka (0.5.5.3+ds-1) unstable; urgency=medium

  * New upstream hotfix release.
  * Added support for armhf architecture.

 -- Kay Hayen <kay.hayen@gmail.com>  Fri, 24 Oct 2014 17:33:59 +0200

nuitka (0.5.5.2+ds-1) unstable; urgency=medium

  * New upstream hotfix release.
  * Bump to Standards Version 3.9.6, no changes needed.

 -- Kay Hayen <kay.hayen@gmail.com>  Fri, 17 Oct 2014 07:56:05 +0200

nuitka (0.5.5+ds-1) unstable; urgency=medium

  * New upstream release.

 -- Kay Hayen <kay.hayen@gmail.com>  Sun, 05 Oct 2014 19:28:20 +0200

nuitka (0.5.4.3+ds-1) unstable; urgency=medium

  * New upstream hotfix release.

 -- Kay Hayen <kay.hayen@gmail.com>  Thu, 21 Aug 2014 09:41:37 +0200

nuitka (0.5.3.5+ds-1) unstable; urgency=medium

  * New upstream hotfix release.

 -- Kay Hayen <kay.hayen@gmail.com>  Fri, 18 Jul 2014 07:28:17 +0200

nuitka (0.5.3.3+ds-1) unstable; urgency=medium

  * New upstream release.
  * Original version didn't build for all versions due to error message
    changes, this release adapts to.

 -- Kay Hayen <kay.hayen@gmail.com>  Sat, 12 Jul 2014 20:50:01 +0200

nuitka (0.5.2+ds-1) unstable; urgency=medium

  * New upstream release.
  * Permit building using cowbuilder, eatmydata (Closes: #749518)
  * Do not require gcc in build-depends
    (Closes: #747984) (Closes: #748005) (Closes: #751325)

 -- Kay Hayen <kay.hayen@gmail.com>  Mon, 23 Jun 2014 08:17:57 +0200

nuitka (0.5.1.1+ds-1) unstable; urgency=medium

  * New upstream hotfix release.

 -- Kay Hayen <kay.hayen@gmail.com>  Thu, 06 Mar 2014 10:44:28 +0100

nuitka (0.5.1+ds-1) unstable; urgency=medium

  * New upstream release.

 -- Kay Hayen <kay.hayen@gmail.com>  Thu, 06 Mar 2014 09:33:51 +0100

nuitka (0.5.0.1+ds-1) unstable; urgency=medium

  * New upstream hotfix release.

 -- Kay Hayen <kay.hayen@gmail.com>  Mon, 13 Jan 2014 23:37:37 +0100

nuitka (0.5.0+ds-1) unstable; urgency=medium

  * New upstream release.
  * Added missing build dependency to process PNG images.

 -- Kay Hayen <kay.hayen@gmail.com>  Fri, 03 Jan 2014 19:18:18 +0100

nuitka (0.4.7.1+ds-1) unstable; urgency=low

  * New upstream hotfix release.

 -- Kay Hayen <kay.hayen@gmail.com>  Tue, 03 Dec 2013 08:44:31 +0100

nuitka (0.4.7+ds-1) UNRELEASED; urgency=low

  * New upstream release.
  * Handle unknown encoding error message change of CPython 2.7.6
    that was backported to CPython 2.7.5+ as well.
    (Closes: #730956)

 -- Kay Hayen <kay.hayen@gmail.com>  Mon, 02 Dec 2013 09:15:12 +0100

nuitka (0.4.6.2+ds-1) unstable; urgency=low

  * New upstream hotfix release.

 -- Kay Hayen <kayhayen@gmx.de>  Fri, 01 Nov 2013 19:07:42 +0100

nuitka (0.4.6+ds-1) unstable; urgency=low

  * New upstream release.

 -- Kay Hayen <kayhayen@gmx.de>  Sun, 27 Oct 2013 21:29:26 +0100

nuitka (0.4.5.1+ds-1) unstable; urgency=low

  * New upstream hotfix release.
  * Corrects upstream Issue#106.

 -- Kay Hayen <kayhayen@gmx.de>  Wed, 25 Sep 2013 14:29:55 +0200

nuitka (0.4.5+ds-1) unstable; urgency=low

  * New upstream release.

 -- Kay Hayen <kayhayen@gmx.de>  Sun, 18 Aug 2013 09:06:29 +0200

nuitka (0.4.4.2+ds-1) unstable; urgency=low

  * New upstream hotfix release.
  * Corrects upstream Issue#98.
  * Corrects upstream Issue#100.
  * Corrects upstream Issue#101.
  * Corrects upstream Issue#102.

 -- Kay Hayen <kayhayen@gmx.de>  Sat, 20 Jul 2013 09:08:29 +0200

nuitka (0.4.4.1+ds-1) unstable; urgency=low

  * New upstream hotfix release.
  * Corrects upstream Issue#95.
  * Corrects upstream Issue#96.

 -- Kay Hayen <kayhayen@gmx.de>  Sat, 13 Jul 2013 11:56:21 +0200

nuitka (0.4.4+ds-1) unstable; urgency=low

  * New upstream release.
  * Upstream now supports Python3.3 and threads.
  * Bump to Standards Version 3.9.4, no changes needed.
  * Fix support for modules and Python3 was broken (Closes: #711459)
  * Fix encoding error changes  Python 2.7.5 (Closes: #713531)

 -- Kay Hayen <kayhayen@gmx.de>  Tue, 25 Jun 2013 10:46:40 +0200

nuitka (0.4.3+ds-1) unstable; urgency=low

  * New upstream release.

 -- Kay Hayen <kayhayen@gmx.de>  Sat, 18 May 2013 10:16:25 +0200

nuitka (0.4.2+ds-1) unstable; urgency=low

  * New upstream release.

 -- Kay Hayen <kayhayen@gmx.de>  Fri, 29 Mar 2013 11:05:08 +0100

nuitka (0.4.1+ds-1) unstable; urgency=low

  * New upstream release.

 -- Kay Hayen <kayhayen@gmx.de>  Tue, 05 Mar 2013 08:15:41 +0100

nuitka (0.4.0+ds-1) UNRELEASED; urgency=low

  * New upstream release.
  * Changes so the Debian package can be backported to Squeeze as well.

 -- Kay Hayen <kayhayen@gmx.de>  Sat, 09 Feb 2013 10:08:15 +0100

nuitka (0.3.25+ds-1) unstable; urgency=low

  * New upstream release.
  * Register the User Manual with "doc-base".

 -- Kay Hayen <kayhayen@gmx.de>  Sun, 11 Nov 2012 13:57:32 +0100

nuitka (0.3.24.1+ds-1) unstable; urgency=low

  * New upstream hotfix release.
  * Corrects upstream Issue#46.

 -- Kay Hayen <kayhayen@gmx.de>  Sat, 08 Sep 2012 22:30:11 +0000

nuitka (0.3.24+ds-1) unstable; urgency=low

  * New upstream release.
  * Detect the absence of "g++" and gracefully fallback to the
    compiler depended on. (Closes: #682146)
  * Changed usage of "temp" files in developer scripts to be
    secure. (Closes: #682145)
  * Added support for "DEB_BUILD_OPTIONS=nocheck" to skip the
    test runs. (Closes: #683090)

 -- Kay Hayen <kayhayen@gmx.de>  Sat, 18 Aug 2012 21:19:17 +0200

nuitka (0.3.23.1+ds-1) unstable; urgency=low

  * New upstream hotfix release.
  * Corrects upstream Issue#40, Issue#41, and Issue#42.

 -- Kay Hayen <kayhayen@gmx.de>  Mon, 16 Jul 2012 07:25:41 +0200

nuitka (0.3.23+ds-1) unstable; urgency=low

  * New upstream release.
  * License for Nuitka is now Apache License 2.0, no more GPLv3.
  * Corrects upstream Issue#37 and Issue#38.

 -- Kay Hayen <kayhayen@gmx.de>  Sun, 01 Jul 2012 00:00:57 +0200

nuitka (0.3.22.1+ds-1) unstable; urgency=low

  * New upstream hotfix release.
  * Corrected copyright file syntax error found by new lintian
    version.
  * Corrects upstream Issue#19.

 -- Kay Hayen <kayhayen@gmx.de>  Sat, 16 Jun 2012 08:58:30 +0200

nuitka (0.3.22+ds-1) unstable; urgency=low

  * New upstream release.

 -- Kay Hayen <kayhayen@gmx.de>  Sun, 13 May 2012 12:51:16 +0200

nuitka (0.3.21+ds-1) unstable; urgency=low

  * New upstream release.

 -- Kay Hayen <kayhayen@gmx.de>  Thu, 12 Apr 2012 20:24:01 +0200

nuitka (0.3.20.2+ds-1) unstable; urgency=low

  * New upstream hotfix release.
  * Corrects upstream Issue#35.
  * Bump to Standards Version 3.9.3, no changes needed.
  * In the alternative build dependencies, designed to make the
    Python3 build dependency optional, put option that is going
    to work on "unstable" first. (Closes: #665021)

 -- Kay Hayen <kayhayen@gmx.de>  Tue, 03 Apr 2012 22:31:36 +0200

nuitka (0.3.20.1+ds-1) unstable; urgency=low

  * New upstream hotfix release.
  * Corrects upstream Issue#34.

 -- Kay Hayen <kayhayen@gmx.de>  Sat, 03 Mar 2012 10:18:30 +0100

nuitka (0.3.20+ds-1) unstable; urgency=low

  * New upstream release.
  * Added upstream "Changelog.rst" as "changelog"

 -- Kay Hayen <kayhayen@gmx.de>  Mon, 27 Feb 2012 09:32:10 +0100

nuitka (0.3.19.2+ds-1) unstable; urgency=low

  * New upstream hotfix release.
  * Corrects upstream Issue#32.

 -- Kay Hayen <kayhayen@gmx.de>  Sun, 12 Feb 2012 20:33:30 +0100

nuitka (0.3.19.1+ds-1) unstable; urgency=low

  * New upstream hotfix release.
  * Corrects upstream Issue#30 and Issue#31.

 -- Kay Hayen <kayhayen@gmx.de>  Sat, 28 Jan 2012 07:27:38 +0100

nuitka (0.3.19+ds-1) unstable; urgency=low

  * New upstream release.
  * Improvements to option groups layout in manpages, and broken
    whitespace for "--recurse-to" option. (Closes: #655910)
  * Documented new option "--recurse-directory" in man page with
    example.
  * Made the "debian/watch" file ignore upstream pre-releases,
    these shall not be considered for this package.
  * Aligned depended version with build depended versions.
  * Depend on "python-dev" as well, needed to compile against
    "libpython".
  * Build depend on "python-dev-all" and "python-dbg-all" to
    execute tests with both all supported Python versions.
  * Build depend on "python3.2-dev-all" and "python3-dbg-all"
    to execute tests with Python3 as well. It is currently not
    supported by upstream, this is only preparatory.
  * Added suggestion of "ccache", can speed up the compilation
    process.

 -- Kay Hayen <kayhayen@gmx.de>  Tue, 17 Jan 2012 10:29:45 +0100

nuitka (0.3.18+ds-1) unstable; urgency=low

  * New upstream release.
  * Lowered dependencies so that a backport to Ubuntu Natty and
    higher is now feasible. A "scons >=2.0.0" is good enough,
    and so is "g++-4.5" as well.
  * Don't require the PDF generation to be successful on older
    Ubuntu versions as it crashes due to old "rst2pdf" bugs.

 -- Kay Hayen <kayhayen@gmx.de>  Thu, 12 Jan 2012 19:55:43 +0100

nuitka (0.3.18~pre2+ds-1) unstable; urgency=low

  * New upstream pre-release.
  * First upload to unstable, many thanks to my reviewer and
    sponsor Yaroslav Halchenko <debian@onerussian.com>
  * New maintainer (Closes: #648489)
  * Added Developer Manual to the generated PDF documentation.
  * Added python-dbg to Build-Depends to also execcute reference
    count tests.
  * Changed copyright file to reference Apache license via its
    standard Debian location as well.

 -- Kay Hayen <kayhayen@gmx.de>  Tue, 10 Jan 2012 22:21:56 +0100

nuitka (0.3.17+ds-1) UNRELEASED; urgency=low

  * New upstream release.
  * Updated man page to use new "--recurse-*" options in examples
    over removed "--deep*" options.
  * Completed copyright file according to "licensecheck" findings
    and updated files accordingly. Put the included tests owned
    by upstream into public domain.
  * Use a "+ds" file as orig source with inline copy of Scons
    already removed instead of doing it as a patch.
  * Also removed the benchmark tests from "+ds" file, not useful
    to be provided with Nuitka.
  * Added syntax tests, these were omitted by mistake previously.
  * Run the test suite at package build time, it checks the basic
    tests, syntax error tests, program tests, and the compile
    itself test.
  * Added run time dependencies also as build time dependencies
    to be able to execute the tests.
  * Corrected handling of upstream pre-release names in the watch
    file.
  * Changed contributor notice to only require "Apache License 2.0"
    for the new parts.
  * Put Debian packaging and owned tests under "Apache License 2.0"
    as well.

 -- Kay Hayen <kayhayen@gmx.de>  Mon, 09 Jan 2012 09:02:19 +0100

nuitka (0.3.16-1) UNRELEASED; urgency=low

  * New upstream release.
  * Updated debian/copyright URI to match the latest one.
  * Updated debian/copyright to DEP5 changes.
  * Added Nuitka homepage to debian/control.
  * Added watch file, so uscan works.
  * Added git pointers to git repository and gitweb to the
    package control file.
  * Corrected examples section in man page to correctly escape "-".
  * Added meaningful "what is" to manpages.
  * Bump to Standards Version 3.9.2, no changes needed.
  * Added extended description to address lintian warning.

 -- Kay Hayen <kayhayen@gmx.de>  Sun, 18 Dec 2011 13:01:10 +0100

nuitka (0.3.15-1) UNRELEASED; urgency=low

  * New upstream release.
  * Renamed "/usr/bin/Python" to "/usr/bin/nuitka-python".
  * Added man pages for "nuitka" and "nuitka-python", the first
    with an examples section that shows the most important uses
    of the "nuitka" binary.
  * Removed foreign code for Windows generators, removed from
    debian/copyright.
  * Lowered dependency for Scons to what Ubuntu Oneiric has and
    what we have as an inline copy, (scons >=2.0.1) should be
    sufficient.
  * Recommend python-lxml, as it's used by Nuitka to dump XML
    representation.
  * Recommend python-qt4, as it may be used to display the node
    tree in a window.
  * Removed inline copy of Scons from the binary package.
  * Added patch to remove the setting nuitka package in sys.path,
    not needed in Debian.

 -- Kay Hayen <kayhayen@gmx.de>  Thu, 01 Dec 2011 22:43:33 +0100

nuitka (0.3.15pre2-1) UNRELEASED; urgency=low

  * Initial Debian package.

 -- Kay Hayen <kayhayen@gmx.de>  Fri, 11 Nov 2011 20:58:55 +0100<|MERGE_RESOLUTION|>--- conflicted
+++ resolved
@@ -1,16 +1,14 @@
-<<<<<<< HEAD
 nuitka (0.6.20~rc5+ds-1) unstable; urgency=medium
 
   * New upstream pre-release.
 
  -- Kay Hayen <kay.hayen@gmail.com>  Wed, 02 Feb 2022 18:30:58 +0100
-=======
+
 nuitka (0.6.19.6+ds-1) unstable; urgency=medium
 
   * New upstream hotfix release.
 
  -- Kay Hayen <kay.hayen@gmail.com>  Thu, 03 Feb 2022 10:30:39 +0100
->>>>>>> b6e36285
 
 nuitka (0.6.19.5+ds-1) unstable; urgency=medium
 
