<<<<<<< HEAD
nuitka (0.5.6~pre2+ds-1) UNRELEASED; urgency=medium

  * New upstream pre-release.

 -- Kay Hayen <kay.hayen@gmail.com>  Sun, 05 Oct 2014 19:32:44 +0200

nuitka (0.5.5.1+ds-1) unstable; urgency=medium
=======
nuitka (0.5.5.2+ds-1) unstable; urgency=medium
>>>>>>> d5a3db02

  * New upstream hotfix release.
  * Bump to Standards Version 3.9.5, no changes needed.

 -- Kay Hayen <kay.hayen@gmail.com>  Fri, 17 Oct 2014 07:56:05 +0200

nuitka (0.5.5+ds-1) unstable; urgency=medium

  * New upstream release.

 -- Kay Hayen <kay.hayen@gmail.com>  Sun, 05 Oct 2014 19:28:20 +0200

nuitka (0.5.4.3+ds-1) unstable; urgency=medium

  * New upstream hotfix release.

 -- Kay Hayen <kay.hayen@gmail.com>  Thu, 21 Aug 2014 09:41:37 +0200

nuitka (0.5.3.5+ds-1) unstable; urgency=medium

  * New upstream hotfix release.

 -- Kay Hayen <kay.hayen@gmail.com>  Fri, 18 Jul 2014 07:28:17 +0200

nuitka (0.5.3.3+ds-1) unstable; urgency=medium

  * New upstream release.
  * Original version didn't build for all versions due to error message
    changes, this release adapts to.

 -- Kay Hayen <kay.hayen@gmail.com>  Sat, 12 Jul 2014 20:50:01 +0200

nuitka (0.5.2+ds-1) unstable; urgency=medium

  * New upstream release.
  * Permit building using cowbuilder, eatmydata (Closes: #749518)
  * Do not require gcc in build-depends
    (Closes: #747984) (Closes: #748005) (Closes: #751325)

 -- Kay Hayen <kay.hayen@gmail.com>  Mon, 23 Jun 2014 08:17:57 +0200

nuitka (0.5.1.1+ds-1) unstable; urgency=medium

  * New upstream hotfix release.

 -- Kay Hayen <kay.hayen@gmail.com>  Thu, 06 Mar 2014 10:44:28 +0100

nuitka (0.5.1+ds-1) unstable; urgency=medium

  * New upstream release.

 -- Kay Hayen <kay.hayen@gmail.com>  Thu, 06 Mar 2014 09:33:51 +0100

nuitka (0.5.0.1+ds-1) unstable; urgency=medium

  * New upstream hotfix release.

 -- Kay Hayen <kay.hayen@gmail.com>  Mon, 13 Jan 2014 23:37:37 +0100

nuitka (0.5.0+ds-1) unstable; urgency=medium

  * New upstream release.
  * Added missing build dependency to process PNG images.

 -- Kay Hayen <kay.hayen@gmail.com>  Fri, 03 Jan 2014 19:18:18 +0100

nuitka (0.4.7.1+ds-1) unstable; urgency=low

  * New upstream hotfix release.

 -- Kay Hayen <kay.hayen@gmail.com>  Tue, 03 Dec 2013 08:44:31 +0100

nuitka (0.4.7+ds-1) UNRELEASED; urgency=low

  * New upstream release.
  * Handle unknown encoding error message change of CPython 2.7.6
    that was backported to CPython 2.7.5+ as well.
    (Closes: #730956)

 -- Kay Hayen <kay.hayen@gmail.com>  Mon, 02 Dec 2013 09:15:12 +0100

nuitka (0.4.6.2+ds-1) unstable; urgency=low

  * New upstream hotfix release.

 -- Kay Hayen <kayhayen@gmx.de>  Fri, 01 Nov 2013 19:07:42 +0100

nuitka (0.4.6+ds-1) unstable; urgency=low

  * New upstream release.

 -- Kay Hayen <kayhayen@gmx.de>  Sun, 27 Oct 2013 21:29:26 +0100

nuitka (0.4.5.1+ds-1) unstable; urgency=low

  * New upstream hotfix release.
  * Corrects upstream Issue#106.

 -- Kay Hayen <kayhayen@gmx.de>  Wed, 25 Sep 2013 14:29:55 +0200

nuitka (0.4.5+ds-1) unstable; urgency=low

  * New upstream release.

 -- Kay Hayen <kayhayen@gmx.de>  Sun, 18 Aug 2013 09:06:29 +0200

nuitka (0.4.4.2+ds-1) unstable; urgency=low

  * New upstream hotfix release.
  * Corrects upstream Issue#98.
  * Corrects upstream Issue#100.
  * Corrects upstream Issue#101.
  * Corrects upstream Issue#102.

 -- Kay Hayen <kayhayen@gmx.de>  Sat, 20 Jul 2013 09:08:29 +0200

nuitka (0.4.4.1+ds-1) unstable; urgency=low

  * New upstream hotfix release.
  * Corrects upstream Issue#95.
  * Corrects upstream Issue#96.

 -- Kay Hayen <kayhayen@gmx.de>  Sat, 13 Jul 2013 11:56:21 +0200

nuitka (0.4.4+ds-1) unstable; urgency=low

  * New upstream release.
  * Upstream now supports Python3.3 and threads.
  * Bump to Standards Version 3.9.4, no changes needed.
  * Fix support for modules and Python3 was broken (Closes: #711459)
  * Fix encoding error changes  Python 2.7.5 (Closes: #713531)

 -- Kay Hayen <kayhayen@gmx.de>  Tue, 25 Jun 2013 10:46:40 +0200

nuitka (0.4.3+ds-1) unstable; urgency=low

  * New upstream release.

 -- Kay Hayen <kayhayen@gmx.de>  Sat, 18 May 2013 10:16:25 +0200

nuitka (0.4.2+ds-1) unstable; urgency=low

  * New upstream release.

 -- Kay Hayen <kayhayen@gmx.de>  Fri, 29 Mar 2013 11:05:08 +0100

nuitka (0.4.1+ds-1) unstable; urgency=low

  * New upstream release.

 -- Kay Hayen <kayhayen@gmx.de>  Tue, 05 Mar 2013 08:15:41 +0100

nuitka (0.4.0+ds-1) UNRELEASED; urgency=low

  * New upstream release.
  * Changes so the Debian package can be backported to Squeeze as well.

 -- Kay Hayen <kayhayen@gmx.de>  Sat, 09 Feb 2013 10:08:15 +0100

nuitka (0.3.25+ds-1) unstable; urgency=low

  * New upstream release.
  * Register the User Manual with "doc-base".

 -- Kay Hayen <kayhayen@gmx.de>  Sun, 11 Nov 2012 13:57:32 +0100

nuitka (0.3.24.1+ds-1) unstable; urgency=low

  * New upstream hotfix release.
  * Corrects upstream Issue#46.

 -- Kay Hayen <kayhayen@gmx.de>  Sat, 08 Sep 2012 22:30:11 +0000

nuitka (0.3.24+ds-1) unstable; urgency=low

  * New upstream release.
  * Detect the absence of "g++" and gracefully fallback to the
    compiler depended on. (Closes: #682146)
  * Changed usage of "temp" files in developer scripts to be
    secure. (Closes: #682145)
  * Added support for "DEB_BUILD_OPTIONS=nocheck" to skip the
    test runs. (Closes: #683090)

 -- Kay Hayen <kayhayen@gmx.de>  Sat, 18 Aug 2012 21:19:17 +0200

nuitka (0.3.23.1+ds-1) unstable; urgency=low

  * New upstream hotfix release.
  * Corrects upstream Issue#40, Issue#41, and Issue#42.

 -- Kay Hayen <kayhayen@gmx.de>  Mon, 16 Jul 2012 07:25:41 +0200

nuitka (0.3.23+ds-1) unstable; urgency=low

  * New upstream release.
  * License for Nuitka is now Apache License 2.0, no more GPLv3.
  * Corrects upstream Issue#37 and Issue#38.

 -- Kay Hayen <kayhayen@gmx.de>  Sun, 01 Jul 2012 00:00:57 +0200

nuitka (0.3.22.1+ds-1) unstable; urgency=low

  * New upstream hotfix release.
  * Corrected copyright file syntax error found by new lintian
    version.
  * Corrects upstream Issue#19.

 -- Kay Hayen <kayhayen@gmx.de>  Sat, 16 Jun 2012 08:58:30 +0200

nuitka (0.3.22+ds-1) unstable; urgency=low

  * New upstream release.

 -- Kay Hayen <kayhayen@gmx.de>  Sun, 13 May 2012 12:51:16 +0200

nuitka (0.3.21+ds-1) unstable; urgency=low

  * New upstream release.

 -- Kay Hayen <kayhayen@gmx.de>  Thu, 12 Apr 2012 20:24:01 +0200

nuitka (0.3.20.2+ds-1) unstable; urgency=low

  * New upstream hotfix release.
  * Corrects upstream Issue#35.
  * Bump to Standards Version 3.9.3, no changes needed.
  * In the alternative build dependencies, designed to make the
    Python3 build dependency optional, put option that is going
    to work on "unstable" first. (Closes: #665021)

 -- Kay Hayen <kayhayen@gmx.de>  Tue, 03 Apr 2012 22:31:36 +0200

nuitka (0.3.20.1+ds-1) unstable; urgency=low

  * New upstream hotfix release.
  * Corrects upstream Issue#34.

 -- Kay Hayen <kayhayen@gmx.de>  Sat, 03 Mar 2012 10:18:30 +0100

nuitka (0.3.20+ds-1) unstable; urgency=low

  * New upstream release.
  * Added upstream "Changelog.rst" as "changelog"

 -- Kay Hayen <kayhayen@gmx.de>  Mon, 27 Feb 2012 09:32:10 +0100

nuitka (0.3.19.2+ds-1) unstable; urgency=low

  * New upstream hotfix release.
  * Corrects upstream Issue#32.

 -- Kay Hayen <kayhayen@gmx.de>  Sun, 12 Feb 2012 20:33:30 +0100

nuitka (0.3.19.1+ds-1) unstable; urgency=low

  * New upstream hotfix release.
  * Corrects upstream Issue#30 and Issue#31.

 -- Kay Hayen <kayhayen@gmx.de>  Sat, 28 Jan 2012 07:27:38 +0100

nuitka (0.3.19+ds-1) unstable; urgency=low

  * New upstream release.
  * Improvements to option groups layout in manpages, and broken
    whitespace for "--recurse-to" option. (Closes: #655910)
  * Documented new option "--recurse-directory" in man page with
    example.
  * Made the "debian/watch" file ignore upstream pre-releases,
    these shall not be considered for this package.
  * Aligned depended version with build depended versions.
  * Depend on "python-dev" as well, needed to compile against
    "libpython".
  * Build depend on "python-dev-all" and "python-dbg-all" to
    execute tests with both all supported Python versions.
  * Build depend on "python3.2-dev-all" and "python3-dbg-all"
    to execute tests with Python3 as well. It is currently not
    supported by upstream, this is only preparatory.
  * Added suggestion of "ccache", can speed up the compilation
    process.

 -- Kay Hayen <kayhayen@gmx.de>  Tue, 17 Jan 2012 10:29:45 +0100

nuitka (0.3.18+ds-1) unstable; urgency=low

  * New upstream release.
  * Lowered dependencies so that a backport to Ubuntu Natty and
    higher is now feasible. A "scons >=2.0.0" is good enough,
    and so is "g++-4.5" as well.
  * Don't require the PDF generation to be successful on older
    Ubuntu versions as it crashes due to old "rst2pdf" bugs.

 -- Kay Hayen <kayhayen@gmx.de>  Thu, 12 Jan 2012 19:55:43 +0100

nuitka (0.3.18~pre2+ds-1) unstable; urgency=low

  * New upstream pre-release.
  * First upload to unstable, many thanks to my reviewer and
    sponsor Yaroslav Halchenko <debian@onerussian.com>
  * New maintainer (Closes: #648489)
  * Added Developer Manual to the generated PDF documentation.
  * Added python-dbg to Build-Depends to also execcute reference
    count tests.
  * Changed copyright file to reference Apache license via its
    standard Debian location as well.

 -- Kay Hayen <kayhayen@gmx.de>  Tue, 10 Jan 2012 22:21:56 +0100

nuitka (0.3.17+ds-1) UNRELEASED; urgency=low

  * New upstream release.
  * Updated man page to use new "--recurse-*" options in examples
    over removed "--deep*" options.
  * Completed copyright file according to "licensecheck" findings
    and updated files accordingly. Put the included tests owned
    by upstream into public domain.
  * Use a "+ds" file as orig source with inline copy of Scons
    already removed instead of doing it as a patch.
  * Also removed the benchmark tests from "+ds" file, not useful
    to be provided with Nuitka.
  * Added syntax tests, these were omitted by mistake previously.
  * Run the test suite at package build time, it checks the basic
    tests, syntax error tests, program tests, and the compile
    itself test.
  * Added run time dependencies also as build time dependencies
    to be able to execute the tests.
  * Corrected handling of upstream pre-release names in the watch
    file.
  * Changed contributor notice to only require "Apache License 2.0"
    for the new parts.
  * Put Debian packaging and owned tests under "Apache License 2.0"
    as well.

 -- Kay Hayen <kayhayen@gmx.de>  Mon, 09 Jan 2012 09:02:19 +0100

nuitka (0.3.16-1) UNRELEASED; urgency=low

  * New upstream release.
  * Updated debian/copyright URI to match the latest one.
  * Updated debian/copyright to DEP5 changes.
  * Added Nuitka homepage to debian/control.
  * Added watch file, so uscan works.
  * Added git pointers to git repository and gitweb to the
    package control file.
  * Corrected examples section in man page to correctly escape "-".
  * Added meaningful "what is" to manpages.
  * Bump to Standards Version 3.9.2, no changes needed.
  * Added extended description to address lintian warning.

 -- Kay Hayen <kayhayen@gmx.de>  Sun, 18 Dec 2011 13:01:10 +0100

nuitka (0.3.15-1) UNRELEASED; urgency=low

  * New upstream release.
  * Renamed "/usr/bin/Python" to "/usr/bin/nuitka-python".
  * Added man pages for "nuitka" and "nuitka-python", the first
    with an examples section that shows the most important uses
    of the "nuitka" binary.
  * Removed foreign code for Windows generators, removed from
    debian/copyright.
  * Lowered dependency for Scons to what Ubuntu Oneiric has and
    what we have as an inline copy, (scons >=2.0.1) should be
    sufficient.
  * Recommend python-lxml, as it's used by Nuitka to dump XML
    representation.
  * Recommend python-qt4, as it may be used to display the node
    tree in a window.
  * Removed inline copy of Scons from the binary package.
  * Added patch to remove the setting nuitka package in sys.path,
    not needed in Debian.

 -- Kay Hayen <kayhayen@gmx.de>  Thu, 01 Dec 2011 22:43:33 +0100

nuitka (0.3.15pre2-1) UNRELEASED; urgency=low

  * Initial Debian package.

 -- Kay Hayen <kayhayen@gmx.de>  Fri, 11 Nov 2011 20:58:55 +0100<|MERGE_RESOLUTION|>--- conflicted
+++ resolved
@@ -1,14 +1,10 @@
-<<<<<<< HEAD
-nuitka (0.5.6~pre2+ds-1) UNRELEASED; urgency=medium
+nuitka (0.5.6~pre3+ds-1) UNRELEASED; urgency=medium
 
   * New upstream pre-release.
 
  -- Kay Hayen <kay.hayen@gmail.com>  Sun, 05 Oct 2014 19:32:44 +0200
 
-nuitka (0.5.5.1+ds-1) unstable; urgency=medium
-=======
 nuitka (0.5.5.2+ds-1) unstable; urgency=medium
->>>>>>> d5a3db02
 
   * New upstream hotfix release.
   * Bump to Standards Version 3.9.5, no changes needed.
