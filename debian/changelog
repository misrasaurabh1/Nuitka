<<<<<<< HEAD
nuitka (0.5.33~rc1+ds-1) UNRELEASED; urgency=medium

  * New upstream pre-release.

 -- Kay Hayen <kay.hayen@gmail.com>  Sun, 29 Jul 2018 07:27:30 +0200
=======
nuitka (0.5.32.2+ds-1) unstable; urgency=medium

  * New upstream hotfix release.

 -- Kay Hayen <kay.hayen@gmail.com>  Wed, 01 Aug 2018 17:38:43 +0200
>>>>>>> 0f146ac4

nuitka (0.5.32.1+ds-1) unstable; urgency=medium

  * New upstream hotfix release.

 -- Kay Hayen <kay.hayen@gmail.com>  Sat, 28 Jul 2018 20:16:29 +0200

nuitka (0.5.32+ds-1) unstable; urgency=medium

  * New upstream release.

 -- Kay Hayen <kay.hayen@gmail.com>  Sat, 28 Jul 2018 15:07:21 +0200

nuitka (0.5.31+ds-1) unstable; urgency=medium

  * New upstream release.

 -- Kay Hayen <kay.hayen@gmail.com>  Mon, 09 Jul 2018 08:23:02 +0200

nuitka (0.5.30+ds-1) unstable; urgency=medium

  * New upstream release.

 -- Kay Hayen <kay.hayen@gmail.com>  Mon, 30 Apr 2018 09:50:54 +0200

nuitka (0.5.29.5+ds-1) unstable; urgency=medium

  * New upstream hotfix release.

 -- Kay Hayen <kay.hayen@gmail.com>  Wed, 25 Apr 2018 09:33:55 +0200

nuitka (0.5.29.4+ds-1) unstable; urgency=medium

  * New upstream hotfix release.

 -- Kay Hayen <kay.hayen@gmail.com>  Mon, 09 Apr 2018 20:22:37 +0200

nuitka (0.5.29.3+ds-1) unstable; urgency=medium

  * New upstream hotfix release.

 -- Kay Hayen <kay.hayen@gmail.com>  Sat, 31 Mar 2018 16:12:25 +0200

nuitka (0.5.29.2+ds-1) unstable; urgency=medium

  * New upstream hotfix release.

 -- Kay Hayen <kay.hayen@gmail.com>  Thu, 29 Mar 2018 10:19:24 +0200

nuitka (0.5.29.1+ds-1) unstable; urgency=medium

  * New upstream hotfix release.

 -- Kay Hayen <kay.hayen@gmail.com>  Tue, 27 Mar 2018 18:22:54 +0200

nuitka (0.5.29+ds-1) unstable; urgency=medium

  * New upstream release.

 -- Kay Hayen <kay.hayen@gmail.com>  Mon, 26 Mar 2018 20:13:44 +0200

nuitka (0.5.28.2+ds-1) unstable; urgency=medium

  * New upstream hotfix release.

 -- Kay Hayen <kay.hayen@gmail.com>  Wed, 29 Nov 2017 15:09:28 +0100

nuitka (0.5.28.1+ds-1) unstable; urgency=medium

  * New upstream hotfix release.
  * Also ignore sbuild non-existant directory (Closes: #871125).

 -- Kay Hayen <kay.hayen@gmail.com>  Sun, 22 Oct 2017 10:44:31 +0200

nuitka (0.5.28+ds-1) unstable; urgency=medium

  * New upstream release.

 -- Kay Hayen <kay.hayen@gmail.com>  Tue, 17 Oct 2017 10:03:56 +0200

nuitka (0.5.27+ds-1) unstable; urgency=medium

  * New upstream release.

 -- Kay Hayen <kay.hayen@gmail.com>  Sat, 22 Jul 2017 16:21:37 +0200

nuitka (0.5.26.4+ds-1) unstable; urgency=medium

  * New upstream hotfix release.
  * Recommend actual PyQT package (Closes: #866540).

 -- Kay Hayen <kay.hayen@gmail.com>  Mon, 03 Jul 2017 08:59:37 +0200

nuitka (0.5.26.3+ds-1) unstable; urgency=medium

  * New upstream hotfix release.

 -- Kay Hayen <kay.hayen@gmail.com>  Thu, 22 Jun 2017 08:08:53 +0200

nuitka (0.5.26.2+ds-1) unstable; urgency=medium

  * New upstream hotfix release.

 -- Kay Hayen <kay.hayen@gmail.com>  Sat, 17 Jun 2017 11:37:12 +0200

nuitka (0.5.26.1+ds-1) unstable; urgency=medium

  * New upstream hotfix release.

 -- Kay Hayen <kay.hayen@gmail.com>  Sat, 10 Jun 2017 13:09:51 +0200

nuitka (0.5.26+ds-1) unstable; urgency=medium

  * New upstream release.

 -- Kay Hayen <kay.hayen@gmail.com>  Wed, 07 Jun 2017 08:15:19 +0200

nuitka (0.5.25+ds-1) unstable; urgency=medium

  * New upstream release.

 -- Kay Hayen <kay.hayen@gmail.com>  Tue, 24 Jan 2017 06:13:46 +0100

nuitka (0.5.24.4+ds-1) unstable; urgency=medium

  * New upstream hotfix release.
  * Better detection of acceptable shared library loads from
    system paths for standalone tests (Closes: #844902).

 -- Kay Hayen <kay.hayen@gmail.com>  Sat, 10 Dec 2016 12:25:35 +0100

nuitka (0.5.24.3+ds-1) unstable; urgency=medium

  * New upstream hotfix release.

 -- Kay Hayen <kay.hayen@gmail.com>  Fri, 09 Dec 2016 06:50:55 +0100

nuitka (0.5.24.2+ds-1) unstable; urgency=medium

  * New upstream hotfix release.

 -- Kay Hayen <kay.hayen@gmail.com>  Wed, 30 Nov 2016 09:32:03 +0100

nuitka (0.5.24.1+ds-1) unstable; urgency=medium

  * New upstream hotfix release.

 -- Kay Hayen <kay.hayen@gmail.com>  Wed, 16 Nov 2016 08:16:53 +0100

nuitka (0.5.24+ds-1) unstable; urgency=medium

  * New upstream release.

 -- Kay Hayen <kay.hayen@gmail.com>  Mon, 14 Nov 2016 09:41:31 +0100

nuitka (0.5.23.2+ds-1) unstable; urgency=medium

  * New upstream hotfix release.

 -- Kay Hayen <kay.hayen@gmail.com>  Mon, 07 Nov 2016 07:55:11 +0100

nuitka (0.5.23.1+ds-1) unstable; urgency=medium

  * New upstream hotfix release.
  * Use of C11 compiler instead of C++ compiler, so we drop the
    versioned dependencies. (Closes: #835954)

 -- Kay Hayen <kay.hayen@gmail.com>  Sun, 16 Oct 2016 10:40:59 +0200

nuitka (0.5.23+ds-1) unstable; urgency=medium

  * New upstream release.

 -- Kay Hayen <kay.hayen@gmail.com>  Sun, 02 Oct 2016 18:14:41 +0200

nuitka (0.5.22+ds-1) unstable; urgency=medium

  * New upstream release.

 -- Kay Hayen <kay.hayen@gmail.com>  Tue, 16 Aug 2016 11:22:16 +0200

nuitka (0.5.21.3+ds-1) unstable; urgency=medium

  * New upstream hotfix release.

 -- Kay Hayen <kay.hayen@gmail.com>  Thu, 26 May 2016 14:51:39 +0200

nuitka (0.5.21.2+ds-1) unstable; urgency=medium

  * New upstream hotfix release.

 -- Kay Hayen <kay.hayen@gmail.com>  Sat, 14 May 2016 14:43:28 +0200

nuitka (0.5.21.1+ds-1) unstable; urgency=medium

  * New upstream hotfix release.

  * Depends on g++-5 now.

 -- Kay Hayen <kay.hayen@gmail.com>  Sat, 30 Apr 2016 07:59:57 +0200

nuitka (0.5.21+ds-1) unstable; urgency=medium

  * New upstream release.

 -- Kay Hayen <kay.hayen@gmail.com>  Sun, 24 Apr 2016 14:06:29 +0200

nuitka (0.5.20+ds-1) unstable; urgency=medium

  * New upstream release.

 -- Kay Hayen <kay.hayen@gmail.com>  Sun, 20 Mar 2016 08:11:16 +0100

nuitka (0.5.19.1+ds-1) unstable; urgency=medium

  * New upstream hotfix release.

 -- Kay Hayen <kay.hayen@gmail.com>  Tue, 15 Mar 2016 09:11:57 +0100

nuitka (0.5.19+ds-1) unstable; urgency=medium

  * New upstream release.

 -- Kay Hayen <kay.hayen@gmail.com>  Mon, 01 Feb 2016 07:53:08 +0100

nuitka (0.5.18.1+ds-1) unstable; urgency=medium

  * New upstream hotfix release.

 -- Kay Hayen <kay.hayen@gmail.com>  Sun, 24 Jan 2016 07:52:03 +0100

nuitka (0.5.18+ds-1) unstable; urgency=medium

  * New upstream release.

 -- Kay Hayen <kay.hayen@gmail.com>  Fri, 15 Jan 2016 07:48:41 +0100

nuitka (0.5.17.1+ds-1) unstable; urgency=medium

  * New upstream hotfix release.

 -- Kay Hayen <kay.hayen@gmail.com>  Thu, 14 Jan 2016 23:21:51 +0100

nuitka (0.5.17+ds-1) unstable; urgency=medium

  * New upstream release.

 -- Kay Hayen <kay.hayen@gmail.com>  Sun, 27 Dec 2015 15:18:39 +0100

nuitka (0.5.16.1+ds-1) unstable; urgency=medium

  * New upstream hotfix release.

 -- Kay Hayen <kay.hayen@gmail.com>  Thu, 03 Dec 2015 07:04:12 +0100

nuitka (0.5.16+ds-1) unstable; urgency=medium

  * New upstream release.

 -- Kay Hayen <kay.hayen@gmail.com>  Mon, 09 Nov 2015 18:30:07 +0100

nuitka (0.5.15+ds-1) unstable; urgency=medium

  * New upstream release.

 -- Kay Hayen <kay.hayen@gmail.com>  Mon, 12 Oct 2015 08:57:03 +0200

nuitka (0.5.14.3+ds-1) unstable; urgency=medium

  * New upstream hotfix release.

 -- Kay Hayen <kay.hayen@gmail.com>  Sun, 13 Sep 2015 12:26:59 +0200

nuitka (0.5.14.2+ds-1) unstable; urgency=medium

  * New upstream hotfix release.

 -- Kay Hayen <kay.hayen@gmail.com>  Mon, 07 Sep 2015 00:30:11 +0200

nuitka (0.5.14.1+ds-1) UNRELEASED; urgency=medium

  * New upstream hotfix release.

 -- Kay Hayen <kay.hayen@gmail.com>  Sun, 06 Sep 2015 22:37:22 +0200

nuitka (0.5.14+ds-1) unstable; urgency=medium

  * New upstream release.

 -- Kay Hayen <kay.hayen@gmail.com>  Thu, 27 Aug 2015 06:24:11 +0200

nuitka (0.5.13.8+ds-1) UNRELEASED; urgency=medium

  * New upstream hotfix release.

 -- Kay Hayen <kay.hayen@gmail.com>  Thu, 20 Aug 2015 11:55:53 +0200

nuitka (0.5.13.7+ds-1) UNRELEASED; urgency=medium

  * New upstream hotfix release.

 -- Kay Hayen <kay.hayen@gmail.com>  Tue, 18 Aug 2015 21:55:08 +0200

nuitka (0.5.13.6+ds-1) UNRELEASED; urgency=medium

  * New upstream hotfix release.

 -- Kay Hayen <kay.hayen@gmail.com>  Sun, 16 Aug 2015 14:38:46 +0200

nuitka (0.5.13.5+ds-1) UNRELEASED; urgency=medium

  * New upstream hotfix release.

 -- Kay Hayen <kay.hayen@gmail.com>  Sun, 16 Aug 2015 13:42:02 +0200

nuitka (0.5.13.4+ds-1) UNRELEASED; urgency=medium

  * New upstream hotfix release.

 -- Kay Hayen <kay.hayen@gmail.com>  Fri, 31 Jul 2015 17:24:40 +0200

nuitka (0.5.13.3+ds-1) UNRELEASED; urgency=medium

  * New upstream hotfix release.

 -- Kay Hayen <kay.hayen@gmail.com>  Wed, 29 Jul 2015 10:54:05 +0200

nuitka (0.5.13.2+ds-1) UNRELEASED; urgency=medium

  * New upstream hotfix release.

 -- Kay Hayen <kay.hayen@gmail.com>  Tue, 16 Jun 2015 10:29:12 +0200

nuitka (0.5.13.1+ds-1) UNRELEASED; urgency=medium

  * New upstream hotfix release.

 -- Kay Hayen <kay.hayen@gmail.com>  Mon, 04 May 2015 09:27:19 +0200

nuitka (0.5.13+ds-1) unstable; urgency=medium

  * New upstream release.

 -- Kay Hayen <kay.hayen@gmail.com>  Fri, 01 May 2015 10:44:27 +0200

nuitka (0.5.12.2+ds-1) UNRELEASED; urgency=medium

  * New upstream hotfix release.

 -- Kay Hayen <kay.hayen@gmail.com>  Sun, 26 Apr 2015 08:51:37 +0200

nuitka (0.5.12.1+ds-1) UNRELEASED; urgency=medium

  * New upstream hotfix release.

 -- Kay Hayen <kay.hayen@gmail.com>  Sat, 18 Apr 2015 09:35:06 +0200

nuitka (0.5.12+ds-1) experimental; urgency=medium

  * New upstream release.

 -- Kay Hayen <kay.hayen@gmail.com>  Mon, 06 Apr 2015 17:20:44 +0200

nuitka (0.5.11.2+ds-1) experimental; urgency=medium

  * New upstream hotfix release.

 -- Kay Hayen <kay.hayen@gmail.com>  Thu, 26 Mar 2015 20:09:06 +0100

nuitka (0.5.11.1+ds-1) experimental; urgency=medium

  * New upstream hotfix release.

 -- Kay Hayen <kay.hayen@gmail.com>  Mon, 23 Mar 2015 10:34:17 +0100

nuitka (0.5.11+ds-1) experimental; urgency=medium

  * New upstream release.

 -- Kay Hayen <kay.hayen@gmail.com>  Wed, 18 Mar 2015 08:38:39 +0100

nuitka (0.5.10.2+ds-1) experimental; urgency=medium

  * New upstream hotfix release.

 -- Kay Hayen <kay.hayen@gmail.com>  Tue, 10 Mar 2015 07:46:24 +0100

nuitka (0.5.10.1+ds-1) experimental; urgency=medium

  * New upstream hotfix release.

 -- Kay Hayen <kay.hayen@gmail.com>  Sun, 08 Mar 2015 11:56:55 +0100

nuitka (0.5.10+ds-1) experimental; urgency=medium

  * New upstream release.

 -- Kay Hayen <kay.hayen@gmail.com>  Thu, 05 Mar 2015 07:43:43 +0100

nuitka (0.5.9+ds-1) experimental; urgency=medium

  * New upstream release.

 -- Kay Hayen <kay.hayen@gmail.com>  Thu, 29 Jan 2015 08:18:06 +0100

nuitka (0.5.8+ds-1) experimental; urgency=medium

  * New upstream release.

 -- Kay Hayen <kay.hayen@gmail.com>  Thu, 15 Jan 2015 04:11:03 +0100

nuitka (0.5.7.1+ds-1) experimental; urgency=medium

  * New upstream hotfix release.

 -- Kay Hayen <kay.hayen@gmail.com>  Fri, 09 Jan 2015 13:52:15 +0100

nuitka (0.5.7+ds-1) UNRELEASED; urgency=medium

  * New upstream release.

 -- Kay Hayen <kay.hayen@gmail.com>  Thu, 01 Jan 2015 10:52:03 +0100

nuitka (0.5.6.1+ds-1) UNRELEASED; urgency=medium

  * New upstream hotfix release.

 -- Kay Hayen <kay.hayen@gmail.com>  Sun, 21 Dec 2014 08:32:58 +0100

nuitka (0.5.6+ds-1) UNRELEASED; urgency=medium

  * New upstream release.
  * Added support for hardening-wrapper to be installed.

 -- Kay Hayen <kay.hayen@gmail.com>  Fri, 19 Dec 2014 08:39:17 +0100

nuitka (0.5.5.3+ds-1) unstable; urgency=medium

  * New upstream hotfix release.
  * Added support for armhf architecture.

 -- Kay Hayen <kay.hayen@gmail.com>  Fri, 24 Oct 2014 17:33:59 +0200

nuitka (0.5.5.2+ds-1) unstable; urgency=medium

  * New upstream hotfix release.
  * Bump to Standards Version 3.9.6, no changes needed.

 -- Kay Hayen <kay.hayen@gmail.com>  Fri, 17 Oct 2014 07:56:05 +0200

nuitka (0.5.5+ds-1) unstable; urgency=medium

  * New upstream release.

 -- Kay Hayen <kay.hayen@gmail.com>  Sun, 05 Oct 2014 19:28:20 +0200

nuitka (0.5.4.3+ds-1) unstable; urgency=medium

  * New upstream hotfix release.

 -- Kay Hayen <kay.hayen@gmail.com>  Thu, 21 Aug 2014 09:41:37 +0200

nuitka (0.5.3.5+ds-1) unstable; urgency=medium

  * New upstream hotfix release.

 -- Kay Hayen <kay.hayen@gmail.com>  Fri, 18 Jul 2014 07:28:17 +0200

nuitka (0.5.3.3+ds-1) unstable; urgency=medium

  * New upstream release.
  * Original version didn't build for all versions due to error message
    changes, this release adapts to.

 -- Kay Hayen <kay.hayen@gmail.com>  Sat, 12 Jul 2014 20:50:01 +0200

nuitka (0.5.2+ds-1) unstable; urgency=medium

  * New upstream release.
  * Permit building using cowbuilder, eatmydata (Closes: #749518)
  * Do not require gcc in build-depends
    (Closes: #747984) (Closes: #748005) (Closes: #751325)

 -- Kay Hayen <kay.hayen@gmail.com>  Mon, 23 Jun 2014 08:17:57 +0200

nuitka (0.5.1.1+ds-1) unstable; urgency=medium

  * New upstream hotfix release.

 -- Kay Hayen <kay.hayen@gmail.com>  Thu, 06 Mar 2014 10:44:28 +0100

nuitka (0.5.1+ds-1) unstable; urgency=medium

  * New upstream release.

 -- Kay Hayen <kay.hayen@gmail.com>  Thu, 06 Mar 2014 09:33:51 +0100

nuitka (0.5.0.1+ds-1) unstable; urgency=medium

  * New upstream hotfix release.

 -- Kay Hayen <kay.hayen@gmail.com>  Mon, 13 Jan 2014 23:37:37 +0100

nuitka (0.5.0+ds-1) unstable; urgency=medium

  * New upstream release.
  * Added missing build dependency to process PNG images.

 -- Kay Hayen <kay.hayen@gmail.com>  Fri, 03 Jan 2014 19:18:18 +0100

nuitka (0.4.7.1+ds-1) unstable; urgency=low

  * New upstream hotfix release.

 -- Kay Hayen <kay.hayen@gmail.com>  Tue, 03 Dec 2013 08:44:31 +0100

nuitka (0.4.7+ds-1) UNRELEASED; urgency=low

  * New upstream release.
  * Handle unknown encoding error message change of CPython 2.7.6
    that was backported to CPython 2.7.5+ as well.
    (Closes: #730956)

 -- Kay Hayen <kay.hayen@gmail.com>  Mon, 02 Dec 2013 09:15:12 +0100

nuitka (0.4.6.2+ds-1) unstable; urgency=low

  * New upstream hotfix release.

 -- Kay Hayen <kayhayen@gmx.de>  Fri, 01 Nov 2013 19:07:42 +0100

nuitka (0.4.6+ds-1) unstable; urgency=low

  * New upstream release.

 -- Kay Hayen <kayhayen@gmx.de>  Sun, 27 Oct 2013 21:29:26 +0100

nuitka (0.4.5.1+ds-1) unstable; urgency=low

  * New upstream hotfix release.
  * Corrects upstream Issue#106.

 -- Kay Hayen <kayhayen@gmx.de>  Wed, 25 Sep 2013 14:29:55 +0200

nuitka (0.4.5+ds-1) unstable; urgency=low

  * New upstream release.

 -- Kay Hayen <kayhayen@gmx.de>  Sun, 18 Aug 2013 09:06:29 +0200

nuitka (0.4.4.2+ds-1) unstable; urgency=low

  * New upstream hotfix release.
  * Corrects upstream Issue#98.
  * Corrects upstream Issue#100.
  * Corrects upstream Issue#101.
  * Corrects upstream Issue#102.

 -- Kay Hayen <kayhayen@gmx.de>  Sat, 20 Jul 2013 09:08:29 +0200

nuitka (0.4.4.1+ds-1) unstable; urgency=low

  * New upstream hotfix release.
  * Corrects upstream Issue#95.
  * Corrects upstream Issue#96.

 -- Kay Hayen <kayhayen@gmx.de>  Sat, 13 Jul 2013 11:56:21 +0200

nuitka (0.4.4+ds-1) unstable; urgency=low

  * New upstream release.
  * Upstream now supports Python3.3 and threads.
  * Bump to Standards Version 3.9.4, no changes needed.
  * Fix support for modules and Python3 was broken (Closes: #711459)
  * Fix encoding error changes  Python 2.7.5 (Closes: #713531)

 -- Kay Hayen <kayhayen@gmx.de>  Tue, 25 Jun 2013 10:46:40 +0200

nuitka (0.4.3+ds-1) unstable; urgency=low

  * New upstream release.

 -- Kay Hayen <kayhayen@gmx.de>  Sat, 18 May 2013 10:16:25 +0200

nuitka (0.4.2+ds-1) unstable; urgency=low

  * New upstream release.

 -- Kay Hayen <kayhayen@gmx.de>  Fri, 29 Mar 2013 11:05:08 +0100

nuitka (0.4.1+ds-1) unstable; urgency=low

  * New upstream release.

 -- Kay Hayen <kayhayen@gmx.de>  Tue, 05 Mar 2013 08:15:41 +0100

nuitka (0.4.0+ds-1) UNRELEASED; urgency=low

  * New upstream release.
  * Changes so the Debian package can be backported to Squeeze as well.

 -- Kay Hayen <kayhayen@gmx.de>  Sat, 09 Feb 2013 10:08:15 +0100

nuitka (0.3.25+ds-1) unstable; urgency=low

  * New upstream release.
  * Register the User Manual with "doc-base".

 -- Kay Hayen <kayhayen@gmx.de>  Sun, 11 Nov 2012 13:57:32 +0100

nuitka (0.3.24.1+ds-1) unstable; urgency=low

  * New upstream hotfix release.
  * Corrects upstream Issue#46.

 -- Kay Hayen <kayhayen@gmx.de>  Sat, 08 Sep 2012 22:30:11 +0000

nuitka (0.3.24+ds-1) unstable; urgency=low

  * New upstream release.
  * Detect the absence of "g++" and gracefully fallback to the
    compiler depended on. (Closes: #682146)
  * Changed usage of "temp" files in developer scripts to be
    secure. (Closes: #682145)
  * Added support for "DEB_BUILD_OPTIONS=nocheck" to skip the
    test runs. (Closes: #683090)

 -- Kay Hayen <kayhayen@gmx.de>  Sat, 18 Aug 2012 21:19:17 +0200

nuitka (0.3.23.1+ds-1) unstable; urgency=low

  * New upstream hotfix release.
  * Corrects upstream Issue#40, Issue#41, and Issue#42.

 -- Kay Hayen <kayhayen@gmx.de>  Mon, 16 Jul 2012 07:25:41 +0200

nuitka (0.3.23+ds-1) unstable; urgency=low

  * New upstream release.
  * License for Nuitka is now Apache License 2.0, no more GPLv3.
  * Corrects upstream Issue#37 and Issue#38.

 -- Kay Hayen <kayhayen@gmx.de>  Sun, 01 Jul 2012 00:00:57 +0200

nuitka (0.3.22.1+ds-1) unstable; urgency=low

  * New upstream hotfix release.
  * Corrected copyright file syntax error found by new lintian
    version.
  * Corrects upstream Issue#19.

 -- Kay Hayen <kayhayen@gmx.de>  Sat, 16 Jun 2012 08:58:30 +0200

nuitka (0.3.22+ds-1) unstable; urgency=low

  * New upstream release.

 -- Kay Hayen <kayhayen@gmx.de>  Sun, 13 May 2012 12:51:16 +0200

nuitka (0.3.21+ds-1) unstable; urgency=low

  * New upstream release.

 -- Kay Hayen <kayhayen@gmx.de>  Thu, 12 Apr 2012 20:24:01 +0200

nuitka (0.3.20.2+ds-1) unstable; urgency=low

  * New upstream hotfix release.
  * Corrects upstream Issue#35.
  * Bump to Standards Version 3.9.3, no changes needed.
  * In the alternative build dependencies, designed to make the
    Python3 build dependency optional, put option that is going
    to work on "unstable" first. (Closes: #665021)

 -- Kay Hayen <kayhayen@gmx.de>  Tue, 03 Apr 2012 22:31:36 +0200

nuitka (0.3.20.1+ds-1) unstable; urgency=low

  * New upstream hotfix release.
  * Corrects upstream Issue#34.

 -- Kay Hayen <kayhayen@gmx.de>  Sat, 03 Mar 2012 10:18:30 +0100

nuitka (0.3.20+ds-1) unstable; urgency=low

  * New upstream release.
  * Added upstream "Changelog.rst" as "changelog"

 -- Kay Hayen <kayhayen@gmx.de>  Mon, 27 Feb 2012 09:32:10 +0100

nuitka (0.3.19.2+ds-1) unstable; urgency=low

  * New upstream hotfix release.
  * Corrects upstream Issue#32.

 -- Kay Hayen <kayhayen@gmx.de>  Sun, 12 Feb 2012 20:33:30 +0100

nuitka (0.3.19.1+ds-1) unstable; urgency=low

  * New upstream hotfix release.
  * Corrects upstream Issue#30 and Issue#31.

 -- Kay Hayen <kayhayen@gmx.de>  Sat, 28 Jan 2012 07:27:38 +0100

nuitka (0.3.19+ds-1) unstable; urgency=low

  * New upstream release.
  * Improvements to option groups layout in manpages, and broken
    whitespace for "--recurse-to" option. (Closes: #655910)
  * Documented new option "--recurse-directory" in man page with
    example.
  * Made the "debian/watch" file ignore upstream pre-releases,
    these shall not be considered for this package.
  * Aligned depended version with build depended versions.
  * Depend on "python-dev" as well, needed to compile against
    "libpython".
  * Build depend on "python-dev-all" and "python-dbg-all" to
    execute tests with both all supported Python versions.
  * Build depend on "python3.2-dev-all" and "python3-dbg-all"
    to execute tests with Python3 as well. It is currently not
    supported by upstream, this is only preparatory.
  * Added suggestion of "ccache", can speed up the compilation
    process.

 -- Kay Hayen <kayhayen@gmx.de>  Tue, 17 Jan 2012 10:29:45 +0100

nuitka (0.3.18+ds-1) unstable; urgency=low

  * New upstream release.
  * Lowered dependencies so that a backport to Ubuntu Natty and
    higher is now feasible. A "scons >=2.0.0" is good enough,
    and so is "g++-4.5" as well.
  * Don't require the PDF generation to be successful on older
    Ubuntu versions as it crashes due to old "rst2pdf" bugs.

 -- Kay Hayen <kayhayen@gmx.de>  Thu, 12 Jan 2012 19:55:43 +0100

nuitka (0.3.18~pre2+ds-1) unstable; urgency=low

  * New upstream pre-release.
  * First upload to unstable, many thanks to my reviewer and
    sponsor Yaroslav Halchenko <debian@onerussian.com>
  * New maintainer (Closes: #648489)
  * Added Developer Manual to the generated PDF documentation.
  * Added python-dbg to Build-Depends to also execcute reference
    count tests.
  * Changed copyright file to reference Apache license via its
    standard Debian location as well.

 -- Kay Hayen <kayhayen@gmx.de>  Tue, 10 Jan 2012 22:21:56 +0100

nuitka (0.3.17+ds-1) UNRELEASED; urgency=low

  * New upstream release.
  * Updated man page to use new "--recurse-*" options in examples
    over removed "--deep*" options.
  * Completed copyright file according to "licensecheck" findings
    and updated files accordingly. Put the included tests owned
    by upstream into public domain.
  * Use a "+ds" file as orig source with inline copy of Scons
    already removed instead of doing it as a patch.
  * Also removed the benchmark tests from "+ds" file, not useful
    to be provided with Nuitka.
  * Added syntax tests, these were omitted by mistake previously.
  * Run the test suite at package build time, it checks the basic
    tests, syntax error tests, program tests, and the compile
    itself test.
  * Added run time dependencies also as build time dependencies
    to be able to execute the tests.
  * Corrected handling of upstream pre-release names in the watch
    file.
  * Changed contributor notice to only require "Apache License 2.0"
    for the new parts.
  * Put Debian packaging and owned tests under "Apache License 2.0"
    as well.

 -- Kay Hayen <kayhayen@gmx.de>  Mon, 09 Jan 2012 09:02:19 +0100

nuitka (0.3.16-1) UNRELEASED; urgency=low

  * New upstream release.
  * Updated debian/copyright URI to match the latest one.
  * Updated debian/copyright to DEP5 changes.
  * Added Nuitka homepage to debian/control.
  * Added watch file, so uscan works.
  * Added git pointers to git repository and gitweb to the
    package control file.
  * Corrected examples section in man page to correctly escape "-".
  * Added meaningful "what is" to manpages.
  * Bump to Standards Version 3.9.2, no changes needed.
  * Added extended description to address lintian warning.

 -- Kay Hayen <kayhayen@gmx.de>  Sun, 18 Dec 2011 13:01:10 +0100

nuitka (0.3.15-1) UNRELEASED; urgency=low

  * New upstream release.
  * Renamed "/usr/bin/Python" to "/usr/bin/nuitka-python".
  * Added man pages for "nuitka" and "nuitka-python", the first
    with an examples section that shows the most important uses
    of the "nuitka" binary.
  * Removed foreign code for Windows generators, removed from
    debian/copyright.
  * Lowered dependency for Scons to what Ubuntu Oneiric has and
    what we have as an inline copy, (scons >=2.0.1) should be
    sufficient.
  * Recommend python-lxml, as it's used by Nuitka to dump XML
    representation.
  * Recommend python-qt4, as it may be used to display the node
    tree in a window.
  * Removed inline copy of Scons from the binary package.
  * Added patch to remove the setting nuitka package in sys.path,
    not needed in Debian.

 -- Kay Hayen <kayhayen@gmx.de>  Thu, 01 Dec 2011 22:43:33 +0100

nuitka (0.3.15pre2-1) UNRELEASED; urgency=low

  * Initial Debian package.

 -- Kay Hayen <kayhayen@gmx.de>  Fri, 11 Nov 2011 20:58:55 +0100<|MERGE_RESOLUTION|>--- conflicted
+++ resolved
@@ -1,16 +1,14 @@
-<<<<<<< HEAD
 nuitka (0.5.33~rc1+ds-1) UNRELEASED; urgency=medium
 
   * New upstream pre-release.
 
  -- Kay Hayen <kay.hayen@gmail.com>  Sun, 29 Jul 2018 07:27:30 +0200
-=======
+
 nuitka (0.5.32.2+ds-1) unstable; urgency=medium
 
   * New upstream hotfix release.
 
  -- Kay Hayen <kay.hayen@gmail.com>  Wed, 01 Aug 2018 17:38:43 +0200
->>>>>>> 0f146ac4
 
 nuitka (0.5.32.1+ds-1) unstable; urgency=medium
 
