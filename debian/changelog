--- conflicted
+++ resolved
@@ -1,10 +1,9 @@
-<<<<<<< HEAD
 nuitka (1.2~rc4+ds-1) unstable; urgency=medium
 
   * New upstream pre-release.
 
  -- Kay Hayen <kay.hayen@gmail.com>  Sat, 08 Oct 2022 17:58:08 +0200
-=======
+
 nuitka (1.1.5+ds-1) unstable; urgency=medium
 
   * New upstream hotfix release.
@@ -16,7 +15,6 @@
   * New upstream hotfix release.
 
  -- Kay Hayen <kay.hayen@gmail.com>  Fri, 14 Oct 2022 08:19:33 +0200
->>>>>>> cb182533
 
 nuitka (1.1.3+ds-1) unstable; urgency=medium
 
