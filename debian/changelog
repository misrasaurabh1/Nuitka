<<<<<<< HEAD
nuitka (1.2~rc5+ds-1) unstable; urgency=medium

  * New upstream pre-release.

 -- Kay Hayen <kay.hayen@gmail.com>  Fri, 14 Oct 2022 08:28:38 +0200
=======
nuitka (1.1.6+ds-1) unstable; urgency=medium

  * New upstream hotfix release.

 -- Kay Hayen <kay.hayen@gmail.com>  Wed, 19 Oct 2022 18:36:12 +0200
>>>>>>> 2136bbc8

nuitka (1.1.5+ds-1) unstable; urgency=medium

  * New upstream hotfix release.

 -- Kay Hayen <kay.hayen@gmail.com>  Fri, 14 Oct 2022 08:19:39 +0200

nuitka (1.1.4+ds-1) unstable; urgency=medium

  * New upstream hotfix release.

 -- Kay Hayen <kay.hayen@gmail.com>  Fri, 14 Oct 2022 08:19:33 +0200

nuitka (1.1.3+ds-1) unstable; urgency=medium

  * New upstream hotfix release.

 -- Kay Hayen <kay.hayen@gmail.com>  Sat, 08 Oct 2022 17:40:59 +0200

nuitka (1.1.2+ds-1) unstable; urgency=medium

  * New upstream hotfix release.

 -- Kay Hayen <kay.hayen@gmail.com>  Tue, 04 Oct 2022 14:39:39 +0200

nuitka (1.1.1+ds-1) unstable; urgency=medium

  * New upstream hotfix release.

 -- Kay Hayen <kay.hayen@gmail.com>  Sun, 02 Oct 2022 11:10:07 +0200

nuitka (1.1+ds-1) unstable; urgency=medium

  * New upstream release.

 -- Kay Hayen <kay.hayen@gmail.com>  Sun, 25 Sep 2022 18:58:01 +0200

nuitka (1.0.8+ds-1) unstable; urgency=medium

  * New upstream hotfix release.

 -- Kay Hayen <kay.hayen@gmail.com>  Mon, 19 Sep 2022 08:18:45 +0200

nuitka (1.0.7+ds-1) unstable; urgency=medium

  * New upstream hotfix release.

 -- Kay Hayen <kay.hayen@gmail.com>  Sun, 11 Sep 2022 10:34:06 +0200

nuitka (1.0.6+ds-1) unstable; urgency=medium

  * New upstream hotfix release.

 -- Kay Hayen <kay.hayen@gmail.com>  Tue, 23 Aug 2022 20:07:27 +0200

nuitka (1.0.5+ds-1) unstable; urgency=medium

  * New upstream hotfix release.

 -- Kay Hayen <kay.hayen@gmail.com>  Sun, 21 Aug 2022 08:24:28 +0200

nuitka (1.0.4+ds-1) unstable; urgency=medium

  * New upstream hotfix release.

 -- Kay Hayen <kay.hayen@gmail.com>  Sat, 13 Aug 2022 16:13:29 +0200

nuitka (1.0.3+ds-1) unstable; urgency=medium

  * New upstream hotfix release.

 -- Kay Hayen <kay.hayen@gmail.com>  Wed, 10 Aug 2022 13:16:19 +0200

nuitka (1.0.2+ds-1) unstable; urgency=medium

  * New upstream hotfix release.

 -- Kay Hayen <kay.hayen@gmail.com>  Mon, 08 Aug 2022 08:13:46 +0200

nuitka (1.0.1+ds-1) unstable; urgency=medium

  * New upstream hotfix release.

 -- Kay Hayen <kay.hayen@gmail.com>  Thu, 04 Aug 2022 16:55:17 +0200

nuitka (1.0+ds-1) unstable; urgency=medium

  * New upstream release.

 -- Kay Hayen <kay.hayen@gmail.com>  Sat, 30 Jul 2022 16:16:40 +0200

nuitka (0.9.6+ds-1) unstable; urgency=medium

  * New upstream hotfix release.

 -- Kay Hayen <kay.hayen@gmail.com>  Sun, 17 Jul 2022 18:40:22 +0200

nuitka (0.9.5+ds-1) unstable; urgency=medium

  * New upstream hotfix release.

 -- Kay Hayen <kay.hayen@gmail.com>  Fri, 15 Jul 2022 13:59:28 +0200

nuitka (0.9.4+ds-1) unstable; urgency=medium

  * New upstream hotfix release.

 -- Kay Hayen <kay.hayen@gmail.com>  Thu, 07 Jul 2022 09:24:53 +0200

nuitka (0.9.3+ds-1) unstable; urgency=medium

  * New upstream hotfix release.

 -- Kay Hayen <kay.hayen@gmail.com>  Sat, 02 Jul 2022 18:49:29 +0200

nuitka (0.9.2+ds-1) unstable; urgency=medium

  * New upstream hotfix release.

 -- Kay Hayen <kay.hayen@gmail.com>  Thu, 30 Jun 2022 08:40:14 +0200

nuitka (0.9.1+ds-1) unstable; urgency=medium

  * New upstream hotfix release.

 -- Kay Hayen <kay.hayen@gmail.com>  Sun, 26 Jun 2022 10:41:06 +0200

nuitka (0.9+ds-1) unstable; urgency=medium

  * New upstream release.

  * Python 3.10 is now compatible again. (Closes: #1006051)

  * Solved CVE-2022-2054 (Closes: #1012762)

 -- Kay Hayen <kay.hayen@gmail.com>  Thu, 23 Jun 2022 08:36:25 +0200

nuitka (0.8.4+ds-1) unstable; urgency=medium

  * New upstream hotfix release.

 -- Kay Hayen <kay.hayen@gmail.com>  Tue, 07 Jun 2022 17:21:39 +0200

nuitka (0.8.3+ds-1) unstable; urgency=medium

  * New upstream hotfix release.

 -- Kay Hayen <kay.hayen@gmail.com>  Sat, 28 May 2022 14:59:01 +0200

nuitka (0.8.2+ds-1) unstable; urgency=medium

  * New upstream hotfix release.

 -- Kay Hayen <kay.hayen@gmail.com>  Thu, 26 May 2022 08:23:28 +0200

nuitka (0.8.1+ds-1) unstable; urgency=medium

  * New upstream hotfix release.

 -- Kay Hayen <kay.hayen@gmail.com>  Mon, 23 May 2022 08:31:51 +0200

nuitka (0.8+ds-1) unstable; urgency=medium

  * New upstream release.

 -- Kay Hayen <kay.hayen@gmail.com>  Thu, 19 May 2022 14:24:06 +0200

nuitka (0.7.7+ds-1) unstable; urgency=medium

  * New upstream hotfix release.

 -- Kay Hayen <kay.hayen@gmail.com>  Fri, 01 Apr 2022 12:01:36 +0200

nuitka (0.7.6+ds-1) unstable; urgency=medium

  * New upstream hotfix release.

 -- Kay Hayen <kay.hayen@gmail.com>  Sat, 19 Mar 2022 13:44:59 +0100

nuitka (0.7.5+ds-1) unstable; urgency=medium

  * New upstream hotfix release.

 -- Kay Hayen <kay.hayen@gmail.com>  Mon, 14 Mar 2022 18:55:11 +0100

nuitka (0.7.4+ds-1) unstable; urgency=medium

  * New upstream hotfix release.

 -- Kay Hayen <kay.hayen@gmail.com>  Sat, 12 Mar 2022 13:50:50 +0100

nuitka (0.7.3+ds-1) unstable; urgency=medium

  * New upstream hotfix release.

 -- Kay Hayen <kay.hayen@gmail.com>  Sun, 27 Feb 2022 13:58:34 +0100

nuitka (0.7.2+ds-1) unstable; urgency=medium

  * New upstream hotfix release.

 -- Kay Hayen <kay.hayen@gmail.com>  Sat, 26 Feb 2022 16:54:03 +0100

nuitka (0.7.1+ds-1) unstable; urgency=medium

  * New upstream hotfix release.

 -- Kay Hayen <kay.hayen@gmail.com>  Thu, 24 Feb 2022 13:22:40 +0100

nuitka (0.7+ds-1) unstable; urgency=medium

  * New upstream release.

 -- Kay Hayen <kay.hayen@gmail.com>  Sun, 20 Feb 2022 09:09:50 +0100

nuitka (0.6.19.7+ds-1) unstable; urgency=medium

  * New upstream hotfix release.

 -- Kay Hayen <kay.hayen@gmail.com>  Fri, 11 Feb 2022 14:37:34 +0100

nuitka (0.6.19.6+ds-1) unstable; urgency=medium

  * New upstream hotfix release.

 -- Kay Hayen <kay.hayen@gmail.com>  Thu, 03 Feb 2022 10:30:39 +0100

nuitka (0.6.19.5+ds-1) unstable; urgency=medium

  * New upstream hotfix release.

 -- Kay Hayen <kay.hayen@gmail.com>  Tue, 01 Feb 2022 18:53:20 +0100

nuitka (0.6.19.4+ds-1) unstable; urgency=medium

  * New upstream hotfix release.

 -- Kay Hayen <kay.hayen@gmail.com>  Wed, 19 Jan 2022 10:02:04 +0100

nuitka (0.6.19.3+ds-1) unstable; urgency=medium

  * New upstream hotfix release.

 -- Kay Hayen <kay.hayen@gmail.com>  Sun, 16 Jan 2022 11:32:51 +0100

nuitka (0.6.19.2+ds-1) unstable; urgency=medium

  * New upstream hotfix release.

 -- Kay Hayen <kay.hayen@gmail.com>  Fri, 14 Jan 2022 11:03:16 +0100

nuitka (0.6.19.1+ds-1) unstable; urgency=medium

  * New upstream hotfix release.

 -- Kay Hayen <kay.hayen@gmail.com>  Tue, 11 Jan 2022 07:59:24 +0100

nuitka (0.6.19+ds-1) unstable; urgency=medium

  * New upstream release.

 -- Kay Hayen <kay.hayen@gmail.com>  Sun, 09 Jan 2022 13:14:29 +0100

nuitka (0.6.18.6+ds-1) unstable; urgency=medium

  * New upstream hotfix release.

 -- Kay Hayen <kay.hayen@gmail.com>  Wed, 29 Dec 2021 19:42:43 +0100

nuitka (0.6.18.5+ds-1) unstable; urgency=medium

  * New upstream hotfix release.

 -- Kay Hayen <kay.hayen@gmail.com>  Mon, 20 Dec 2021 13:41:00 +0100

nuitka (0.6.18.4+ds-1) unstable; urgency=medium

  * New upstream hotfix release.

 -- Kay Hayen <kay.hayen@gmail.com>  Thu, 16 Dec 2021 08:31:41 +0100

nuitka (0.6.18.3+ds-1) unstable; urgency=medium

  * New upstream hotfix release.

 -- Kay Hayen <kay.hayen@gmail.com>  Fri, 10 Dec 2021 17:49:19 +0100

nuitka (0.6.18.2+ds-1) unstable; urgency=medium

  * New upstream hotfix release.

 -- Kay Hayen <kay.hayen@gmail.com>  Thu, 09 Dec 2021 14:52:56 +0100

nuitka (0.6.18.1+ds-1) unstable; urgency=medium

  * New upstream hotfix release.

 -- Kay Hayen <kay.hayen@gmail.com>  Sat, 04 Dec 2021 18:39:19 +0100

nuitka (0.6.18+ds-1) unstable; urgency=medium

  * New upstream release.

 -- Kay Hayen <kay.hayen@gmail.com>  Thu, 02 Dec 2021 17:33:56 +0100

nuitka (0.6.17.7+ds-1) unstable; urgency=medium

  * New upstream hotfix release.

 -- Kay Hayen <kay.hayen@gmail.com>  Mon, 15 Nov 2021 14:33:27 +0100

nuitka (0.6.17.6+ds-1) unstable; urgency=medium

  * New upstream hotfix release.

 -- Kay Hayen <kay.hayen@gmail.com>  Mon, 08 Nov 2021 14:07:11 +0100

nuitka (0.6.17.5+ds-1) unstable; urgency=medium

  * New upstream hotfix release.

 -- Kay Hayen <kay.hayen@gmail.com>  Thu, 28 Oct 2021 11:52:02 +0200

nuitka (0.6.17.4+ds-1) unstable; urgency=medium

  * New upstream hotfix release.

 -- Kay Hayen <kay.hayen@gmail.com>  Thu, 21 Oct 2021 13:03:34 +0200

nuitka (0.6.17.3+ds-1) unstable; urgency=medium

  * New upstream hotfix release.

 -- Kay Hayen <kay.hayen@gmail.com>  Thu, 14 Oct 2021 10:32:17 +0200

nuitka (0.6.17.2+ds-1) unstable; urgency=medium

  * New upstream hotfix release.

 -- Kay Hayen <kay.hayen@gmail.com>  Tue, 05 Oct 2021 17:21:29 +0200

nuitka (0.6.17.1+ds-1) unstable; urgency=medium

  * New upstream hotfix release.

 -- Kay Hayen <kay.hayen@gmail.com>  Wed, 29 Sep 2021 12:28:39 +0200

nuitka (0.6.17+ds-1) unstable; urgency=medium

  * New upstream release.

 -- Kay Hayen <kay.hayen@gmail.com>  Mon, 27 Sep 2021 13:38:42 +0200

nuitka (0.6.16.5+ds-1) experimental; urgency=medium

  * New upstream hotfix release.

 -- Kay Hayen <kay.hayen@gmail.com>  Mon, 06 Sep 2021 10:46:40 +0200

nuitka (0.6.16.4+ds-1) experimental; urgency=medium

  * New upstream hotfix release.

 -- Kay Hayen <kay.hayen@gmail.com>  Wed, 25 Aug 2021 11:51:44 +0200

nuitka (0.6.16.3+ds-1) experimental; urgency=medium

  * New upstream hotfix release.

 -- Kay Hayen <kay.hayen@gmail.com>  Sat, 07 Aug 2021 18:14:58 +0200

nuitka (0.6.16.2+ds-1) experimental; urgency=medium

  * New upstream hotfix release.

 -- Kay Hayen <kay.hayen@gmail.com>  Fri, 02 Jul 2021 10:40:08 +0200

nuitka (0.6.16.1+ds-1) experimental; urgency=medium

  * New upstream hotfix release.

 -- Kay Hayen <kay.hayen@gmail.com>  Fri, 25 Jun 2021 16:45:43 +0200

nuitka (0.6.16+ds-1) experimental; urgency=medium

  * New upstream release.

 -- Kay Hayen <kay.hayen@gmail.com>  Thu, 24 Jun 2021 11:52:37 +0200

nuitka (0.6.15.3+ds-1) experimental; urgency=medium

  * New upstream hotfix release.

 -- Kay Hayen <kay.hayen@gmail.com>  Sun, 06 Jun 2021 12:18:06 +0200

nuitka (0.6.15.2+ds-1) experimental; urgency=medium

  * New upstream hotfix release.

 -- Kay Hayen <kay.hayen@gmail.com>  Thu, 03 Jun 2021 11:41:07 +0200

nuitka (0.6.15.1+ds-1) experimental; urgency=medium

  * New upstream hotfix release.

 -- Kay Hayen <kay.hayen@gmail.com>  Mon, 31 May 2021 17:12:04 +0200

nuitka (0.6.15+ds-1) experimental; urgency=medium

  * New upstream release.

 -- Kay Hayen <kay.hayen@gmail.com>  Mon, 24 May 2021 12:26:59 +0200

nuitka (0.6.14.7+ds-1) unstable; urgency=medium

  * New upstream hotfix release.

 -- Kay Hayen <kay.hayen@gmail.com>  Mon, 10 May 2021 16:25:14 +0200

nuitka (0.6.14.6+ds-1) unstable; urgency=medium

  * New upstream hotfix release.

 -- Kay Hayen <kay.hayen@gmail.com>  Mon, 03 May 2021 07:57:04 +0200

nuitka (0.6.14.5+ds-1) experimental; urgency=medium

  * New upstream hotfix release.

 -- Kay Hayen <kay.hayen@gmail.com>  Thu, 22 Apr 2021 08:51:05 +0200

nuitka (0.6.14.4+ds-1) unstable; urgency=medium

  * New upstream hotfix release.

 -- Kay Hayen <kay.hayen@gmail.com>  Sun, 18 Apr 2021 16:13:42 +0200

nuitka (0.6.14.3+ds-1) unstable; urgency=medium

  * New upstream hotfix release.

 -- Kay Hayen <kay.hayen@gmail.com>  Sun, 18 Apr 2021 10:29:07 +0200

nuitka (0.6.14.2+ds-1) unstable; urgency=medium

  * New upstream hotfix release.

 -- Kay Hayen <kay.hayen@gmail.com>  Sat, 17 Apr 2021 11:03:23 +0200

nuitka (0.6.14.1+ds-1) unstable; urgency=medium

  * New upstream hotfix release.

 -- Kay Hayen <kay.hayen@gmail.com>  Fri, 16 Apr 2021 07:49:30 +0200

nuitka (0.6.14+ds-1) unstable; urgency=medium

  * New upstream release.

 -- Kay Hayen <kay.hayen@gmail.com>  Thu, 15 Apr 2021 11:09:55 +0200

nuitka (0.6.13.3+ds-1) unstable; urgency=medium

  * New upstream hotfix release.

 -- Kay Hayen <kay.hayen@gmail.com>  Sun, 04 Apr 2021 11:11:56 +0200

nuitka (0.6.13.2+ds-1) unstable; urgency=medium

  * New upstream hotfix release.

 -- Kay Hayen <kay.hayen@gmail.com>  Sat, 27 Mar 2021 19:44:51 +0100

nuitka (0.6.13.1+ds-1) unstable; urgency=medium

  * New upstream hotfix release.

 -- Kay Hayen <kay.hayen@gmail.com>  Fri, 26 Mar 2021 14:28:02 +0100

nuitka (0.6.13+ds-1) unstable; urgency=medium

  * New upstream release.

 -- Kay Hayen <kay.hayen@gmail.com>  Wed, 17 Mar 2021 08:58:23 +0100

nuitka (0.6.12.4+ds-1) unstable; urgency=medium

  * New upstream hotfix release.

 -- Kay Hayen <kay.hayen@gmail.com>  Thu, 11 Mar 2021 12:16:01 +0100

nuitka (0.6.12.3+ds-1) unstable; urgency=medium

  * New upstream hotfix release.

 -- Kay Hayen <kay.hayen@gmail.com>  Sun, 21 Feb 2021 06:04:51 +0100

nuitka (0.6.12.2+ds-1) unstable; urgency=medium

  * New upstream hotfix release.

 -- Kay Hayen <kay.hayen@gmail.com>  Sun, 14 Feb 2021 14:25:06 +0100

nuitka (0.6.12.1+ds-1) unstable; urgency=medium

  * New upstream hotfix release.

 -- Kay Hayen <kay.hayen@gmail.com>  Wed, 10 Feb 2021 00:23:11 +0100

nuitka (0.6.12+ds-1) unstable; urgency=medium

  * New upstream release.

 -- Kay Hayen <kay.hayen@gmail.com>  Tue, 09 Feb 2021 11:08:35 +0100

nuitka (0.6.11.6+ds-1) unstable; urgency=medium

  * New upstream hotfix release.

 -- Kay Hayen <kay.hayen@gmail.com>  Sun, 07 Feb 2021 19:59:48 +0100

nuitka (0.6.11.5+ds-1) unstable; urgency=medium

  * New upstream hotfix release.

 -- Kay Hayen <kay.hayen@gmail.com>  Mon, 01 Feb 2021 12:17:21 +0100

nuitka (0.6.11.4+ds-1) unstable; urgency=medium

  * New upstream hotfix release.

 -- Kay Hayen <kay.hayen@gmail.com>  Wed, 27 Jan 2021 17:09:48 +0100

nuitka (0.6.11.3+ds-1) unstable; urgency=medium

  * New upstream hotfix release.

 -- Kay Hayen <kay.hayen@gmail.com>  Tue, 26 Jan 2021 11:16:07 +0100

nuitka (0.6.11.2+ds-1) unstable; urgency=medium

  * New upstream hotfix release.

 -- Kay Hayen <kay.hayen@gmail.com>  Mon, 25 Jan 2021 20:14:39 +0100

nuitka (0.6.11.1+ds-1) unstable; urgency=medium

  * New upstream hotfix release.

 -- Kay Hayen <kay.hayen@gmail.com>  Sun, 24 Jan 2021 17:55:22 +0100

nuitka (0.6.11+ds-1) unstable; urgency=medium

  * New upstream release.

 -- Kay Hayen <kay.hayen@gmail.com>  Sat, 23 Jan 2021 10:01:54 +0100

nuitka (0.6.10.5+ds-1) unstable; urgency=medium

  * New upstream hotfix release.

 -- Kay Hayen <kay.hayen@gmail.com>  Thu, 07 Jan 2021 11:04:59 +0100

nuitka (0.6.10.4+ds-1) unstable; urgency=medium

  * New upstream hotfix release.

 -- Kay Hayen <kay.hayen@gmail.com>  Tue, 29 Dec 2020 16:17:44 +0100

nuitka (0.6.10.3+ds-1) unstable; urgency=medium

  * New upstream hotfix release.

 -- Kay Hayen <kay.hayen@gmail.com>  Thu, 24 Dec 2020 16:30:17 +0100

nuitka (0.6.10.2+ds-1) unstable; urgency=medium

  * New upstream hotfix release.

 -- Kay Hayen <kay.hayen@gmail.com>  Sun, 20 Dec 2020 10:56:00 +0100

nuitka (0.6.10.1+ds-1) unstable; urgency=medium

  * New upstream hotfix release.

 -- Kay Hayen <kay.hayen@gmail.com>  Sun, 13 Dec 2020 19:47:53 +0100

nuitka (0.6.10+ds-1) unstable; urgency=medium

  * New upstream release.

 -- Kay Hayen <kay.hayen@gmail.com>  Mon, 07 Dec 2020 12:44:03 +0100

nuitka (0.6.9.7+ds-1) unstable; urgency=medium

  * New upstream hotfix release.

 -- Kay Hayen <kay.hayen@gmail.com>  Mon, 16 Nov 2020 11:20:22 +0100

nuitka (0.6.9.6+ds-1) unstable; urgency=medium

  * New upstream hotfix release.

 -- Kay Hayen <kay.hayen@gmail.com>  Wed, 04 Nov 2020 08:32:22 +0100

nuitka (0.6.9.5+ds-1) unstable; urgency=medium

  * New upstream hotfix release.

 -- Kay Hayen <kay.hayen@gmail.com>  Fri, 30 Oct 2020 13:49:19 +0100

nuitka (0.6.9.4+ds-1) unstable; urgency=medium

  * New upstream hotfix release.

 -- Kay Hayen <kay.hayen@gmail.com>  Mon, 19 Oct 2020 10:55:17 +0200

nuitka (0.6.9.3+ds-1) unstable; urgency=medium

  * New upstream hotfix release.

 -- Kay Hayen <kay.hayen@gmail.com>  Mon, 12 Oct 2020 17:17:10 +0200

nuitka (0.6.9.2+ds-1) unstable; urgency=medium

  * New upstream hotfix release.

 -- Kay Hayen <kay.hayen@gmail.com>  Sun, 04 Oct 2020 12:47:36 +0200

nuitka (0.6.9.1+ds-1) unstable; urgency=medium

  * New upstream hotfix release.

 -- Kay Hayen <kay.hayen@gmail.com>  Sat, 19 Sep 2020 14:38:08 +0200

nuitka (0.6.9+ds-1) unstable; urgency=medium

  * New upstream release.

 -- Kay Hayen <kay.hayen@gmail.com>  Mon, 14 Sep 2020 15:40:36 +0200

nuitka (0.6.8.4+ds-1) unstable; urgency=medium

  * New upstream hotfix release.

  * Source only upload. (Closes: #961896)

  * Updated VCS URLs. (Closes: #961895)

 -- Kay Hayen <kay.hayen@gmail.com>  Sat, 06 Jun 2020 09:58:32 +0200

nuitka (0.6.8.3+ds-1) unstable; urgency=medium

  * New upstream hotfix release.

 -- Kay Hayen <kay.hayen@gmail.com>  Sat, 23 May 2020 13:56:13 +0200

nuitka (0.6.8.2+ds-1) unstable; urgency=medium

  * New upstream hotfix release.

 -- Kay Hayen <kay.hayen@gmail.com>  Thu, 21 May 2020 15:04:13 +0200

nuitka (0.6.8.1+ds-1) unstable; urgency=medium

  * New upstream hotfix release.

  * Corrected copyright file format to not have emails.

 -- Kay Hayen <kay.hayen@gmail.com>  Fri, 15 May 2020 08:32:39 +0200

nuitka (0.6.8+ds-1) unstable; urgency=medium

  * New upstream release.

  * Changed dependencies to prefer Debian 11 packages.
    (Closes: #937166).

 -- Kay Hayen <kay.hayen@gmail.com>  Mon, 11 May 2020 16:41:34 +0200

nuitka (0.6.7+ds-1) unstable; urgency=medium

  * New upstream release.

  * The rst2pdf dependency is finally fixed
    (Closes: #943645) (Closes: #947573).

  * Enabled package build without Python2 (Closes: #937166)

 -- Kay Hayen <kay.hayen@gmail.com>  Thu, 23 Jan 2020 12:34:10 +0100

nuitka (0.6.6+ds-1) unstable; urgency=medium

  * New upstream release.

 -- Kay Hayen <kay.hayen@gmail.com>  Fri, 27 Dec 2019 08:47:38 +0100

nuitka (0.6.6~rc7+ds-1) unstable; urgency=medium

  * New upstream pre-release.

 -- Kay Hayen <kay.hayen@gmail.com>  Tue, 24 Sep 2019 08:49:41 +0200

nuitka (0.6.5+ds-1) unstable; urgency=medium

  * New upstream release.

 -- Kay Hayen <kay.hayen@gmail.com>  Sat, 27 Jul 2019 12:07:20 +0200

nuitka (0.6.4+ds-1) experimental; urgency=medium

  * New upstream release.

 -- Kay Hayen <kay.hayen@gmail.com>  Fri, 07 Jun 2019 23:30:22 +0200

nuitka (0.6.3.1+ds-1) experimental; urgency=medium

  * New upstream hotfix release.

 -- Kay Hayen <kay.hayen@gmail.com>  Thu, 25 Apr 2019 22:08:36 +0200

nuitka (0.6.3+ds-1) unstable; urgency=medium

  * New upstream release.

 -- Kay Hayen <kay.hayen@gmail.com>  Thu, 04 Apr 2019 06:12:30 +0200

nuitka (0.6.2+ds-1) unstable; urgency=medium

  * New upstream release.

 -- Kay Hayen <kay.hayen@gmail.com>  Sat, 16 Feb 2019 08:48:51 +0100

nuitka (0.6.1.1+ds-1) unstable; urgency=medium

  * New upstream hotfix release.

 -- Kay Hayen <kay.hayen@gmail.com>  Thu, 24 Jan 2019 09:13:53 +0100

nuitka (0.6.1+ds-1) unstable; urgency=medium

  * New upstream release.

  * Depend on python-pil over python-imaging (Closes: #917694).

 -- Kay Hayen <kay.hayen@gmail.com>  Sat, 05 Jan 2019 12:41:57 +0100

nuitka (0.6.0.6+ds-1) unstable; urgency=medium

  * New upstream hotfix release.

 -- Kay Hayen <kay.hayen@gmail.com>  Wed, 31 Oct 2018 09:03:57 +0100

nuitka (0.6.0.5+ds-1) unstable; urgency=medium

  * New upstream hotfix release.

 -- Kay Hayen <kay.hayen@gmail.com>  Thu, 18 Oct 2018 23:11:34 +0200

nuitka (0.6.0.4+ds-1) unstable; urgency=medium

  * New upstream hotfix release.

 -- Kay Hayen <kay.hayen@gmail.com>  Sun, 14 Oct 2018 08:26:48 +0200

nuitka (0.6.0.3+ds-1) unstable; urgency=medium

  * New upstream hotfix release.

 -- Kay Hayen <kay.hayen@gmail.com>  Sat, 06 Oct 2018 10:43:33 +0200

nuitka (0.6.0.2+ds-1) unstable; urgency=medium

  * New upstream hotfix release.

 -- Kay Hayen <kay.hayen@gmail.com>  Wed, 03 Oct 2018 10:41:52 +0200

nuitka (0.6.0.1+ds-1) unstable; urgency=medium

  * New upstream hotfix release.

 -- Kay Hayen <kay.hayen@gmail.com>  Thu, 27 Sep 2018 09:57:05 +0200

nuitka (0.6.0+ds-1) unstable; urgency=medium

  * New upstream release.

 -- Kay Hayen <kay.hayen@gmail.com>  Wed, 26 Sep 2018 07:00:04 +0200

nuitka (0.5.33+ds-1) unstable; urgency=medium

  * New upstream release.

 -- Kay Hayen <kay.hayen@gmail.com>  Thu, 13 Sep 2018 19:01:48 +0200

nuitka (0.5.32.8+ds-1) unstable; urgency=medium

  * New upstream hotfix release.

 -- Kay Hayen <kay.hayen@gmail.com>  Tue, 04 Sep 2018 14:58:47 +0200

nuitka (0.5.32.7+ds-1) unstable; urgency=medium

  * New upstream hotfix release.

 -- Kay Hayen <kay.hayen@gmail.com>  Thu, 23 Aug 2018 22:06:00 +0200

nuitka (0.5.32.6+ds-1) unstable; urgency=medium

  * New upstream hotfix release.

 -- Kay Hayen <kay.hayen@gmail.com>  Thu, 23 Aug 2018 20:05:18 +0200

nuitka (0.5.32.5+ds-1) unstable; urgency=medium

  * New upstream hotfix release.

 -- Kay Hayen <kay.hayen@gmail.com>  Wed, 15 Aug 2018 19:06:01 +0200

nuitka (0.5.32.4+ds-1) unstable; urgency=medium

  * New upstream hotfix release.

 -- Kay Hayen <kay.hayen@gmail.com>  Fri, 10 Aug 2018 12:06:44 +0200

nuitka (0.5.32.3+ds-1) unstable; urgency=medium

  * New upstream hotfix release.

 -- Kay Hayen <kay.hayen@gmail.com>  Sat, 04 Aug 2018 10:40:31 +0200

nuitka (0.5.32.2+ds-1) unstable; urgency=medium

  * New upstream hotfix release.

 -- Kay Hayen <kay.hayen@gmail.com>  Wed, 01 Aug 2018 17:38:43 +0200

nuitka (0.5.32.1+ds-1) unstable; urgency=medium

  * New upstream hotfix release.

 -- Kay Hayen <kay.hayen@gmail.com>  Sat, 28 Jul 2018 20:16:29 +0200

nuitka (0.5.32+ds-1) unstable; urgency=medium

  * New upstream release.

 -- Kay Hayen <kay.hayen@gmail.com>  Sat, 28 Jul 2018 15:07:21 +0200

nuitka (0.5.31+ds-1) unstable; urgency=medium

  * New upstream release.

 -- Kay Hayen <kay.hayen@gmail.com>  Mon, 09 Jul 2018 08:23:02 +0200

nuitka (0.5.30+ds-1) unstable; urgency=medium

  * New upstream release.

 -- Kay Hayen <kay.hayen@gmail.com>  Mon, 30 Apr 2018 09:50:54 +0200

nuitka (0.5.29.5+ds-1) unstable; urgency=medium

  * New upstream hotfix release.

 -- Kay Hayen <kay.hayen@gmail.com>  Wed, 25 Apr 2018 09:33:55 +0200

nuitka (0.5.29.4+ds-1) unstable; urgency=medium

  * New upstream hotfix release.

 -- Kay Hayen <kay.hayen@gmail.com>  Mon, 09 Apr 2018 20:22:37 +0200

nuitka (0.5.29.3+ds-1) unstable; urgency=medium

  * New upstream hotfix release.

 -- Kay Hayen <kay.hayen@gmail.com>  Sat, 31 Mar 2018 16:12:25 +0200

nuitka (0.5.29.2+ds-1) unstable; urgency=medium

  * New upstream hotfix release.

 -- Kay Hayen <kay.hayen@gmail.com>  Thu, 29 Mar 2018 10:19:24 +0200

nuitka (0.5.29.1+ds-1) unstable; urgency=medium

  * New upstream hotfix release.

 -- Kay Hayen <kay.hayen@gmail.com>  Tue, 27 Mar 2018 18:22:54 +0200

nuitka (0.5.29+ds-1) unstable; urgency=medium

  * New upstream release.

 -- Kay Hayen <kay.hayen@gmail.com>  Mon, 26 Mar 2018 20:13:44 +0200

nuitka (0.5.28.2+ds-1) unstable; urgency=medium

  * New upstream hotfix release.

 -- Kay Hayen <kay.hayen@gmail.com>  Wed, 29 Nov 2017 15:09:28 +0100

nuitka (0.5.28.1+ds-1) unstable; urgency=medium

  * New upstream hotfix release.
  * Also ignore sbuild non-existant directory (Closes: #871125).

 -- Kay Hayen <kay.hayen@gmail.com>  Sun, 22 Oct 2017 10:44:31 +0200

nuitka (0.5.28+ds-1) unstable; urgency=medium

  * New upstream release.

 -- Kay Hayen <kay.hayen@gmail.com>  Tue, 17 Oct 2017 10:03:56 +0200

nuitka (0.5.27+ds-1) unstable; urgency=medium

  * New upstream release.

 -- Kay Hayen <kay.hayen@gmail.com>  Sat, 22 Jul 2017 16:21:37 +0200

nuitka (0.5.26.4+ds-1) unstable; urgency=medium

  * New upstream hotfix release.
  * Recommend actual PyQT package (Closes: #866540).

 -- Kay Hayen <kay.hayen@gmail.com>  Mon, 03 Jul 2017 08:59:37 +0200

nuitka (0.5.26.3+ds-1) unstable; urgency=medium

  * New upstream hotfix release.

 -- Kay Hayen <kay.hayen@gmail.com>  Thu, 22 Jun 2017 08:08:53 +0200

nuitka (0.5.26.2+ds-1) unstable; urgency=medium

  * New upstream hotfix release.

 -- Kay Hayen <kay.hayen@gmail.com>  Sat, 17 Jun 2017 11:37:12 +0200

nuitka (0.5.26.1+ds-1) unstable; urgency=medium

  * New upstream hotfix release.

 -- Kay Hayen <kay.hayen@gmail.com>  Sat, 10 Jun 2017 13:09:51 +0200

nuitka (0.5.26+ds-1) unstable; urgency=medium

  * New upstream release.

 -- Kay Hayen <kay.hayen@gmail.com>  Wed, 07 Jun 2017 08:15:19 +0200

nuitka (0.5.25+ds-1) unstable; urgency=medium

  * New upstream release.

 -- Kay Hayen <kay.hayen@gmail.com>  Tue, 24 Jan 2017 06:13:46 +0100

nuitka (0.5.24.4+ds-1) unstable; urgency=medium

  * New upstream hotfix release.
  * Better detection of acceptable shared library loads from
    system paths for standalone tests (Closes: #844902).

 -- Kay Hayen <kay.hayen@gmail.com>  Sat, 10 Dec 2016 12:25:35 +0100

nuitka (0.5.24.3+ds-1) unstable; urgency=medium

  * New upstream hotfix release.

 -- Kay Hayen <kay.hayen@gmail.com>  Fri, 09 Dec 2016 06:50:55 +0100

nuitka (0.5.24.2+ds-1) unstable; urgency=medium

  * New upstream hotfix release.

 -- Kay Hayen <kay.hayen@gmail.com>  Wed, 30 Nov 2016 09:32:03 +0100

nuitka (0.5.24.1+ds-1) unstable; urgency=medium

  * New upstream hotfix release.

 -- Kay Hayen <kay.hayen@gmail.com>  Wed, 16 Nov 2016 08:16:53 +0100

nuitka (0.5.24+ds-1) unstable; urgency=medium

  * New upstream release.

 -- Kay Hayen <kay.hayen@gmail.com>  Mon, 14 Nov 2016 09:41:31 +0100

nuitka (0.5.23.2+ds-1) unstable; urgency=medium

  * New upstream hotfix release.

 -- Kay Hayen <kay.hayen@gmail.com>  Mon, 07 Nov 2016 07:55:11 +0100

nuitka (0.5.23.1+ds-1) unstable; urgency=medium

  * New upstream hotfix release.
  * Use of C11 compiler instead of C++ compiler, so we drop the
    versioned dependencies. (Closes: #835954)

 -- Kay Hayen <kay.hayen@gmail.com>  Sun, 16 Oct 2016 10:40:59 +0200

nuitka (0.5.23+ds-1) unstable; urgency=medium

  * New upstream release.

 -- Kay Hayen <kay.hayen@gmail.com>  Sun, 02 Oct 2016 18:14:41 +0200

nuitka (0.5.22+ds-1) unstable; urgency=medium

  * New upstream release.

 -- Kay Hayen <kay.hayen@gmail.com>  Tue, 16 Aug 2016 11:22:16 +0200

nuitka (0.5.21.3+ds-1) unstable; urgency=medium

  * New upstream hotfix release.

 -- Kay Hayen <kay.hayen@gmail.com>  Thu, 26 May 2016 14:51:39 +0200

nuitka (0.5.21.2+ds-1) unstable; urgency=medium

  * New upstream hotfix release.

 -- Kay Hayen <kay.hayen@gmail.com>  Sat, 14 May 2016 14:43:28 +0200

nuitka (0.5.21.1+ds-1) unstable; urgency=medium

  * New upstream hotfix release.

  * Depends on g++-5 now.

 -- Kay Hayen <kay.hayen@gmail.com>  Sat, 30 Apr 2016 07:59:57 +0200

nuitka (0.5.21+ds-1) unstable; urgency=medium

  * New upstream release.

 -- Kay Hayen <kay.hayen@gmail.com>  Sun, 24 Apr 2016 14:06:29 +0200

nuitka (0.5.20+ds-1) unstable; urgency=medium

  * New upstream release.

 -- Kay Hayen <kay.hayen@gmail.com>  Sun, 20 Mar 2016 08:11:16 +0100

nuitka (0.5.19.1+ds-1) unstable; urgency=medium

  * New upstream hotfix release.

 -- Kay Hayen <kay.hayen@gmail.com>  Tue, 15 Mar 2016 09:11:57 +0100

nuitka (0.5.19+ds-1) unstable; urgency=medium

  * New upstream release.

 -- Kay Hayen <kay.hayen@gmail.com>  Mon, 01 Feb 2016 07:53:08 +0100

nuitka (0.5.18.1+ds-1) unstable; urgency=medium

  * New upstream hotfix release.

 -- Kay Hayen <kay.hayen@gmail.com>  Sun, 24 Jan 2016 07:52:03 +0100

nuitka (0.5.18+ds-1) unstable; urgency=medium

  * New upstream release.

 -- Kay Hayen <kay.hayen@gmail.com>  Fri, 15 Jan 2016 07:48:41 +0100

nuitka (0.5.17.1+ds-1) unstable; urgency=medium

  * New upstream hotfix release.

 -- Kay Hayen <kay.hayen@gmail.com>  Thu, 14 Jan 2016 23:21:51 +0100

nuitka (0.5.17+ds-1) unstable; urgency=medium

  * New upstream release.

 -- Kay Hayen <kay.hayen@gmail.com>  Sun, 27 Dec 2015 15:18:39 +0100

nuitka (0.5.16.1+ds-1) unstable; urgency=medium

  * New upstream hotfix release.

 -- Kay Hayen <kay.hayen@gmail.com>  Thu, 03 Dec 2015 07:04:12 +0100

nuitka (0.5.16+ds-1) unstable; urgency=medium

  * New upstream release.

 -- Kay Hayen <kay.hayen@gmail.com>  Mon, 09 Nov 2015 18:30:07 +0100

nuitka (0.5.15+ds-1) unstable; urgency=medium

  * New upstream release.

 -- Kay Hayen <kay.hayen@gmail.com>  Mon, 12 Oct 2015 08:57:03 +0200

nuitka (0.5.14.3+ds-1) unstable; urgency=medium

  * New upstream hotfix release.

 -- Kay Hayen <kay.hayen@gmail.com>  Sun, 13 Sep 2015 12:26:59 +0200

nuitka (0.5.14.2+ds-1) unstable; urgency=medium

  * New upstream hotfix release.

 -- Kay Hayen <kay.hayen@gmail.com>  Mon, 07 Sep 2015 00:30:11 +0200

nuitka (0.5.14.1+ds-1) UNRELEASED; urgency=medium

  * New upstream hotfix release.

 -- Kay Hayen <kay.hayen@gmail.com>  Sun, 06 Sep 2015 22:37:22 +0200

nuitka (0.5.14+ds-1) unstable; urgency=medium

  * New upstream release.

 -- Kay Hayen <kay.hayen@gmail.com>  Thu, 27 Aug 2015 06:24:11 +0200

nuitka (0.5.13.8+ds-1) UNRELEASED; urgency=medium

  * New upstream hotfix release.

 -- Kay Hayen <kay.hayen@gmail.com>  Thu, 20 Aug 2015 11:55:53 +0200

nuitka (0.5.13.7+ds-1) UNRELEASED; urgency=medium

  * New upstream hotfix release.

 -- Kay Hayen <kay.hayen@gmail.com>  Tue, 18 Aug 2015 21:55:08 +0200

nuitka (0.5.13.6+ds-1) UNRELEASED; urgency=medium

  * New upstream hotfix release.

 -- Kay Hayen <kay.hayen@gmail.com>  Sun, 16 Aug 2015 14:38:46 +0200

nuitka (0.5.13.5+ds-1) UNRELEASED; urgency=medium

  * New upstream hotfix release.

 -- Kay Hayen <kay.hayen@gmail.com>  Sun, 16 Aug 2015 13:42:02 +0200

nuitka (0.5.13.4+ds-1) UNRELEASED; urgency=medium

  * New upstream hotfix release.

 -- Kay Hayen <kay.hayen@gmail.com>  Fri, 31 Jul 2015 17:24:40 +0200

nuitka (0.5.13.3+ds-1) UNRELEASED; urgency=medium

  * New upstream hotfix release.

 -- Kay Hayen <kay.hayen@gmail.com>  Wed, 29 Jul 2015 10:54:05 +0200

nuitka (0.5.13.2+ds-1) UNRELEASED; urgency=medium

  * New upstream hotfix release.

 -- Kay Hayen <kay.hayen@gmail.com>  Tue, 16 Jun 2015 10:29:12 +0200

nuitka (0.5.13.1+ds-1) UNRELEASED; urgency=medium

  * New upstream hotfix release.

 -- Kay Hayen <kay.hayen@gmail.com>  Mon, 04 May 2015 09:27:19 +0200

nuitka (0.5.13+ds-1) unstable; urgency=medium

  * New upstream release.

 -- Kay Hayen <kay.hayen@gmail.com>  Fri, 01 May 2015 10:44:27 +0200

nuitka (0.5.12.2+ds-1) UNRELEASED; urgency=medium

  * New upstream hotfix release.

 -- Kay Hayen <kay.hayen@gmail.com>  Sun, 26 Apr 2015 08:51:37 +0200

nuitka (0.5.12.1+ds-1) UNRELEASED; urgency=medium

  * New upstream hotfix release.

 -- Kay Hayen <kay.hayen@gmail.com>  Sat, 18 Apr 2015 09:35:06 +0200

nuitka (0.5.12+ds-1) experimental; urgency=medium

  * New upstream release.

 -- Kay Hayen <kay.hayen@gmail.com>  Mon, 06 Apr 2015 17:20:44 +0200

nuitka (0.5.11.2+ds-1) experimental; urgency=medium

  * New upstream hotfix release.

 -- Kay Hayen <kay.hayen@gmail.com>  Thu, 26 Mar 2015 20:09:06 +0100

nuitka (0.5.11.1+ds-1) experimental; urgency=medium

  * New upstream hotfix release.

 -- Kay Hayen <kay.hayen@gmail.com>  Mon, 23 Mar 2015 10:34:17 +0100

nuitka (0.5.11+ds-1) experimental; urgency=medium

  * New upstream release.

 -- Kay Hayen <kay.hayen@gmail.com>  Wed, 18 Mar 2015 08:38:39 +0100

nuitka (0.5.10.2+ds-1) experimental; urgency=medium

  * New upstream hotfix release.

 -- Kay Hayen <kay.hayen@gmail.com>  Tue, 10 Mar 2015 07:46:24 +0100

nuitka (0.5.10.1+ds-1) experimental; urgency=medium

  * New upstream hotfix release.

 -- Kay Hayen <kay.hayen@gmail.com>  Sun, 08 Mar 2015 11:56:55 +0100

nuitka (0.5.10+ds-1) experimental; urgency=medium

  * New upstream release.

 -- Kay Hayen <kay.hayen@gmail.com>  Thu, 05 Mar 2015 07:43:43 +0100

nuitka (0.5.9+ds-1) experimental; urgency=medium

  * New upstream release.

 -- Kay Hayen <kay.hayen@gmail.com>  Thu, 29 Jan 2015 08:18:06 +0100

nuitka (0.5.8+ds-1) experimental; urgency=medium

  * New upstream release.

 -- Kay Hayen <kay.hayen@gmail.com>  Thu, 15 Jan 2015 04:11:03 +0100

nuitka (0.5.7.1+ds-1) experimental; urgency=medium

  * New upstream hotfix release.

 -- Kay Hayen <kay.hayen@gmail.com>  Fri, 09 Jan 2015 13:52:15 +0100

nuitka (0.5.7+ds-1) UNRELEASED; urgency=medium

  * New upstream release.

 -- Kay Hayen <kay.hayen@gmail.com>  Thu, 01 Jan 2015 10:52:03 +0100

nuitka (0.5.6.1+ds-1) UNRELEASED; urgency=medium

  * New upstream hotfix release.

 -- Kay Hayen <kay.hayen@gmail.com>  Sun, 21 Dec 2014 08:32:58 +0100

nuitka (0.5.6+ds-1) UNRELEASED; urgency=medium

  * New upstream release.
  * Added support for hardening-wrapper to be installed.

 -- Kay Hayen <kay.hayen@gmail.com>  Fri, 19 Dec 2014 08:39:17 +0100

nuitka (0.5.5.3+ds-1) unstable; urgency=medium

  * New upstream hotfix release.
  * Added support for armhf architecture.

 -- Kay Hayen <kay.hayen@gmail.com>  Fri, 24 Oct 2014 17:33:59 +0200

nuitka (0.5.5.2+ds-1) unstable; urgency=medium

  * New upstream hotfix release.
  * Bump to Standards Version 3.9.6, no changes needed.

 -- Kay Hayen <kay.hayen@gmail.com>  Fri, 17 Oct 2014 07:56:05 +0200

nuitka (0.5.5+ds-1) unstable; urgency=medium

  * New upstream release.

 -- Kay Hayen <kay.hayen@gmail.com>  Sun, 05 Oct 2014 19:28:20 +0200

nuitka (0.5.4.3+ds-1) unstable; urgency=medium

  * New upstream hotfix release.

 -- Kay Hayen <kay.hayen@gmail.com>  Thu, 21 Aug 2014 09:41:37 +0200

nuitka (0.5.3.5+ds-1) unstable; urgency=medium

  * New upstream hotfix release.

 -- Kay Hayen <kay.hayen@gmail.com>  Fri, 18 Jul 2014 07:28:17 +0200

nuitka (0.5.3.3+ds-1) unstable; urgency=medium

  * New upstream release.
  * Original version didn't build for all versions due to error message
    changes, this release adapts to.

 -- Kay Hayen <kay.hayen@gmail.com>  Sat, 12 Jul 2014 20:50:01 +0200

nuitka (0.5.2+ds-1) unstable; urgency=medium

  * New upstream release.
  * Permit building using cowbuilder, eatmydata (Closes: #749518)
  * Do not require gcc in build-depends
    (Closes: #747984) (Closes: #748005) (Closes: #751325)

 -- Kay Hayen <kay.hayen@gmail.com>  Mon, 23 Jun 2014 08:17:57 +0200

nuitka (0.5.1.1+ds-1) unstable; urgency=medium

  * New upstream hotfix release.

 -- Kay Hayen <kay.hayen@gmail.com>  Thu, 06 Mar 2014 10:44:28 +0100

nuitka (0.5.1+ds-1) unstable; urgency=medium

  * New upstream release.

 -- Kay Hayen <kay.hayen@gmail.com>  Thu, 06 Mar 2014 09:33:51 +0100

nuitka (0.5.0.1+ds-1) unstable; urgency=medium

  * New upstream hotfix release.

 -- Kay Hayen <kay.hayen@gmail.com>  Mon, 13 Jan 2014 23:37:37 +0100

nuitka (0.5.0+ds-1) unstable; urgency=medium

  * New upstream release.
  * Added missing build dependency to process PNG images.

 -- Kay Hayen <kay.hayen@gmail.com>  Fri, 03 Jan 2014 19:18:18 +0100

nuitka (0.4.7.1+ds-1) unstable; urgency=low

  * New upstream hotfix release.

 -- Kay Hayen <kay.hayen@gmail.com>  Tue, 03 Dec 2013 08:44:31 +0100

nuitka (0.4.7+ds-1) UNRELEASED; urgency=low

  * New upstream release.
  * Handle unknown encoding error message change of CPython 2.7.6
    that was backported to CPython 2.7.5+ as well.
    (Closes: #730956)

 -- Kay Hayen <kay.hayen@gmail.com>  Mon, 02 Dec 2013 09:15:12 +0100

nuitka (0.4.6.2+ds-1) unstable; urgency=low

  * New upstream hotfix release.

 -- Kay Hayen <kayhayen@gmx.de>  Fri, 01 Nov 2013 19:07:42 +0100

nuitka (0.4.6+ds-1) unstable; urgency=low

  * New upstream release.

 -- Kay Hayen <kayhayen@gmx.de>  Sun, 27 Oct 2013 21:29:26 +0100

nuitka (0.4.5.1+ds-1) unstable; urgency=low

  * New upstream hotfix release.
  * Corrects upstream Issue#106.

 -- Kay Hayen <kayhayen@gmx.de>  Wed, 25 Sep 2013 14:29:55 +0200

nuitka (0.4.5+ds-1) unstable; urgency=low

  * New upstream release.

 -- Kay Hayen <kayhayen@gmx.de>  Sun, 18 Aug 2013 09:06:29 +0200

nuitka (0.4.4.2+ds-1) unstable; urgency=low

  * New upstream hotfix release.
  * Corrects upstream Issue#98.
  * Corrects upstream Issue#100.
  * Corrects upstream Issue#101.
  * Corrects upstream Issue#102.

 -- Kay Hayen <kayhayen@gmx.de>  Sat, 20 Jul 2013 09:08:29 +0200

nuitka (0.4.4.1+ds-1) unstable; urgency=low

  * New upstream hotfix release.
  * Corrects upstream Issue#95.
  * Corrects upstream Issue#96.

 -- Kay Hayen <kayhayen@gmx.de>  Sat, 13 Jul 2013 11:56:21 +0200

nuitka (0.4.4+ds-1) unstable; urgency=low

  * New upstream release.
  * Upstream now supports Python3.3 and threads.
  * Bump to Standards Version 3.9.4, no changes needed.
  * Fix support for modules and Python3 was broken (Closes: #711459)
  * Fix encoding error changes  Python 2.7.5 (Closes: #713531)

 -- Kay Hayen <kayhayen@gmx.de>  Tue, 25 Jun 2013 10:46:40 +0200

nuitka (0.4.3+ds-1) unstable; urgency=low

  * New upstream release.

 -- Kay Hayen <kayhayen@gmx.de>  Sat, 18 May 2013 10:16:25 +0200

nuitka (0.4.2+ds-1) unstable; urgency=low

  * New upstream release.

 -- Kay Hayen <kayhayen@gmx.de>  Fri, 29 Mar 2013 11:05:08 +0100

nuitka (0.4.1+ds-1) unstable; urgency=low

  * New upstream release.

 -- Kay Hayen <kayhayen@gmx.de>  Tue, 05 Mar 2013 08:15:41 +0100

nuitka (0.4.0+ds-1) UNRELEASED; urgency=low

  * New upstream release.
  * Changes so the Debian package can be backported to Squeeze as well.

 -- Kay Hayen <kayhayen@gmx.de>  Sat, 09 Feb 2013 10:08:15 +0100

nuitka (0.3.25+ds-1) unstable; urgency=low

  * New upstream release.
  * Register the User Manual with "doc-base".

 -- Kay Hayen <kayhayen@gmx.de>  Sun, 11 Nov 2012 13:57:32 +0100

nuitka (0.3.24.1+ds-1) unstable; urgency=low

  * New upstream hotfix release.
  * Corrects upstream Issue#46.

 -- Kay Hayen <kayhayen@gmx.de>  Sat, 08 Sep 2012 22:30:11 +0000

nuitka (0.3.24+ds-1) unstable; urgency=low

  * New upstream release.
  * Detect the absence of "g++" and gracefully fallback to the
    compiler depended on. (Closes: #682146)
  * Changed usage of "temp" files in developer scripts to be
    secure. (Closes: #682145)
  * Added support for "DEB_BUILD_OPTIONS=nocheck" to skip the
    test runs. (Closes: #683090)

 -- Kay Hayen <kayhayen@gmx.de>  Sat, 18 Aug 2012 21:19:17 +0200

nuitka (0.3.23.1+ds-1) unstable; urgency=low

  * New upstream hotfix release.
  * Corrects upstream Issue#40, Issue#41, and Issue#42.

 -- Kay Hayen <kayhayen@gmx.de>  Mon, 16 Jul 2012 07:25:41 +0200

nuitka (0.3.23+ds-1) unstable; urgency=low

  * New upstream release.
  * License for Nuitka is now Apache License 2.0, no more GPLv3.
  * Corrects upstream Issue#37 and Issue#38.

 -- Kay Hayen <kayhayen@gmx.de>  Sun, 01 Jul 2012 00:00:57 +0200

nuitka (0.3.22.1+ds-1) unstable; urgency=low

  * New upstream hotfix release.
  * Corrected copyright file syntax error found by new lintian
    version.
  * Corrects upstream Issue#19.

 -- Kay Hayen <kayhayen@gmx.de>  Sat, 16 Jun 2012 08:58:30 +0200

nuitka (0.3.22+ds-1) unstable; urgency=low

  * New upstream release.

 -- Kay Hayen <kayhayen@gmx.de>  Sun, 13 May 2012 12:51:16 +0200

nuitka (0.3.21+ds-1) unstable; urgency=low

  * New upstream release.

 -- Kay Hayen <kayhayen@gmx.de>  Thu, 12 Apr 2012 20:24:01 +0200

nuitka (0.3.20.2+ds-1) unstable; urgency=low

  * New upstream hotfix release.
  * Corrects upstream Issue#35.
  * Bump to Standards Version 3.9.3, no changes needed.
  * In the alternative build dependencies, designed to make the
    Python3 build dependency optional, put option that is going
    to work on "unstable" first. (Closes: #665021)

 -- Kay Hayen <kayhayen@gmx.de>  Tue, 03 Apr 2012 22:31:36 +0200

nuitka (0.3.20.1+ds-1) unstable; urgency=low

  * New upstream hotfix release.
  * Corrects upstream Issue#34.

 -- Kay Hayen <kayhayen@gmx.de>  Sat, 03 Mar 2012 10:18:30 +0100

nuitka (0.3.20+ds-1) unstable; urgency=low

  * New upstream release.
  * Added upstream "Changelog.rst" as "changelog"

 -- Kay Hayen <kayhayen@gmx.de>  Mon, 27 Feb 2012 09:32:10 +0100

nuitka (0.3.19.2+ds-1) unstable; urgency=low

  * New upstream hotfix release.
  * Corrects upstream Issue#32.

 -- Kay Hayen <kayhayen@gmx.de>  Sun, 12 Feb 2012 20:33:30 +0100

nuitka (0.3.19.1+ds-1) unstable; urgency=low

  * New upstream hotfix release.
  * Corrects upstream Issue#30 and Issue#31.

 -- Kay Hayen <kayhayen@gmx.de>  Sat, 28 Jan 2012 07:27:38 +0100

nuitka (0.3.19+ds-1) unstable; urgency=low

  * New upstream release.
  * Improvements to option groups layout in manpages, and broken
    whitespace for "--recurse-to" option. (Closes: #655910)
  * Documented new option "--recurse-directory" in man page with
    example.
  * Made the "debian/watch" file ignore upstream pre-releases,
    these shall not be considered for this package.
  * Aligned depended version with build depended versions.
  * Depend on "python-dev" as well, needed to compile against
    "libpython".
  * Build depend on "python-dev-all" and "python-dbg-all" to
    execute tests with both all supported Python versions.
  * Build depend on "python3.2-dev-all" and "python3-dbg-all"
    to execute tests with Python3 as well. It is currently not
    supported by upstream, this is only preparatory.
  * Added suggestion of "ccache", can speed up the compilation
    process.

 -- Kay Hayen <kayhayen@gmx.de>  Tue, 17 Jan 2012 10:29:45 +0100

nuitka (0.3.18+ds-1) unstable; urgency=low

  * New upstream release.
  * Lowered dependencies so that a backport to Ubuntu Natty and
    higher is now feasible. A "scons >=2.0.0" is good enough,
    and so is "g++-4.5" as well.
  * Don't require the PDF generation to be successful on older
    Ubuntu versions as it crashes due to old "rst2pdf" bugs.

 -- Kay Hayen <kayhayen@gmx.de>  Thu, 12 Jan 2012 19:55:43 +0100

nuitka (0.3.18~pre2+ds-1) unstable; urgency=low

  * New upstream pre-release.
  * First upload to unstable, many thanks to my reviewer and
    sponsor Yaroslav Halchenko <debian@onerussian.com>
  * New maintainer (Closes: #648489)
  * Added Developer Manual to the generated PDF documentation.
  * Added python-dbg to Build-Depends to also execute reference
    count tests.
  * Changed copyright file to reference Apache license via its
    standard Debian location as well.

 -- Kay Hayen <kayhayen@gmx.de>  Tue, 10 Jan 2012 22:21:56 +0100

nuitka (0.3.17+ds-1) UNRELEASED; urgency=low

  * New upstream release.
  * Updated man page to use new "--recurse-*" options in examples
    over removed "--deep*" options.
  * Completed copyright file according to "licensecheck" findings
    and updated files accordingly. Put the included tests owned
    by upstream into public domain.
  * Use a "+ds" file as orig source with inline copy of Scons
    already removed instead of doing it as a patch.
  * Also removed the benchmark tests from "+ds" file, not useful
    to be provided with Nuitka.
  * Added syntax tests, these were omitted by mistake previously.
  * Run the test suite at package build time, it checks the basic
    tests, syntax error tests, program tests, and the compile
    itself test.
  * Added run time dependencies also as build time dependencies
    to be able to execute the tests.
  * Corrected handling of upstream pre-release names in the watch
    file.
  * Changed contributor notice to only require "Apache License 2.0"
    for the new parts.
  * Put Debian packaging and owned tests under "Apache License 2.0"
    as well.

 -- Kay Hayen <kayhayen@gmx.de>  Mon, 09 Jan 2012 09:02:19 +0100

nuitka (0.3.16-1) UNRELEASED; urgency=low

  * New upstream release.
  * Updated debian/copyright URI to match the latest one.
  * Updated debian/copyright to DEP5 changes.
  * Added Nuitka homepage to debian/control.
  * Added watch file, so uscan works.
  * Added git pointers to git repository and gitweb to the
    package control file.
  * Corrected examples section in man page to correctly escape "-".
  * Added meaningful "what is" to manpages.
  * Bump to Standards Version 3.9.2, no changes needed.
  * Added extended description to address lintian warning.

 -- Kay Hayen <kayhayen@gmx.de>  Sun, 18 Dec 2011 13:01:10 +0100

nuitka (0.3.15-1) UNRELEASED; urgency=low

  * New upstream release.
  * Renamed "/usr/bin/Python" to "/usr/bin/nuitka-python".
  * Added man pages for "nuitka" and "nuitka-python", the first
    with an examples section that shows the most important uses
    of the "nuitka" binary.
  * Removed foreign code for Windows generators, removed from
    debian/copyright.
  * Lowered dependency for Scons to what Ubuntu Oneiric has and
    what we have as an inline copy, (scons >=2.0.1) should be
    sufficient.
  * Recommend python-lxml, as it's used by Nuitka to dump XML
    representation.
  * Recommend python-qt4, as it may be used to display the node
    tree in a window.
  * Removed inline copy of Scons from the binary package.
  * Added patch to remove the setting nuitka package in sys.path,
    not needed in Debian.

 -- Kay Hayen <kayhayen@gmx.de>  Thu, 01 Dec 2011 22:43:33 +0100

nuitka (0.3.15pre2-1) UNRELEASED; urgency=low

  * Initial Debian package.

 -- Kay Hayen <kayhayen@gmx.de>  Fri, 11 Nov 2011 20:58:55 +0100<|MERGE_RESOLUTION|>--- conflicted
+++ resolved
@@ -1,16 +1,14 @@
-<<<<<<< HEAD
 nuitka (1.2~rc5+ds-1) unstable; urgency=medium
 
   * New upstream pre-release.
 
  -- Kay Hayen <kay.hayen@gmail.com>  Fri, 14 Oct 2022 08:28:38 +0200
-=======
+
 nuitka (1.1.6+ds-1) unstable; urgency=medium
 
   * New upstream hotfix release.
 
  -- Kay Hayen <kay.hayen@gmail.com>  Wed, 19 Oct 2022 18:36:12 +0200
->>>>>>> 2136bbc8
 
 nuitka (1.1.5+ds-1) unstable; urgency=medium
 
