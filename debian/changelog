<<<<<<< HEAD
nuitka (0.3.20~pre5+ds-1) UNRELEASED; urgency=low

  * New upstream pre-release, not for upload to Debian.
  * Added upstream changelog.

 -- Kay Hayen <kayhayen@gmx.de>  Sun, 12 Feb 2012 11:17:50 +0100
=======
nuitka (0.3.19.2+ds-1) unstable; urgency=low

  * New upstream hotfix release.
  * Corrects upstream Issue#32.

 -- Kay Hayen <kayhayen@gmx.de>  Sun, 12 Feb 2012 20:33:30 +0100
>>>>>>> 39566091

nuitka (0.3.19.1+ds-1) unstable; urgency=low

  * New upstream hotfix release.
  * Corrects upstream Issue#30 and Issue#31.

 -- Kay Hayen <kayhayen@gmx.de>  Sat, 28 Jan 2012 07:27:38 +0100

nuitka (0.3.19+ds-1) unstable; urgency=low

  * New upstream release.
  * Improvements to option groups layout in manpages, and broken
    whitespace for "--recurse-to" option. (Closes: #655910)
  * Documented new option "--recurse-directory" in man page with
    example.
  * Made the "debian/watch" file ignore upstream pre-releases,
    these shall not be considered for this package.
  * Aligned depended version with build depended versions.
  * Depend on "python-dev" as well, needed to compile against
    "libpython".
  * Build depend on "python-dev-all" and "python-dbg-all" to
    execute tests with both all supported Python versions.
  * Build depend on "python3.2-dev-all" and "python3-dbg-all"
    to execute tests with Python3 as well. It is currently not
    supported by upstream, this is only preparatory.
  * Added suggestion of "ccache", can speed up the compilation
    process.

 -- Kay Hayen <kayhayen@gmx.de>  Tue, 17 Jan 2012 10:29:45 +0100

nuitka (0.3.18+ds-1) unstable; urgency=low

  * New upstream release.
  * Lowered dependencies so that a backport to Ubuntu Natty and
    higher is now feasible. A "scons >=2.0.0" is good enough,
    and so is "g++-4.5" as well.
  * Don't require the PDF generation to be successful on older
    Ubuntu versions as it crashes due to old "rst2pdf" bugs.

 -- Kay Hayen <kayhayen@gmx.de>  Thu, 12 Jan 2012 19:55:43 +0100

nuitka (0.3.18~pre2+ds-1) unstable; urgency=low

  * New upstream pre-release.
  * First upload to unstable, many thanks to my reviewer and
    sponsor Yaroslav Halchenko <debian@onerussian.com>
  * New maintainer (Closes: #648489)
  * Added Developer Manual to the generated PDF documentation.
  * Added python-dbg to Build-Depends to also execcute reference
    count tests.
  * Changed copyright file to reference Apache license via its
    standard Debian location as well.

 -- Kay Hayen <kayhayen@gmx.de>  Tue, 10 Jan 2012 22:21:56 +0100

nuitka (0.3.17+ds-1) UNRELEASED; urgency=low

  * New upstream release.
  * Updated man page to use new "--recurse-*" options in examples
    over removed "--deep*" options.
  * Completed copyright file according to "licensecheck" findings
    and updated files accordingly. Put the included tests owned
    by upstream into public domain.
  * Use a "+ds" file as orig source with inline copy of Scons
    already removed instead of doing it as a patch.
  * Also removed the benchmark tests from "+ds" file, not useful
    to be provided with Nuitka.
  * Added syntax tests, these were omitted by mistake previously.
  * Run the test suite at package build time, it checks the basic
    tests, syntax error tests, program tests, and the compile
    itself test.
  * Added run time dependencies also as build time dependencies
    to be able to execute the tests.
  * Corrected handling of upstream pre-release names in the watch
    file.
  * Changed contributor notice to only require "Apache License 2.0"
    for the new parts.
  * Put Debian packaging and owned tests under "Apache License 2.0"
    as well.

 -- Kay Hayen <kayhayen@gmx.de>  Mon, 09 Jan 2012 09:02:19 +0100

nuitka (0.3.16-1) UNRELEASED; urgency=low

  * New upstream release.
  * Updated debian/copyright URI to match the latest one.
  * Updated debian/copyright to DEP5 changes.
  * Added Nuitka homepage to debian/control.
  * Added watch file, so uscan works.
  * Added git pointers to git repository and gitweb to the
    package control file.
  * Corrected examples section in man page to correctly escape "-".
  * Added meaningful "what is" to manpages.
  * Bump to Standards Version 3.9.2, no changes needed.
  * Added extended description to address lintian warning.

 -- Kay Hayen <kayhayen@gmx.de>  Sun, 18 Dec 2011 13:01:10 +0100

nuitka (0.3.15-1) UNRELEASED; urgency=low

  * New upstream release.
  * Renamed "/usr/bin/Python" to "/usr/bin/nuitka-python".
  * Added man pages for "nuitka" and "nuitka-python", the first
    with an examples section that shows the most important uses
    of the "nuitka" binary.
  * Removed foreign code for Windows generators, removed from
    debian/copyright.
  * Lowered dependency for Scons to what Ubuntu Oneiric has and
    what we have as an inline copy, (scons >=2.0.1) should be
    sufficient.
  * Recommend python-lxml, as it's used by Nuitka to dump XML
    representation.
  * Recommend python-qt4, as it may be used to display the node
    tree in a window.
  * Removed inline copy of Scons from the binary package.
  * Added patch to remove the setting nuitka package in sys.path,
    not needed in Debian.

 -- Kay Hayen <kayhayen@gmx.de>  Thu, 01 Dec 2011 22:43:33 +0100

nuitka (0.3.15pre2-1) UNRELEASED; urgency=low

  * Initial Debian package.

 -- Kay Hayen <kayhayen@gmx.de>  Fri, 11 Nov 2011 20:58:55 +0100<|MERGE_RESOLUTION|>--- conflicted
+++ resolved
@@ -1,18 +1,16 @@
-<<<<<<< HEAD
 nuitka (0.3.20~pre5+ds-1) UNRELEASED; urgency=low
 
   * New upstream pre-release, not for upload to Debian.
   * Added upstream changelog.
 
  -- Kay Hayen <kayhayen@gmx.de>  Sun, 12 Feb 2012 11:17:50 +0100
-=======
+
 nuitka (0.3.19.2+ds-1) unstable; urgency=low
 
   * New upstream hotfix release.
   * Corrects upstream Issue#32.
 
  -- Kay Hayen <kayhayen@gmx.de>  Sun, 12 Feb 2012 20:33:30 +0100
->>>>>>> 39566091
 
 nuitka (0.3.19.1+ds-1) unstable; urgency=low
 
