<<<<<<< HEAD
nuitka (2.0~rc6+ds-1) unstable; urgency=medium

  * New upstream pre-release.

 -- Kay Hayen <kay.hayen@gmail.com>  Thu, 14 Dec 2023 15:55:33 +0100
=======
nuitka (1.9.6+ds-1) unstable; urgency=medium

  * New upstream hotfix release.

 -- Kay Hayen <kay.hayen@gmail.com>  Fri, 29 Dec 2023 14:52:54 +0100
>>>>>>> ba630731

nuitka (1.9.5+ds-1) unstable; urgency=medium

  * New upstream hotfix release.

 -- Kay Hayen <kay.hayen@gmail.com>  Thu, 14 Dec 2023 13:50:11 +0100

nuitka (1.9.4+ds-1) unstable; urgency=medium

  * New upstream hotfix release.

 -- Kay Hayen <kay.hayen@gmail.com>  Wed, 06 Dec 2023 21:58:31 +0100

nuitka (1.9.3+ds-1) unstable; urgency=medium

  * New upstream hotfix release.

 -- Kay Hayen <kay.hayen@gmail.com>  Fri, 01 Dec 2023 14:35:43 +0100

nuitka (1.9.2+ds-1) unstable; urgency=medium

  * New upstream hotfix release.

 -- Kay Hayen <kay.hayen@gmail.com>  Mon, 27 Nov 2023 04:42:21 +0100

nuitka (1.9.1+ds-1) unstable; urgency=medium

  * New upstream hotfix release.

 -- Kay Hayen <kay.hayen@gmail.com>  Fri, 24 Nov 2023 12:45:23 +0100

nuitka (1.9+ds-1) unstable; urgency=medium

  * New upstream release.

 -- Kay Hayen <kay.hayen@gmail.com>  Tue, 21 Nov 2023 07:05:50 +0100

nuitka (1.8.6+ds-1) unstable; urgency=medium

  * New upstream hotfix release.

 -- Kay Hayen <kay.hayen@gmail.com>  Sat, 11 Nov 2023 12:02:30 +0100

nuitka (1.8.5+ds-1) unstable; urgency=medium

  * New upstream hotfix release.

 -- Kay Hayen <kay.hayen@gmail.com>  Fri, 27 Oct 2023 12:46:19 +0200

nuitka (1.8.4+ds-1) unstable; urgency=medium

  * New upstream hotfix release.

 -- Kay Hayen <kay.hayen@gmail.com>  Sun, 08 Oct 2023 12:01:03 +0200

nuitka (1.8.3+ds-1) unstable; urgency=medium

  * New upstream hotfix release.

 -- Kay Hayen <kay.hayen@gmail.com>  Thu, 28 Sep 2023 15:30:04 +0200

nuitka (1.8.2+ds-1) unstable; urgency=medium

  * New upstream hotfix release.

 -- Kay Hayen <kay.hayen@gmail.com>  Tue, 19 Sep 2023 05:39:14 +0200

nuitka (1.8.1+ds-1) unstable; urgency=medium

  * New upstream hotfix release.

 -- Kay Hayen <kay.hayen@gmail.com>  Sun, 10 Sep 2023 11:03:41 +0200

nuitka (1.8+ds-1) unstable; urgency=medium

  * New upstream release.

 -- Kay Hayen <kay.hayen@gmail.com>  Thu, 31 Aug 2023 01:32:29 +0200

nuitka (1.7.10+ds-1) unstable; urgency=medium

  * New upstream hotfix release.

 -- Kay Hayen <kay.hayen@gmail.com>  Fri, 11 Aug 2023 12:06:42 +0200

nuitka (1.7.9+ds-1) unstable; urgency=medium

  * New upstream hotfix release.

 -- Kay Hayen <kay.hayen@gmail.com>  Thu, 03 Aug 2023 19:53:32 +0200

nuitka (1.7.8+ds-1) unstable; urgency=medium

  * New upstream hotfix release.

 -- Kay Hayen <kay.hayen@gmail.com>  Tue, 01 Aug 2023 13:48:24 +0200

nuitka (1.7.7+ds-1) unstable; urgency=medium

  * New upstream hotfix release.

 -- Kay Hayen <kay.hayen@gmail.com>  Thu, 27 Jul 2023 11:57:01 +0200

nuitka (1.7.6+ds-1) unstable; urgency=medium

  * New upstream hotfix release.

 -- Kay Hayen <kay.hayen@gmail.com>  Sat, 22 Jul 2023 11:47:47 +0200

nuitka (1.7.5+ds-1) unstable; urgency=medium

  * New upstream hotfix release.

 -- Kay Hayen <kay.hayen@gmail.com>  Fri, 14 Jul 2023 04:09:33 +0200

nuitka (1.7.4+ds-1) unstable; urgency=medium

  * New upstream hotfix release.

 -- Kay Hayen <kay.hayen@gmail.com>  Tue, 11 Jul 2023 14:54:05 +0200

nuitka (1.7.3+ds-1) unstable; urgency=medium

  * New upstream hotfix release.

 -- Kay Hayen <kay.hayen@gmail.com>  Sun, 09 Jul 2023 18:53:35 +0200

nuitka (1.7.2+ds-1) unstable; urgency=medium

  * New upstream hotfix release.

 -- Kay Hayen <kay.hayen@gmail.com>  Fri, 07 Jul 2023 09:40:11 +0200

nuitka (1.7.1+ds-1) unstable; urgency=medium

  * New upstream hotfix release.

 -- Kay Hayen <kay.hayen@gmail.com>  Wed, 05 Jul 2023 16:29:43 +0200

nuitka (1.7+ds-1) unstable; urgency=medium

  * New upstream release.

 -- Kay Hayen <kay.hayen@gmail.com>  Mon, 03 Jul 2023 10:57:55 +0200

nuitka (1.6.5+ds-1) unstable; urgency=medium

  * New upstream hotfix release.

 -- Kay Hayen <kay.hayen@gmail.com>  Thu, 22 Jun 2023 04:01:33 +0200

nuitka (1.6.4+ds-1) unstable; urgency=medium

  * New upstream hotfix release.

 -- Kay Hayen <kay.hayen@gmail.com>  Mon, 19 Jun 2023 15:31:28 +0200

nuitka (1.6.3+ds-1) unstable; urgency=medium

  * New upstream hotfix release.

 -- Kay Hayen <kay.hayen@gmail.com>  Sat, 10 Jun 2023 09:34:49 +0200

nuitka (1.6.2+ds-1) unstable; urgency=medium

  * New upstream hotfix release.

 -- Kay Hayen <kay.hayen@gmail.com>  Fri, 09 Jun 2023 12:00:01 +0200

nuitka (1.6.1+ds-1) unstable; urgency=medium

  * New upstream hotfix release.

 -- Kay Hayen <kay.hayen@gmail.com>  Mon, 05 Jun 2023 11:35:18 +0200

nuitka (1.6+ds-1) unstable; urgency=medium

  * New upstream release.

 -- Kay Hayen <kay.hayen@gmail.com>  Sun, 28 May 2023 21:05:53 +0200

nuitka (1.5.8+ds-1) unstable; urgency=medium

  * New upstream hotfix release.

 -- Kay Hayen <kay.hayen@gmail.com>  Mon, 15 May 2023 10:19:45 +0200

nuitka (1.5.7+ds-1) unstable; urgency=medium

  * New upstream hotfix release.

 -- Kay Hayen <kay.hayen@gmail.com>  Mon, 24 Apr 2023 16:45:23 +0200

nuitka (1.5.8+ds-1) unstable; urgency=medium

  * New upstream hotfix release.

 -- Kay Hayen <kay.hayen@gmail.com>  Mon, 15 May 2023 10:19:45 +0200

nuitka (1.5.7+ds-1) unstable; urgency=medium

  * New upstream hotfix release.

 -- Kay Hayen <kay.hayen@gmail.com>  Mon, 24 Apr 2023 16:45:23 +0200

nuitka (1.5.6+ds-1) unstable; urgency=medium

  * New upstream hotfix release.

 -- Kay Hayen <kay.hayen@gmail.com>  Tue, 11 Apr 2023 10:09:53 +0200

nuitka (1.5.5+ds-1) unstable; urgency=medium

  * New upstream hotfix release.

 -- Kay Hayen <kay.hayen@gmail.com>  Tue, 04 Apr 2023 08:43:30 +0200

nuitka (1.5.4+ds-1) unstable; urgency=medium

  * New upstream hotfix release.

 -- Kay Hayen <kay.hayen@gmail.com>  Sun, 26 Mar 2023 10:24:29 +0200

nuitka (1.5.3+ds-1) unstable; urgency=medium

  * New upstream hotfix release.

 -- Kay Hayen <kay.hayen@gmail.com>  Thu, 16 Mar 2023 20:51:55 +0100

nuitka (1.5.2+ds-1) unstable; urgency=medium

  * New upstream hotfix release.

 -- Kay Hayen <kay.hayen@gmail.com>  Thu, 16 Mar 2023 13:44:56 +0100

nuitka (1.5.1+ds-1) unstable; urgency=medium

  * New upstream hotfix release.

 -- Kay Hayen <kay.hayen@gmail.com>  Mon, 13 Mar 2023 15:52:36 +0100

nuitka (1.5+ds-1) unstable; urgency=medium

  * New upstream release.

 -- Kay Hayen <kay.hayen@gmail.com>  Sat, 11 Mar 2023 15:55:37 +0100

nuitka (1.4.8+ds-1) unstable; urgency=medium

  * New upstream hotfix release.

 -- Kay Hayen <kay.hayen@gmail.com>  Tue, 21 Feb 2023 09:18:59 +0100

nuitka (1.4.7+ds-1) unstable; urgency=medium

  * New upstream hotfix release.

 -- Kay Hayen <kay.hayen@gmail.com>  Mon, 13 Feb 2023 14:38:57 +0100

nuitka (1.4.6+ds-1) unstable; urgency=medium

  * New upstream hotfix release.

 -- Kay Hayen <kay.hayen@gmail.com>  Sun, 12 Feb 2023 19:11:46 +0100

nuitka (1.4.5+ds-1) unstable; urgency=medium

  * New upstream hotfix release.

 -- Kay Hayen <kay.hayen@gmail.com>  Fri, 10 Feb 2023 07:36:27 +0100

nuitka (1.4.4+ds-1) unstable; urgency=medium

  * New upstream hotfix release.

 -- Kay Hayen <kay.hayen@gmail.com>  Tue, 07 Feb 2023 19:03:45 +0100

nuitka (1.4.3+ds-1) unstable; urgency=medium

  * New upstream hotfix release.

 -- Kay Hayen <kay.hayen@gmail.com>  Sat, 04 Feb 2023 07:24:47 +0100

nuitka (1.4.2+ds-1) unstable; urgency=medium

  * New upstream hotfix release.

 -- Kay Hayen <kay.hayen@gmail.com>  Tue, 31 Jan 2023 07:17:15 +0100

nuitka (1.4.1+ds-1) unstable; urgency=medium

  * New upstream hotfix release.

 -- Kay Hayen <kay.hayen@gmail.com>  Sun, 29 Jan 2023 23:21:23 +0100

nuitka (1.4+ds-1) unstable; urgency=medium

  * New upstream release.

 -- Kay Hayen <kay.hayen@gmail.com>  Thu, 26 Jan 2023 14:56:48 +0100

nuitka (1.3.8+ds-1) unstable; urgency=medium

  * New upstream hotfix release.

 -- Kay Hayen <kay.hayen@gmail.com>  Mon, 16 Jan 2023 11:05:41 +0100

nuitka (1.3.7+ds-1) unstable; urgency=medium

  * New upstream hotfix release.

 -- Kay Hayen <kay.hayen@gmail.com>  Mon, 09 Jan 2023 16:51:14 +0100

nuitka (1.3.6+ds-1) unstable; urgency=medium

  * New upstream hotfix release.

 -- Kay Hayen <kay.hayen@gmail.com>  Fri, 06 Jan 2023 09:10:31 +0100

nuitka (1.3.5+ds-1) unstable; urgency=medium

  * New upstream hotfix release.

 -- Kay Hayen <kay.hayen@gmail.com>  Sun, 01 Jan 2023 09:39:39 +0100

nuitka (1.3.4+ds-1) unstable; urgency=medium

  * New upstream hotfix release.

 -- Kay Hayen <kay.hayen@gmail.com>  Wed, 28 Dec 2022 21:20:25 +0100

nuitka (1.3.3+ds-1) unstable; urgency=medium

  * New upstream hotfix release.

 -- Kay Hayen <kay.hayen@gmail.com>  Mon, 26 Dec 2022 10:39:49 +0100

nuitka (1.3.2+ds-1) unstable; urgency=medium

  * New upstream hotfix release.

 -- Kay Hayen <kay.hayen@gmail.com>  Fri, 23 Dec 2022 08:19:05 +0100

nuitka (1.3.1+ds-1) unstable; urgency=medium

  * New upstream hotfix release.

 -- Kay Hayen <kay.hayen@gmail.com>  Wed, 21 Dec 2022 19:14:46 +0100

nuitka (1.3+ds-1) unstable; urgency=medium

  * New upstream release.

 -- Kay Hayen <kay.hayen@gmail.com>  Wed, 21 Dec 2022 13:14:49 +0100

nuitka (1.2.7+ds-1) unstable; urgency=medium

  * New upstream hotfix release.

 -- Kay Hayen <kay.hayen@gmail.com>  Tue, 13 Dec 2022 11:16:23 +0100

nuitka (1.2.6+ds-1) unstable; urgency=medium

  * New upstream hotfix release.

 -- Kay Hayen <kay.hayen@gmail.com>  Thu, 08 Dec 2022 07:18:44 +0100

nuitka (1.2.5+ds-1) unstable; urgency=medium

  * New upstream hotfix release.

 -- Kay Hayen <kay.hayen@gmail.com>  Wed, 07 Dec 2022 15:57:44 +0100

nuitka (1.2.4+ds-1) unstable; urgency=medium

  * New upstream hotfix release.

 -- Kay Hayen <kay.hayen@gmail.com>  Sat, 03 Dec 2022 13:45:31 +0100

nuitka (1.2.3+ds-1) unstable; urgency=medium

  * New upstream hotfix release.

 -- Kay Hayen <kay.hayen@gmail.com>  Sat, 26 Nov 2022 11:07:57 +0100

nuitka (1.2.2+ds-1) unstable; urgency=medium

  * New upstream hotfix release.

 -- Kay Hayen <kay.hayen@gmail.com>  Sat, 19 Nov 2022 17:05:08 +0100

nuitka (1.2.1+ds-1) unstable; urgency=medium

  * New upstream hotfix release.

 -- Kay Hayen <kay.hayen@gmail.com>  Wed, 16 Nov 2022 17:15:00 +0100

nuitka (1.2+ds-1) unstable; urgency=medium

  * New upstream release.

 -- Kay Hayen <kay.hayen@gmail.com>  Tue, 08 Nov 2022 09:42:28 +0100

nuitka (1.1.7+ds-1) unstable; urgency=medium

  * New upstream hotfix release.

  * Handle Debian sid change in release number (Closes: #1022400)

 -- Kay Hayen <kay.hayen@gmail.com>  Wed, 26 Oct 2022 14:46:14 +0200

nuitka (1.1.6+ds-1) unstable; urgency=medium

  * New upstream hotfix release.

 -- Kay Hayen <kay.hayen@gmail.com>  Wed, 19 Oct 2022 18:36:12 +0200

nuitka (1.1.5+ds-1) unstable; urgency=medium

  * New upstream hotfix release.

 -- Kay Hayen <kay.hayen@gmail.com>  Fri, 14 Oct 2022 08:19:39 +0200

nuitka (1.1.4+ds-1) unstable; urgency=medium

  * New upstream hotfix release.

 -- Kay Hayen <kay.hayen@gmail.com>  Fri, 14 Oct 2022 08:19:33 +0200

nuitka (1.1.3+ds-1) unstable; urgency=medium

  * New upstream hotfix release.

 -- Kay Hayen <kay.hayen@gmail.com>  Sat, 08 Oct 2022 17:40:59 +0200

nuitka (1.1.2+ds-1) unstable; urgency=medium

  * New upstream hotfix release.

 -- Kay Hayen <kay.hayen@gmail.com>  Tue, 04 Oct 2022 14:39:39 +0200

nuitka (1.1.1+ds-1) unstable; urgency=medium

  * New upstream hotfix release.

 -- Kay Hayen <kay.hayen@gmail.com>  Sun, 02 Oct 2022 11:10:07 +0200

nuitka (1.1+ds-1) unstable; urgency=medium

  * New upstream release.

 -- Kay Hayen <kay.hayen@gmail.com>  Sun, 25 Sep 2022 18:58:01 +0200

nuitka (1.0.8+ds-1) unstable; urgency=medium

  * New upstream hotfix release.

 -- Kay Hayen <kay.hayen@gmail.com>  Mon, 19 Sep 2022 08:18:45 +0200

nuitka (1.0.7+ds-1) unstable; urgency=medium

  * New upstream hotfix release.

 -- Kay Hayen <kay.hayen@gmail.com>  Sun, 11 Sep 2022 10:34:06 +0200

nuitka (1.0.6+ds-1) unstable; urgency=medium

  * New upstream hotfix release.

 -- Kay Hayen <kay.hayen@gmail.com>  Tue, 23 Aug 2022 20:07:27 +0200

nuitka (1.0.5+ds-1) unstable; urgency=medium

  * New upstream hotfix release.

 -- Kay Hayen <kay.hayen@gmail.com>  Sun, 21 Aug 2022 08:24:28 +0200

nuitka (1.0.4+ds-1) unstable; urgency=medium

  * New upstream hotfix release.

 -- Kay Hayen <kay.hayen@gmail.com>  Sat, 13 Aug 2022 16:13:29 +0200

nuitka (1.0.3+ds-1) unstable; urgency=medium

  * New upstream hotfix release.

 -- Kay Hayen <kay.hayen@gmail.com>  Wed, 10 Aug 2022 13:16:19 +0200

nuitka (1.0.2+ds-1) unstable; urgency=medium

  * New upstream hotfix release.

 -- Kay Hayen <kay.hayen@gmail.com>  Mon, 08 Aug 2022 08:13:46 +0200

nuitka (1.0.1+ds-1) unstable; urgency=medium

  * New upstream hotfix release.

 -- Kay Hayen <kay.hayen@gmail.com>  Thu, 04 Aug 2022 16:55:17 +0200

nuitka (1.0+ds-1) unstable; urgency=medium

  * New upstream release.

 -- Kay Hayen <kay.hayen@gmail.com>  Sat, 30 Jul 2022 16:16:40 +0200

nuitka (0.9.6+ds-1) unstable; urgency=medium

  * New upstream hotfix release.

 -- Kay Hayen <kay.hayen@gmail.com>  Sun, 17 Jul 2022 18:40:22 +0200

nuitka (0.9.5+ds-1) unstable; urgency=medium

  * New upstream hotfix release.

 -- Kay Hayen <kay.hayen@gmail.com>  Fri, 15 Jul 2022 13:59:28 +0200

nuitka (0.9.4+ds-1) unstable; urgency=medium

  * New upstream hotfix release.

 -- Kay Hayen <kay.hayen@gmail.com>  Thu, 07 Jul 2022 09:24:53 +0200

nuitka (0.9.3+ds-1) unstable; urgency=medium

  * New upstream hotfix release.

 -- Kay Hayen <kay.hayen@gmail.com>  Sat, 02 Jul 2022 18:49:29 +0200

nuitka (0.9.2+ds-1) unstable; urgency=medium

  * New upstream hotfix release.

 -- Kay Hayen <kay.hayen@gmail.com>  Thu, 30 Jun 2022 08:40:14 +0200

nuitka (0.9.1+ds-1) unstable; urgency=medium

  * New upstream hotfix release.

 -- Kay Hayen <kay.hayen@gmail.com>  Sun, 26 Jun 2022 10:41:06 +0200

nuitka (0.9+ds-1) unstable; urgency=medium

  * New upstream release.

  * Python 3.10 is now compatible again. (Closes: #1006051)

  * Solved CVE-2022-2054 (Closes: #1012762)

 -- Kay Hayen <kay.hayen@gmail.com>  Thu, 23 Jun 2022 08:36:25 +0200

nuitka (0.8.4+ds-1) unstable; urgency=medium

  * New upstream hotfix release.

 -- Kay Hayen <kay.hayen@gmail.com>  Tue, 07 Jun 2022 17:21:39 +0200

nuitka (0.8.3+ds-1) unstable; urgency=medium

  * New upstream hotfix release.

 -- Kay Hayen <kay.hayen@gmail.com>  Sat, 28 May 2022 14:59:01 +0200

nuitka (0.8.2+ds-1) unstable; urgency=medium

  * New upstream hotfix release.

 -- Kay Hayen <kay.hayen@gmail.com>  Thu, 26 May 2022 08:23:28 +0200

nuitka (0.8.1+ds-1) unstable; urgency=medium

  * New upstream hotfix release.

 -- Kay Hayen <kay.hayen@gmail.com>  Mon, 23 May 2022 08:31:51 +0200

nuitka (0.8+ds-1) unstable; urgency=medium

  * New upstream release.

 -- Kay Hayen <kay.hayen@gmail.com>  Thu, 19 May 2022 14:24:06 +0200

nuitka (0.7.7+ds-1) unstable; urgency=medium

  * New upstream hotfix release.

 -- Kay Hayen <kay.hayen@gmail.com>  Fri, 01 Apr 2022 12:01:36 +0200

nuitka (0.7.6+ds-1) unstable; urgency=medium

  * New upstream hotfix release.

 -- Kay Hayen <kay.hayen@gmail.com>  Sat, 19 Mar 2022 13:44:59 +0100

nuitka (0.7.5+ds-1) unstable; urgency=medium

  * New upstream hotfix release.

 -- Kay Hayen <kay.hayen@gmail.com>  Mon, 14 Mar 2022 18:55:11 +0100

nuitka (0.7.4+ds-1) unstable; urgency=medium

  * New upstream hotfix release.

 -- Kay Hayen <kay.hayen@gmail.com>  Sat, 12 Mar 2022 13:50:50 +0100

nuitka (0.7.3+ds-1) unstable; urgency=medium

  * New upstream hotfix release.

 -- Kay Hayen <kay.hayen@gmail.com>  Sun, 27 Feb 2022 13:58:34 +0100

nuitka (0.7.2+ds-1) unstable; urgency=medium

  * New upstream hotfix release.

 -- Kay Hayen <kay.hayen@gmail.com>  Sat, 26 Feb 2022 16:54:03 +0100

nuitka (0.7.1+ds-1) unstable; urgency=medium

  * New upstream hotfix release.

 -- Kay Hayen <kay.hayen@gmail.com>  Thu, 24 Feb 2022 13:22:40 +0100

nuitka (0.7+ds-1) unstable; urgency=medium

  * New upstream release.

 -- Kay Hayen <kay.hayen@gmail.com>  Sun, 20 Feb 2022 09:09:50 +0100

nuitka (0.6.19.7+ds-1) unstable; urgency=medium

  * New upstream hotfix release.

 -- Kay Hayen <kay.hayen@gmail.com>  Fri, 11 Feb 2022 14:37:34 +0100

nuitka (0.6.19.6+ds-1) unstable; urgency=medium

  * New upstream hotfix release.

 -- Kay Hayen <kay.hayen@gmail.com>  Thu, 03 Feb 2022 10:30:39 +0100

nuitka (0.6.19.5+ds-1) unstable; urgency=medium

  * New upstream hotfix release.

 -- Kay Hayen <kay.hayen@gmail.com>  Tue, 01 Feb 2022 18:53:20 +0100

nuitka (0.6.19.4+ds-1) unstable; urgency=medium

  * New upstream hotfix release.

 -- Kay Hayen <kay.hayen@gmail.com>  Wed, 19 Jan 2022 10:02:04 +0100

nuitka (0.6.19.3+ds-1) unstable; urgency=medium

  * New upstream hotfix release.

 -- Kay Hayen <kay.hayen@gmail.com>  Sun, 16 Jan 2022 11:32:51 +0100

nuitka (0.6.19.2+ds-1) unstable; urgency=medium

  * New upstream hotfix release.

 -- Kay Hayen <kay.hayen@gmail.com>  Fri, 14 Jan 2022 11:03:16 +0100

nuitka (0.6.19.1+ds-1) unstable; urgency=medium

  * New upstream hotfix release.

 -- Kay Hayen <kay.hayen@gmail.com>  Tue, 11 Jan 2022 07:59:24 +0100

nuitka (0.6.19+ds-1) unstable; urgency=medium

  * New upstream release.

 -- Kay Hayen <kay.hayen@gmail.com>  Sun, 09 Jan 2022 13:14:29 +0100

nuitka (0.6.18.6+ds-1) unstable; urgency=medium

  * New upstream hotfix release.

 -- Kay Hayen <kay.hayen@gmail.com>  Wed, 29 Dec 2021 19:42:43 +0100

nuitka (0.6.18.5+ds-1) unstable; urgency=medium

  * New upstream hotfix release.

 -- Kay Hayen <kay.hayen@gmail.com>  Mon, 20 Dec 2021 13:41:00 +0100

nuitka (0.6.18.4+ds-1) unstable; urgency=medium

  * New upstream hotfix release.

 -- Kay Hayen <kay.hayen@gmail.com>  Thu, 16 Dec 2021 08:31:41 +0100

nuitka (0.6.18.3+ds-1) unstable; urgency=medium

  * New upstream hotfix release.

 -- Kay Hayen <kay.hayen@gmail.com>  Fri, 10 Dec 2021 17:49:19 +0100

nuitka (0.6.18.2+ds-1) unstable; urgency=medium

  * New upstream hotfix release.

 -- Kay Hayen <kay.hayen@gmail.com>  Thu, 09 Dec 2021 14:52:56 +0100

nuitka (0.6.18.1+ds-1) unstable; urgency=medium

  * New upstream hotfix release.

 -- Kay Hayen <kay.hayen@gmail.com>  Sat, 04 Dec 2021 18:39:19 +0100

nuitka (0.6.18+ds-1) unstable; urgency=medium

  * New upstream release.

 -- Kay Hayen <kay.hayen@gmail.com>  Thu, 02 Dec 2021 17:33:56 +0100

nuitka (0.6.17.7+ds-1) unstable; urgency=medium

  * New upstream hotfix release.

 -- Kay Hayen <kay.hayen@gmail.com>  Mon, 15 Nov 2021 14:33:27 +0100

nuitka (0.6.17.6+ds-1) unstable; urgency=medium

  * New upstream hotfix release.

 -- Kay Hayen <kay.hayen@gmail.com>  Mon, 08 Nov 2021 14:07:11 +0100

nuitka (0.6.17.5+ds-1) unstable; urgency=medium

  * New upstream hotfix release.

 -- Kay Hayen <kay.hayen@gmail.com>  Thu, 28 Oct 2021 11:52:02 +0200

nuitka (0.6.17.4+ds-1) unstable; urgency=medium

  * New upstream hotfix release.

 -- Kay Hayen <kay.hayen@gmail.com>  Thu, 21 Oct 2021 13:03:34 +0200

nuitka (0.6.17.3+ds-1) unstable; urgency=medium

  * New upstream hotfix release.

 -- Kay Hayen <kay.hayen@gmail.com>  Thu, 14 Oct 2021 10:32:17 +0200

nuitka (0.6.17.2+ds-1) unstable; urgency=medium

  * New upstream hotfix release.

 -- Kay Hayen <kay.hayen@gmail.com>  Tue, 05 Oct 2021 17:21:29 +0200

nuitka (0.6.17.1+ds-1) unstable; urgency=medium

  * New upstream hotfix release.

 -- Kay Hayen <kay.hayen@gmail.com>  Wed, 29 Sep 2021 12:28:39 +0200

nuitka (0.6.17+ds-1) unstable; urgency=medium

  * New upstream release.

 -- Kay Hayen <kay.hayen@gmail.com>  Mon, 27 Sep 2021 13:38:42 +0200

nuitka (0.6.16.5+ds-1) experimental; urgency=medium

  * New upstream hotfix release.

 -- Kay Hayen <kay.hayen@gmail.com>  Mon, 06 Sep 2021 10:46:40 +0200

nuitka (0.6.16.4+ds-1) experimental; urgency=medium

  * New upstream hotfix release.

 -- Kay Hayen <kay.hayen@gmail.com>  Wed, 25 Aug 2021 11:51:44 +0200

nuitka (0.6.16.3+ds-1) experimental; urgency=medium

  * New upstream hotfix release.

 -- Kay Hayen <kay.hayen@gmail.com>  Sat, 07 Aug 2021 18:14:58 +0200

nuitka (0.6.16.2+ds-1) experimental; urgency=medium

  * New upstream hotfix release.

 -- Kay Hayen <kay.hayen@gmail.com>  Fri, 02 Jul 2021 10:40:08 +0200

nuitka (0.6.16.1+ds-1) experimental; urgency=medium

  * New upstream hotfix release.

 -- Kay Hayen <kay.hayen@gmail.com>  Fri, 25 Jun 2021 16:45:43 +0200

nuitka (0.6.16+ds-1) experimental; urgency=medium

  * New upstream release.

 -- Kay Hayen <kay.hayen@gmail.com>  Thu, 24 Jun 2021 11:52:37 +0200

nuitka (0.6.15.3+ds-1) experimental; urgency=medium

  * New upstream hotfix release.

 -- Kay Hayen <kay.hayen@gmail.com>  Sun, 06 Jun 2021 12:18:06 +0200

nuitka (0.6.15.2+ds-1) experimental; urgency=medium

  * New upstream hotfix release.

 -- Kay Hayen <kay.hayen@gmail.com>  Thu, 03 Jun 2021 11:41:07 +0200

nuitka (0.6.15.1+ds-1) experimental; urgency=medium

  * New upstream hotfix release.

 -- Kay Hayen <kay.hayen@gmail.com>  Mon, 31 May 2021 17:12:04 +0200

nuitka (0.6.15+ds-1) experimental; urgency=medium

  * New upstream release.

 -- Kay Hayen <kay.hayen@gmail.com>  Mon, 24 May 2021 12:26:59 +0200

nuitka (0.6.14.7+ds-1) unstable; urgency=medium

  * New upstream hotfix release.

 -- Kay Hayen <kay.hayen@gmail.com>  Mon, 10 May 2021 16:25:14 +0200

nuitka (0.6.14.6+ds-1) unstable; urgency=medium

  * New upstream hotfix release.

 -- Kay Hayen <kay.hayen@gmail.com>  Mon, 03 May 2021 07:57:04 +0200

nuitka (0.6.14.5+ds-1) experimental; urgency=medium

  * New upstream hotfix release.

 -- Kay Hayen <kay.hayen@gmail.com>  Thu, 22 Apr 2021 08:51:05 +0200

nuitka (0.6.14.4+ds-1) unstable; urgency=medium

  * New upstream hotfix release.

 -- Kay Hayen <kay.hayen@gmail.com>  Sun, 18 Apr 2021 16:13:42 +0200

nuitka (0.6.14.3+ds-1) unstable; urgency=medium

  * New upstream hotfix release.

 -- Kay Hayen <kay.hayen@gmail.com>  Sun, 18 Apr 2021 10:29:07 +0200

nuitka (0.6.14.2+ds-1) unstable; urgency=medium

  * New upstream hotfix release.

 -- Kay Hayen <kay.hayen@gmail.com>  Sat, 17 Apr 2021 11:03:23 +0200

nuitka (0.6.14.1+ds-1) unstable; urgency=medium

  * New upstream hotfix release.

 -- Kay Hayen <kay.hayen@gmail.com>  Fri, 16 Apr 2021 07:49:30 +0200

nuitka (0.6.14+ds-1) unstable; urgency=medium

  * New upstream release.

 -- Kay Hayen <kay.hayen@gmail.com>  Thu, 15 Apr 2021 11:09:55 +0200

nuitka (0.6.13.3+ds-1) unstable; urgency=medium

  * New upstream hotfix release.

 -- Kay Hayen <kay.hayen@gmail.com>  Sun, 04 Apr 2021 11:11:56 +0200

nuitka (0.6.13.2+ds-1) unstable; urgency=medium

  * New upstream hotfix release.

 -- Kay Hayen <kay.hayen@gmail.com>  Sat, 27 Mar 2021 19:44:51 +0100

nuitka (0.6.13.1+ds-1) unstable; urgency=medium

  * New upstream hotfix release.

 -- Kay Hayen <kay.hayen@gmail.com>  Fri, 26 Mar 2021 14:28:02 +0100

nuitka (0.6.13+ds-1) unstable; urgency=medium

  * New upstream release.

 -- Kay Hayen <kay.hayen@gmail.com>  Wed, 17 Mar 2021 08:58:23 +0100

nuitka (0.6.12.4+ds-1) unstable; urgency=medium

  * New upstream hotfix release.

 -- Kay Hayen <kay.hayen@gmail.com>  Thu, 11 Mar 2021 12:16:01 +0100

nuitka (0.6.12.3+ds-1) unstable; urgency=medium

  * New upstream hotfix release.

 -- Kay Hayen <kay.hayen@gmail.com>  Sun, 21 Feb 2021 06:04:51 +0100

nuitka (0.6.12.2+ds-1) unstable; urgency=medium

  * New upstream hotfix release.

 -- Kay Hayen <kay.hayen@gmail.com>  Sun, 14 Feb 2021 14:25:06 +0100

nuitka (0.6.12.1+ds-1) unstable; urgency=medium

  * New upstream hotfix release.

 -- Kay Hayen <kay.hayen@gmail.com>  Wed, 10 Feb 2021 00:23:11 +0100

nuitka (0.6.12+ds-1) unstable; urgency=medium

  * New upstream release.

 -- Kay Hayen <kay.hayen@gmail.com>  Tue, 09 Feb 2021 11:08:35 +0100

nuitka (0.6.11.6+ds-1) unstable; urgency=medium

  * New upstream hotfix release.

 -- Kay Hayen <kay.hayen@gmail.com>  Sun, 07 Feb 2021 19:59:48 +0100

nuitka (0.6.11.5+ds-1) unstable; urgency=medium

  * New upstream hotfix release.

 -- Kay Hayen <kay.hayen@gmail.com>  Mon, 01 Feb 2021 12:17:21 +0100

nuitka (0.6.11.4+ds-1) unstable; urgency=medium

  * New upstream hotfix release.

 -- Kay Hayen <kay.hayen@gmail.com>  Wed, 27 Jan 2021 17:09:48 +0100

nuitka (0.6.11.3+ds-1) unstable; urgency=medium

  * New upstream hotfix release.

 -- Kay Hayen <kay.hayen@gmail.com>  Tue, 26 Jan 2021 11:16:07 +0100

nuitka (0.6.11.2+ds-1) unstable; urgency=medium

  * New upstream hotfix release.

 -- Kay Hayen <kay.hayen@gmail.com>  Mon, 25 Jan 2021 20:14:39 +0100

nuitka (0.6.11.1+ds-1) unstable; urgency=medium

  * New upstream hotfix release.

 -- Kay Hayen <kay.hayen@gmail.com>  Sun, 24 Jan 2021 17:55:22 +0100

nuitka (0.6.11+ds-1) unstable; urgency=medium

  * New upstream release.

 -- Kay Hayen <kay.hayen@gmail.com>  Sat, 23 Jan 2021 10:01:54 +0100

nuitka (0.6.10.5+ds-1) unstable; urgency=medium

  * New upstream hotfix release.

 -- Kay Hayen <kay.hayen@gmail.com>  Thu, 07 Jan 2021 11:04:59 +0100

nuitka (0.6.10.4+ds-1) unstable; urgency=medium

  * New upstream hotfix release.

 -- Kay Hayen <kay.hayen@gmail.com>  Tue, 29 Dec 2020 16:17:44 +0100

nuitka (0.6.10.3+ds-1) unstable; urgency=medium

  * New upstream hotfix release.

 -- Kay Hayen <kay.hayen@gmail.com>  Thu, 24 Dec 2020 16:30:17 +0100

nuitka (0.6.10.2+ds-1) unstable; urgency=medium

  * New upstream hotfix release.

 -- Kay Hayen <kay.hayen@gmail.com>  Sun, 20 Dec 2020 10:56:00 +0100

nuitka (0.6.10.1+ds-1) unstable; urgency=medium

  * New upstream hotfix release.

 -- Kay Hayen <kay.hayen@gmail.com>  Sun, 13 Dec 2020 19:47:53 +0100

nuitka (0.6.10+ds-1) unstable; urgency=medium

  * New upstream release.

 -- Kay Hayen <kay.hayen@gmail.com>  Mon, 07 Dec 2020 12:44:03 +0100

nuitka (0.6.9.7+ds-1) unstable; urgency=medium

  * New upstream hotfix release.

 -- Kay Hayen <kay.hayen@gmail.com>  Mon, 16 Nov 2020 11:20:22 +0100

nuitka (0.6.9.6+ds-1) unstable; urgency=medium

  * New upstream hotfix release.

 -- Kay Hayen <kay.hayen@gmail.com>  Wed, 04 Nov 2020 08:32:22 +0100

nuitka (0.6.9.5+ds-1) unstable; urgency=medium

  * New upstream hotfix release.

 -- Kay Hayen <kay.hayen@gmail.com>  Fri, 30 Oct 2020 13:49:19 +0100

nuitka (0.6.9.4+ds-1) unstable; urgency=medium

  * New upstream hotfix release.

 -- Kay Hayen <kay.hayen@gmail.com>  Mon, 19 Oct 2020 10:55:17 +0200

nuitka (0.6.9.3+ds-1) unstable; urgency=medium

  * New upstream hotfix release.

 -- Kay Hayen <kay.hayen@gmail.com>  Mon, 12 Oct 2020 17:17:10 +0200

nuitka (0.6.9.2+ds-1) unstable; urgency=medium

  * New upstream hotfix release.

 -- Kay Hayen <kay.hayen@gmail.com>  Sun, 04 Oct 2020 12:47:36 +0200

nuitka (0.6.9.1+ds-1) unstable; urgency=medium

  * New upstream hotfix release.

 -- Kay Hayen <kay.hayen@gmail.com>  Sat, 19 Sep 2020 14:38:08 +0200

nuitka (0.6.9+ds-1) unstable; urgency=medium

  * New upstream release.

 -- Kay Hayen <kay.hayen@gmail.com>  Mon, 14 Sep 2020 15:40:36 +0200

nuitka (0.6.8.4+ds-1) unstable; urgency=medium

  * New upstream hotfix release.

  * Source only upload. (Closes: #961896)

  * Updated VCS URLs. (Closes: #961895)

 -- Kay Hayen <kay.hayen@gmail.com>  Sat, 06 Jun 2020 09:58:32 +0200

nuitka (0.6.8.3+ds-1) unstable; urgency=medium

  * New upstream hotfix release.

 -- Kay Hayen <kay.hayen@gmail.com>  Sat, 23 May 2020 13:56:13 +0200

nuitka (0.6.8.2+ds-1) unstable; urgency=medium

  * New upstream hotfix release.

 -- Kay Hayen <kay.hayen@gmail.com>  Thu, 21 May 2020 15:04:13 +0200

nuitka (0.6.8.1+ds-1) unstable; urgency=medium

  * New upstream hotfix release.

  * Corrected copyright file format to not have emails.

 -- Kay Hayen <kay.hayen@gmail.com>  Fri, 15 May 2020 08:32:39 +0200

nuitka (0.6.8+ds-1) unstable; urgency=medium

  * New upstream release.

  * Changed dependencies to prefer Debian 11 packages.
    (Closes: #937166).

 -- Kay Hayen <kay.hayen@gmail.com>  Mon, 11 May 2020 16:41:34 +0200

nuitka (0.6.7+ds-1) unstable; urgency=medium

  * New upstream release.

  * The rst2pdf dependency is finally fixed
    (Closes: #943645) (Closes: #947573).

  * Enabled package build without Python2 (Closes: #937166)

 -- Kay Hayen <kay.hayen@gmail.com>  Thu, 23 Jan 2020 12:34:10 +0100

nuitka (0.6.6+ds-1) unstable; urgency=medium

  * New upstream release.

 -- Kay Hayen <kay.hayen@gmail.com>  Fri, 27 Dec 2019 08:47:38 +0100

nuitka (0.6.6~rc7+ds-1) unstable; urgency=medium

  * New upstream pre-release.

 -- Kay Hayen <kay.hayen@gmail.com>  Tue, 24 Sep 2019 08:49:41 +0200

nuitka (0.6.5+ds-1) unstable; urgency=medium

  * New upstream release.

 -- Kay Hayen <kay.hayen@gmail.com>  Sat, 27 Jul 2019 12:07:20 +0200

nuitka (0.6.4+ds-1) experimental; urgency=medium

  * New upstream release.

 -- Kay Hayen <kay.hayen@gmail.com>  Fri, 07 Jun 2019 23:30:22 +0200

nuitka (0.6.3.1+ds-1) experimental; urgency=medium

  * New upstream hotfix release.

 -- Kay Hayen <kay.hayen@gmail.com>  Thu, 25 Apr 2019 22:08:36 +0200

nuitka (0.6.3+ds-1) unstable; urgency=medium

  * New upstream release.

 -- Kay Hayen <kay.hayen@gmail.com>  Thu, 04 Apr 2019 06:12:30 +0200

nuitka (0.6.2+ds-1) unstable; urgency=medium

  * New upstream release.

 -- Kay Hayen <kay.hayen@gmail.com>  Sat, 16 Feb 2019 08:48:51 +0100

nuitka (0.6.1.1+ds-1) unstable; urgency=medium

  * New upstream hotfix release.

 -- Kay Hayen <kay.hayen@gmail.com>  Thu, 24 Jan 2019 09:13:53 +0100

nuitka (0.6.1+ds-1) unstable; urgency=medium

  * New upstream release.

  * Depend on python-pil over python-imaging (Closes: #917694).

 -- Kay Hayen <kay.hayen@gmail.com>  Sat, 05 Jan 2019 12:41:57 +0100

nuitka (0.6.0.6+ds-1) unstable; urgency=medium

  * New upstream hotfix release.

 -- Kay Hayen <kay.hayen@gmail.com>  Wed, 31 Oct 2018 09:03:57 +0100

nuitka (0.6.0.5+ds-1) unstable; urgency=medium

  * New upstream hotfix release.

 -- Kay Hayen <kay.hayen@gmail.com>  Thu, 18 Oct 2018 23:11:34 +0200

nuitka (0.6.0.4+ds-1) unstable; urgency=medium

  * New upstream hotfix release.

 -- Kay Hayen <kay.hayen@gmail.com>  Sun, 14 Oct 2018 08:26:48 +0200

nuitka (0.6.0.3+ds-1) unstable; urgency=medium

  * New upstream hotfix release.

 -- Kay Hayen <kay.hayen@gmail.com>  Sat, 06 Oct 2018 10:43:33 +0200

nuitka (0.6.0.2+ds-1) unstable; urgency=medium

  * New upstream hotfix release.

 -- Kay Hayen <kay.hayen@gmail.com>  Wed, 03 Oct 2018 10:41:52 +0200

nuitka (0.6.0.1+ds-1) unstable; urgency=medium

  * New upstream hotfix release.

 -- Kay Hayen <kay.hayen@gmail.com>  Thu, 27 Sep 2018 09:57:05 +0200

nuitka (0.6.0+ds-1) unstable; urgency=medium

  * New upstream release.

 -- Kay Hayen <kay.hayen@gmail.com>  Wed, 26 Sep 2018 07:00:04 +0200

nuitka (0.5.33+ds-1) unstable; urgency=medium

  * New upstream release.

 -- Kay Hayen <kay.hayen@gmail.com>  Thu, 13 Sep 2018 19:01:48 +0200

nuitka (0.5.32.8+ds-1) unstable; urgency=medium

  * New upstream hotfix release.

 -- Kay Hayen <kay.hayen@gmail.com>  Tue, 04 Sep 2018 14:58:47 +0200

nuitka (0.5.32.7+ds-1) unstable; urgency=medium

  * New upstream hotfix release.

 -- Kay Hayen <kay.hayen@gmail.com>  Thu, 23 Aug 2018 22:06:00 +0200

nuitka (0.5.32.6+ds-1) unstable; urgency=medium

  * New upstream hotfix release.

 -- Kay Hayen <kay.hayen@gmail.com>  Thu, 23 Aug 2018 20:05:18 +0200

nuitka (0.5.32.5+ds-1) unstable; urgency=medium

  * New upstream hotfix release.

 -- Kay Hayen <kay.hayen@gmail.com>  Wed, 15 Aug 2018 19:06:01 +0200

nuitka (0.5.32.4+ds-1) unstable; urgency=medium

  * New upstream hotfix release.

 -- Kay Hayen <kay.hayen@gmail.com>  Fri, 10 Aug 2018 12:06:44 +0200

nuitka (0.5.32.3+ds-1) unstable; urgency=medium

  * New upstream hotfix release.

 -- Kay Hayen <kay.hayen@gmail.com>  Sat, 04 Aug 2018 10:40:31 +0200

nuitka (0.5.32.2+ds-1) unstable; urgency=medium

  * New upstream hotfix release.

 -- Kay Hayen <kay.hayen@gmail.com>  Wed, 01 Aug 2018 17:38:43 +0200

nuitka (0.5.32.1+ds-1) unstable; urgency=medium

  * New upstream hotfix release.

 -- Kay Hayen <kay.hayen@gmail.com>  Sat, 28 Jul 2018 20:16:29 +0200

nuitka (0.5.32+ds-1) unstable; urgency=medium

  * New upstream release.

 -- Kay Hayen <kay.hayen@gmail.com>  Sat, 28 Jul 2018 15:07:21 +0200

nuitka (0.5.31+ds-1) unstable; urgency=medium

  * New upstream release.

 -- Kay Hayen <kay.hayen@gmail.com>  Mon, 09 Jul 2018 08:23:02 +0200

nuitka (0.5.30+ds-1) unstable; urgency=medium

  * New upstream release.

 -- Kay Hayen <kay.hayen@gmail.com>  Mon, 30 Apr 2018 09:50:54 +0200

nuitka (0.5.29.5+ds-1) unstable; urgency=medium

  * New upstream hotfix release.

 -- Kay Hayen <kay.hayen@gmail.com>  Wed, 25 Apr 2018 09:33:55 +0200

nuitka (0.5.29.4+ds-1) unstable; urgency=medium

  * New upstream hotfix release.

 -- Kay Hayen <kay.hayen@gmail.com>  Mon, 09 Apr 2018 20:22:37 +0200

nuitka (0.5.29.3+ds-1) unstable; urgency=medium

  * New upstream hotfix release.

 -- Kay Hayen <kay.hayen@gmail.com>  Sat, 31 Mar 2018 16:12:25 +0200

nuitka (0.5.29.2+ds-1) unstable; urgency=medium

  * New upstream hotfix release.

 -- Kay Hayen <kay.hayen@gmail.com>  Thu, 29 Mar 2018 10:19:24 +0200

nuitka (0.5.29.1+ds-1) unstable; urgency=medium

  * New upstream hotfix release.

 -- Kay Hayen <kay.hayen@gmail.com>  Tue, 27 Mar 2018 18:22:54 +0200

nuitka (0.5.29+ds-1) unstable; urgency=medium

  * New upstream release.

 -- Kay Hayen <kay.hayen@gmail.com>  Mon, 26 Mar 2018 20:13:44 +0200

nuitka (0.5.28.2+ds-1) unstable; urgency=medium

  * New upstream hotfix release.

 -- Kay Hayen <kay.hayen@gmail.com>  Wed, 29 Nov 2017 15:09:28 +0100

nuitka (0.5.28.1+ds-1) unstable; urgency=medium

  * New upstream hotfix release.
  * Also ignore sbuild non-existent directory (Closes: #871125).

 -- Kay Hayen <kay.hayen@gmail.com>  Sun, 22 Oct 2017 10:44:31 +0200

nuitka (0.5.28+ds-1) unstable; urgency=medium

  * New upstream release.

 -- Kay Hayen <kay.hayen@gmail.com>  Tue, 17 Oct 2017 10:03:56 +0200

nuitka (0.5.27+ds-1) unstable; urgency=medium

  * New upstream release.

 -- Kay Hayen <kay.hayen@gmail.com>  Sat, 22 Jul 2017 16:21:37 +0200

nuitka (0.5.26.4+ds-1) unstable; urgency=medium

  * New upstream hotfix release.
  * Recommend actual PyQT package (Closes: #866540).

 -- Kay Hayen <kay.hayen@gmail.com>  Mon, 03 Jul 2017 08:59:37 +0200

nuitka (0.5.26.3+ds-1) unstable; urgency=medium

  * New upstream hotfix release.

 -- Kay Hayen <kay.hayen@gmail.com>  Thu, 22 Jun 2017 08:08:53 +0200

nuitka (0.5.26.2+ds-1) unstable; urgency=medium

  * New upstream hotfix release.

 -- Kay Hayen <kay.hayen@gmail.com>  Sat, 17 Jun 2017 11:37:12 +0200

nuitka (0.5.26.1+ds-1) unstable; urgency=medium

  * New upstream hotfix release.

 -- Kay Hayen <kay.hayen@gmail.com>  Sat, 10 Jun 2017 13:09:51 +0200

nuitka (0.5.26+ds-1) unstable; urgency=medium

  * New upstream release.

 -- Kay Hayen <kay.hayen@gmail.com>  Wed, 07 Jun 2017 08:15:19 +0200

nuitka (0.5.25+ds-1) unstable; urgency=medium

  * New upstream release.

 -- Kay Hayen <kay.hayen@gmail.com>  Tue, 24 Jan 2017 06:13:46 +0100

nuitka (0.5.24.4+ds-1) unstable; urgency=medium

  * New upstream hotfix release.
  * Better detection of acceptable shared library loads from
    system paths for standalone tests (Closes: #844902).

 -- Kay Hayen <kay.hayen@gmail.com>  Sat, 10 Dec 2016 12:25:35 +0100

nuitka (0.5.24.3+ds-1) unstable; urgency=medium

  * New upstream hotfix release.

 -- Kay Hayen <kay.hayen@gmail.com>  Fri, 09 Dec 2016 06:50:55 +0100

nuitka (0.5.24.2+ds-1) unstable; urgency=medium

  * New upstream hotfix release.

 -- Kay Hayen <kay.hayen@gmail.com>  Wed, 30 Nov 2016 09:32:03 +0100

nuitka (0.5.24.1+ds-1) unstable; urgency=medium

  * New upstream hotfix release.

 -- Kay Hayen <kay.hayen@gmail.com>  Wed, 16 Nov 2016 08:16:53 +0100

nuitka (0.5.24+ds-1) unstable; urgency=medium

  * New upstream release.

 -- Kay Hayen <kay.hayen@gmail.com>  Mon, 14 Nov 2016 09:41:31 +0100

nuitka (0.5.23.2+ds-1) unstable; urgency=medium

  * New upstream hotfix release.

 -- Kay Hayen <kay.hayen@gmail.com>  Mon, 07 Nov 2016 07:55:11 +0100

nuitka (0.5.23.1+ds-1) unstable; urgency=medium

  * New upstream hotfix release.
  * Use of C11 compiler instead of C++ compiler, so we drop the
    versioned dependencies. (Closes: #835954)

 -- Kay Hayen <kay.hayen@gmail.com>  Sun, 16 Oct 2016 10:40:59 +0200

nuitka (0.5.23+ds-1) unstable; urgency=medium

  * New upstream release.

 -- Kay Hayen <kay.hayen@gmail.com>  Sun, 02 Oct 2016 18:14:41 +0200

nuitka (0.5.22+ds-1) unstable; urgency=medium

  * New upstream release.

 -- Kay Hayen <kay.hayen@gmail.com>  Tue, 16 Aug 2016 11:22:16 +0200

nuitka (0.5.21.3+ds-1) unstable; urgency=medium

  * New upstream hotfix release.

 -- Kay Hayen <kay.hayen@gmail.com>  Thu, 26 May 2016 14:51:39 +0200

nuitka (0.5.21.2+ds-1) unstable; urgency=medium

  * New upstream hotfix release.

 -- Kay Hayen <kay.hayen@gmail.com>  Sat, 14 May 2016 14:43:28 +0200

nuitka (0.5.21.1+ds-1) unstable; urgency=medium

  * New upstream hotfix release.

  * Depends on g++-5 now.

 -- Kay Hayen <kay.hayen@gmail.com>  Sat, 30 Apr 2016 07:59:57 +0200

nuitka (0.5.21+ds-1) unstable; urgency=medium

  * New upstream release.

 -- Kay Hayen <kay.hayen@gmail.com>  Sun, 24 Apr 2016 14:06:29 +0200

nuitka (0.5.20+ds-1) unstable; urgency=medium

  * New upstream release.

 -- Kay Hayen <kay.hayen@gmail.com>  Sun, 20 Mar 2016 08:11:16 +0100

nuitka (0.5.19.1+ds-1) unstable; urgency=medium

  * New upstream hotfix release.

 -- Kay Hayen <kay.hayen@gmail.com>  Tue, 15 Mar 2016 09:11:57 +0100

nuitka (0.5.19+ds-1) unstable; urgency=medium

  * New upstream release.

 -- Kay Hayen <kay.hayen@gmail.com>  Mon, 01 Feb 2016 07:53:08 +0100

nuitka (0.5.18.1+ds-1) unstable; urgency=medium

  * New upstream hotfix release.

 -- Kay Hayen <kay.hayen@gmail.com>  Sun, 24 Jan 2016 07:52:03 +0100

nuitka (0.5.18+ds-1) unstable; urgency=medium

  * New upstream release.

 -- Kay Hayen <kay.hayen@gmail.com>  Fri, 15 Jan 2016 07:48:41 +0100

nuitka (0.5.17.1+ds-1) unstable; urgency=medium

  * New upstream hotfix release.

 -- Kay Hayen <kay.hayen@gmail.com>  Thu, 14 Jan 2016 23:21:51 +0100

nuitka (0.5.17+ds-1) unstable; urgency=medium

  * New upstream release.

 -- Kay Hayen <kay.hayen@gmail.com>  Sun, 27 Dec 2015 15:18:39 +0100

nuitka (0.5.16.1+ds-1) unstable; urgency=medium

  * New upstream hotfix release.

 -- Kay Hayen <kay.hayen@gmail.com>  Thu, 03 Dec 2015 07:04:12 +0100

nuitka (0.5.16+ds-1) unstable; urgency=medium

  * New upstream release.

 -- Kay Hayen <kay.hayen@gmail.com>  Mon, 09 Nov 2015 18:30:07 +0100

nuitka (0.5.15+ds-1) unstable; urgency=medium

  * New upstream release.

 -- Kay Hayen <kay.hayen@gmail.com>  Mon, 12 Oct 2015 08:57:03 +0200

nuitka (0.5.14.3+ds-1) unstable; urgency=medium

  * New upstream hotfix release.

 -- Kay Hayen <kay.hayen@gmail.com>  Sun, 13 Sep 2015 12:26:59 +0200

nuitka (0.5.14.2+ds-1) unstable; urgency=medium

  * New upstream hotfix release.

 -- Kay Hayen <kay.hayen@gmail.com>  Mon, 07 Sep 2015 00:30:11 +0200

nuitka (0.5.14.1+ds-1) UNRELEASED; urgency=medium

  * New upstream hotfix release.

 -- Kay Hayen <kay.hayen@gmail.com>  Sun, 06 Sep 2015 22:37:22 +0200

nuitka (0.5.14+ds-1) unstable; urgency=medium

  * New upstream release.

 -- Kay Hayen <kay.hayen@gmail.com>  Thu, 27 Aug 2015 06:24:11 +0200

nuitka (0.5.13.8+ds-1) UNRELEASED; urgency=medium

  * New upstream hotfix release.

 -- Kay Hayen <kay.hayen@gmail.com>  Thu, 20 Aug 2015 11:55:53 +0200

nuitka (0.5.13.7+ds-1) UNRELEASED; urgency=medium

  * New upstream hotfix release.

 -- Kay Hayen <kay.hayen@gmail.com>  Tue, 18 Aug 2015 21:55:08 +0200

nuitka (0.5.13.6+ds-1) UNRELEASED; urgency=medium

  * New upstream hotfix release.

 -- Kay Hayen <kay.hayen@gmail.com>  Sun, 16 Aug 2015 14:38:46 +0200

nuitka (0.5.13.5+ds-1) UNRELEASED; urgency=medium

  * New upstream hotfix release.

 -- Kay Hayen <kay.hayen@gmail.com>  Sun, 16 Aug 2015 13:42:02 +0200

nuitka (0.5.13.4+ds-1) UNRELEASED; urgency=medium

  * New upstream hotfix release.

 -- Kay Hayen <kay.hayen@gmail.com>  Fri, 31 Jul 2015 17:24:40 +0200

nuitka (0.5.13.3+ds-1) UNRELEASED; urgency=medium

  * New upstream hotfix release.

 -- Kay Hayen <kay.hayen@gmail.com>  Wed, 29 Jul 2015 10:54:05 +0200

nuitka (0.5.13.2+ds-1) UNRELEASED; urgency=medium

  * New upstream hotfix release.

 -- Kay Hayen <kay.hayen@gmail.com>  Tue, 16 Jun 2015 10:29:12 +0200

nuitka (0.5.13.1+ds-1) UNRELEASED; urgency=medium

  * New upstream hotfix release.

 -- Kay Hayen <kay.hayen@gmail.com>  Mon, 04 May 2015 09:27:19 +0200

nuitka (0.5.13+ds-1) unstable; urgency=medium

  * New upstream release.

 -- Kay Hayen <kay.hayen@gmail.com>  Fri, 01 May 2015 10:44:27 +0200

nuitka (0.5.12.2+ds-1) UNRELEASED; urgency=medium

  * New upstream hotfix release.

 -- Kay Hayen <kay.hayen@gmail.com>  Sun, 26 Apr 2015 08:51:37 +0200

nuitka (0.5.12.1+ds-1) UNRELEASED; urgency=medium

  * New upstream hotfix release.

 -- Kay Hayen <kay.hayen@gmail.com>  Sat, 18 Apr 2015 09:35:06 +0200

nuitka (0.5.12+ds-1) experimental; urgency=medium

  * New upstream release.

 -- Kay Hayen <kay.hayen@gmail.com>  Mon, 06 Apr 2015 17:20:44 +0200

nuitka (0.5.11.2+ds-1) experimental; urgency=medium

  * New upstream hotfix release.

 -- Kay Hayen <kay.hayen@gmail.com>  Thu, 26 Mar 2015 20:09:06 +0100

nuitka (0.5.11.1+ds-1) experimental; urgency=medium

  * New upstream hotfix release.

 -- Kay Hayen <kay.hayen@gmail.com>  Mon, 23 Mar 2015 10:34:17 +0100

nuitka (0.5.11+ds-1) experimental; urgency=medium

  * New upstream release.

 -- Kay Hayen <kay.hayen@gmail.com>  Wed, 18 Mar 2015 08:38:39 +0100

nuitka (0.5.10.2+ds-1) experimental; urgency=medium

  * New upstream hotfix release.

 -- Kay Hayen <kay.hayen@gmail.com>  Tue, 10 Mar 2015 07:46:24 +0100

nuitka (0.5.10.1+ds-1) experimental; urgency=medium

  * New upstream hotfix release.

 -- Kay Hayen <kay.hayen@gmail.com>  Sun, 08 Mar 2015 11:56:55 +0100

nuitka (0.5.10+ds-1) experimental; urgency=medium

  * New upstream release.

 -- Kay Hayen <kay.hayen@gmail.com>  Thu, 05 Mar 2015 07:43:43 +0100

nuitka (0.5.9+ds-1) experimental; urgency=medium

  * New upstream release.

 -- Kay Hayen <kay.hayen@gmail.com>  Thu, 29 Jan 2015 08:18:06 +0100

nuitka (0.5.8+ds-1) experimental; urgency=medium

  * New upstream release.

 -- Kay Hayen <kay.hayen@gmail.com>  Thu, 15 Jan 2015 04:11:03 +0100

nuitka (0.5.7.1+ds-1) experimental; urgency=medium

  * New upstream hotfix release.

 -- Kay Hayen <kay.hayen@gmail.com>  Fri, 09 Jan 2015 13:52:15 +0100

nuitka (0.5.7+ds-1) UNRELEASED; urgency=medium

  * New upstream release.

 -- Kay Hayen <kay.hayen@gmail.com>  Thu, 01 Jan 2015 10:52:03 +0100

nuitka (0.5.6.1+ds-1) UNRELEASED; urgency=medium

  * New upstream hotfix release.

 -- Kay Hayen <kay.hayen@gmail.com>  Sun, 21 Dec 2014 08:32:58 +0100

nuitka (0.5.6+ds-1) UNRELEASED; urgency=medium

  * New upstream release.
  * Added support for hardening-wrapper to be installed.

 -- Kay Hayen <kay.hayen@gmail.com>  Fri, 19 Dec 2014 08:39:17 +0100

nuitka (0.5.5.3+ds-1) unstable; urgency=medium

  * New upstream hotfix release.
  * Added support for armhf architecture.

 -- Kay Hayen <kay.hayen@gmail.com>  Fri, 24 Oct 2014 17:33:59 +0200

nuitka (0.5.5.2+ds-1) unstable; urgency=medium

  * New upstream hotfix release.
  * Bump to Standards Version 3.9.6, no changes needed.

 -- Kay Hayen <kay.hayen@gmail.com>  Fri, 17 Oct 2014 07:56:05 +0200

nuitka (0.5.5+ds-1) unstable; urgency=medium

  * New upstream release.

 -- Kay Hayen <kay.hayen@gmail.com>  Sun, 05 Oct 2014 19:28:20 +0200

nuitka (0.5.4.3+ds-1) unstable; urgency=medium

  * New upstream hotfix release.

 -- Kay Hayen <kay.hayen@gmail.com>  Thu, 21 Aug 2014 09:41:37 +0200

nuitka (0.5.3.5+ds-1) unstable; urgency=medium

  * New upstream hotfix release.

 -- Kay Hayen <kay.hayen@gmail.com>  Fri, 18 Jul 2014 07:28:17 +0200

nuitka (0.5.3.3+ds-1) unstable; urgency=medium

  * New upstream release.
  * Original version didn't build for all versions due to error message
    changes, this release adapts to.

 -- Kay Hayen <kay.hayen@gmail.com>  Sat, 12 Jul 2014 20:50:01 +0200

nuitka (0.5.2+ds-1) unstable; urgency=medium

  * New upstream release.
  * Permit building using cowbuilder, eatmydata (Closes: #749518)
  * Do not require gcc in build-depends
    (Closes: #747984) (Closes: #748005) (Closes: #751325)

 -- Kay Hayen <kay.hayen@gmail.com>  Mon, 23 Jun 2014 08:17:57 +0200

nuitka (0.5.1.1+ds-1) unstable; urgency=medium

  * New upstream hotfix release.

 -- Kay Hayen <kay.hayen@gmail.com>  Thu, 06 Mar 2014 10:44:28 +0100

nuitka (0.5.1+ds-1) unstable; urgency=medium

  * New upstream release.

 -- Kay Hayen <kay.hayen@gmail.com>  Thu, 06 Mar 2014 09:33:51 +0100

nuitka (0.5.0.1+ds-1) unstable; urgency=medium

  * New upstream hotfix release.

 -- Kay Hayen <kay.hayen@gmail.com>  Mon, 13 Jan 2014 23:37:37 +0100

nuitka (0.5.0+ds-1) unstable; urgency=medium

  * New upstream release.
  * Added missing build dependency to process PNG images.

 -- Kay Hayen <kay.hayen@gmail.com>  Fri, 03 Jan 2014 19:18:18 +0100

nuitka (0.4.7.1+ds-1) unstable; urgency=low

  * New upstream hotfix release.

 -- Kay Hayen <kay.hayen@gmail.com>  Tue, 03 Dec 2013 08:44:31 +0100

nuitka (0.4.7+ds-1) UNRELEASED; urgency=low

  * New upstream release.
  * Handle unknown encoding error message change of CPython 2.7.6
    that was backported to CPython 2.7.5+ as well.
    (Closes: #730956)

 -- Kay Hayen <kay.hayen@gmail.com>  Mon, 02 Dec 2013 09:15:12 +0100

nuitka (0.4.6.2+ds-1) unstable; urgency=low

  * New upstream hotfix release.

 -- Kay Hayen <kayhayen@gmx.de>  Fri, 01 Nov 2013 19:07:42 +0100

nuitka (0.4.6+ds-1) unstable; urgency=low

  * New upstream release.

 -- Kay Hayen <kayhayen@gmx.de>  Sun, 27 Oct 2013 21:29:26 +0100

nuitka (0.4.5.1+ds-1) unstable; urgency=low

  * New upstream hotfix release.
  * Corrects upstream Issue#106.

 -- Kay Hayen <kayhayen@gmx.de>  Wed, 25 Sep 2013 14:29:55 +0200

nuitka (0.4.5+ds-1) unstable; urgency=low

  * New upstream release.

 -- Kay Hayen <kayhayen@gmx.de>  Sun, 18 Aug 2013 09:06:29 +0200

nuitka (0.4.4.2+ds-1) unstable; urgency=low

  * New upstream hotfix release.
  * Corrects upstream Issue#98.
  * Corrects upstream Issue#100.
  * Corrects upstream Issue#101.
  * Corrects upstream Issue#102.

 -- Kay Hayen <kayhayen@gmx.de>  Sat, 20 Jul 2013 09:08:29 +0200

nuitka (0.4.4.1+ds-1) unstable; urgency=low

  * New upstream hotfix release.
  * Corrects upstream Issue#95.
  * Corrects upstream Issue#96.

 -- Kay Hayen <kayhayen@gmx.de>  Sat, 13 Jul 2013 11:56:21 +0200

nuitka (0.4.4+ds-1) unstable; urgency=low

  * New upstream release.
  * Upstream now supports Python3.3 and threads.
  * Bump to Standards Version 3.9.4, no changes needed.
  * Fix support for modules and Python3 was broken (Closes: #711459)
  * Fix encoding error changes  Python 2.7.5 (Closes: #713531)

 -- Kay Hayen <kayhayen@gmx.de>  Tue, 25 Jun 2013 10:46:40 +0200

nuitka (0.4.3+ds-1) unstable; urgency=low

  * New upstream release.

 -- Kay Hayen <kayhayen@gmx.de>  Sat, 18 May 2013 10:16:25 +0200

nuitka (0.4.2+ds-1) unstable; urgency=low

  * New upstream release.

 -- Kay Hayen <kayhayen@gmx.de>  Fri, 29 Mar 2013 11:05:08 +0100

nuitka (0.4.1+ds-1) unstable; urgency=low

  * New upstream release.

 -- Kay Hayen <kayhayen@gmx.de>  Tue, 05 Mar 2013 08:15:41 +0100

nuitka (0.4.0+ds-1) UNRELEASED; urgency=low

  * New upstream release.
  * Changes so the Debian package can be backported to Squeeze as well.

 -- Kay Hayen <kayhayen@gmx.de>  Sat, 09 Feb 2013 10:08:15 +0100

nuitka (0.3.25+ds-1) unstable; urgency=low

  * New upstream release.
  * Register the User Manual with "doc-base".

 -- Kay Hayen <kayhayen@gmx.de>  Sun, 11 Nov 2012 13:57:32 +0100

nuitka (0.3.24.1+ds-1) unstable; urgency=low

  * New upstream hotfix release.
  * Corrects upstream Issue#46.

 -- Kay Hayen <kayhayen@gmx.de>  Sat, 08 Sep 2012 22:30:11 +0000

nuitka (0.3.24+ds-1) unstable; urgency=low

  * New upstream release.
  * Detect the absence of "g++" and gracefully fallback to the
    compiler depended on. (Closes: #682146)
  * Changed usage of "temp" files in developer scripts to be
    secure. (Closes: #682145)
  * Added support for "DEB_BUILD_OPTIONS=nocheck" to skip the
    test runs. (Closes: #683090)

 -- Kay Hayen <kayhayen@gmx.de>  Sat, 18 Aug 2012 21:19:17 +0200

nuitka (0.3.23.1+ds-1) unstable; urgency=low

  * New upstream hotfix release.
  * Corrects upstream Issue#40, Issue#41, and Issue#42.

 -- Kay Hayen <kayhayen@gmx.de>  Mon, 16 Jul 2012 07:25:41 +0200

nuitka (0.3.23+ds-1) unstable; urgency=low

  * New upstream release.
  * License for Nuitka is now Apache License 2.0, no more GPLv3.
  * Corrects upstream Issue#37 and Issue#38.

 -- Kay Hayen <kayhayen@gmx.de>  Sun, 01 Jul 2012 00:00:57 +0200

nuitka (0.3.22.1+ds-1) unstable; urgency=low

  * New upstream hotfix release.
  * Corrected copyright file syntax error found by new lintian
    version.
  * Corrects upstream Issue#19.

 -- Kay Hayen <kayhayen@gmx.de>  Sat, 16 Jun 2012 08:58:30 +0200

nuitka (0.3.22+ds-1) unstable; urgency=low

  * New upstream release.

 -- Kay Hayen <kayhayen@gmx.de>  Sun, 13 May 2012 12:51:16 +0200

nuitka (0.3.21+ds-1) unstable; urgency=low

  * New upstream release.

 -- Kay Hayen <kayhayen@gmx.de>  Thu, 12 Apr 2012 20:24:01 +0200

nuitka (0.3.20.2+ds-1) unstable; urgency=low

  * New upstream hotfix release.
  * Corrects upstream Issue#35.
  * Bump to Standards Version 3.9.3, no changes needed.
  * In the alternative build dependencies, designed to make the
    Python3 build dependency optional, put option that is going
    to work on "unstable" first. (Closes: #665021)

 -- Kay Hayen <kayhayen@gmx.de>  Tue, 03 Apr 2012 22:31:36 +0200

nuitka (0.3.20.1+ds-1) unstable; urgency=low

  * New upstream hotfix release.
  * Corrects upstream Issue#34.

 -- Kay Hayen <kayhayen@gmx.de>  Sat, 03 Mar 2012 10:18:30 +0100

nuitka (0.3.20+ds-1) unstable; urgency=low

  * New upstream release.
  * Added upstream "Changelog.rst" as "changelog"

 -- Kay Hayen <kayhayen@gmx.de>  Mon, 27 Feb 2012 09:32:10 +0100

nuitka (0.3.19.2+ds-1) unstable; urgency=low

  * New upstream hotfix release.
  * Corrects upstream Issue#32.

 -- Kay Hayen <kayhayen@gmx.de>  Sun, 12 Feb 2012 20:33:30 +0100

nuitka (0.3.19.1+ds-1) unstable; urgency=low

  * New upstream hotfix release.
  * Corrects upstream Issue#30 and Issue#31.

 -- Kay Hayen <kayhayen@gmx.de>  Sat, 28 Jan 2012 07:27:38 +0100

nuitka (0.3.19+ds-1) unstable; urgency=low

  * New upstream release.
  * Improvements to option groups layout in manpages, and broken
    whitespace for "--recurse-to" option. (Closes: #655910)
  * Documented new option "--recurse-directory" in man page with
    example.
  * Made the "debian/watch" file ignore upstream pre-releases,
    these shall not be considered for this package.
  * Aligned depended version with build depended versions.
  * Depend on "python-dev" as well, needed to compile against
    "libpython".
  * Build depend on "python-dev-all" and "python-dbg-all" to
    execute tests with both all supported Python versions.
  * Build depend on "python3.2-dev-all" and "python3-dbg-all"
    to execute tests with Python3 as well. It is currently not
    supported by upstream, this is only preparatory.
  * Added suggestion of "ccache", can speed up the compilation
    process.

 -- Kay Hayen <kayhayen@gmx.de>  Tue, 17 Jan 2012 10:29:45 +0100

nuitka (0.3.18+ds-1) unstable; urgency=low

  * New upstream release.
  * Lowered dependencies so that a backport to Ubuntu Natty and
    higher is now feasible. A "scons >=2.0.0" is good enough,
    and so is "g++-4.5" as well.
  * Don't require the PDF generation to be successful on older
    Ubuntu versions as it crashes due to old "rst2pdf" bugs.

 -- Kay Hayen <kayhayen@gmx.de>  Thu, 12 Jan 2012 19:55:43 +0100

nuitka (0.3.18~pre2+ds-1) unstable; urgency=low

  * New upstream pre-release.
  * First upload to unstable, many thanks to my reviewer and
    sponsor Yaroslav Halchenko <debian@onerussian.com>
  * New maintainer (Closes: #648489)
  * Added Developer Manual to the generated PDF documentation.
  * Added python-dbg to Build-Depends to also execute reference
    count tests.
  * Changed copyright file to reference Apache license via its
    standard Debian location as well.

 -- Kay Hayen <kayhayen@gmx.de>  Tue, 10 Jan 2012 22:21:56 +0100

nuitka (0.3.17+ds-1) UNRELEASED; urgency=low

  * New upstream release.
  * Updated man page to use new "--recurse-*" options in examples
    over removed "--deep*" options.
  * Completed copyright file according to "licensecheck" findings
    and updated files accordingly. Put the included tests owned
    by upstream into public domain.
  * Use a "+ds" file as orig source with inline copy of Scons
    already removed instead of doing it as a patch.
  * Also removed the benchmark tests from "+ds" file, not useful
    to be provided with Nuitka.
  * Added syntax tests, these were omitted by mistake previously.
  * Run the test suite at package build time, it checks the basic
    tests, syntax error tests, program tests, and the compile
    itself test.
  * Added run time dependencies also as build time dependencies
    to be able to execute the tests.
  * Corrected handling of upstream pre-release names in the watch
    file.
  * Changed contributor notice to only require "Apache License 2.0"
    for the new parts.
  * Put Debian packaging and owned tests under "Apache License 2.0"
    as well.

 -- Kay Hayen <kayhayen@gmx.de>  Mon, 09 Jan 2012 09:02:19 +0100

nuitka (0.3.16-1) UNRELEASED; urgency=low

  * New upstream release.
  * Updated debian/copyright URI to match the latest one.
  * Updated debian/copyright to DEP5 changes.
  * Added Nuitka homepage to debian/control.
  * Added watch file, so uscan works.
  * Added git pointers to git repository and gitweb to the
    package control file.
  * Corrected examples section in man page to correctly escape "-".
  * Added meaningful "what is" to manpages.
  * Bump to Standards Version 3.9.2, no changes needed.
  * Added extended description to address lintian warning.

 -- Kay Hayen <kayhayen@gmx.de>  Sun, 18 Dec 2011 13:01:10 +0100

nuitka (0.3.15-1) UNRELEASED; urgency=low

  * New upstream release.
  * Renamed "/usr/bin/Python" to "/usr/bin/nuitka-python".
  * Added man pages for "nuitka" and "nuitka-python", the first
    with an examples section that shows the most important uses
    of the "nuitka" binary.
  * Removed foreign code for Windows generators, removed from
    debian/copyright.
  * Lowered dependency for Scons to what Ubuntu Oneiric has and
    what we have as an inline copy, (scons >=2.0.1) should be
    sufficient.
  * Recommend python-lxml, as it's used by Nuitka to dump XML
    representation.
  * Recommend python-qt4, as it may be used to display the node
    tree in a window.
  * Removed inline copy of Scons from the binary package.
  * Added patch to remove the setting nuitka package in sys.path,
    not needed in Debian.

 -- Kay Hayen <kayhayen@gmx.de>  Thu, 01 Dec 2011 22:43:33 +0100

nuitka (0.3.15pre2-1) UNRELEASED; urgency=low

  * Initial Debian package.

 -- Kay Hayen <kayhayen@gmx.de>  Fri, 11 Nov 2011 20:58:55 +0100<|MERGE_RESOLUTION|>--- conflicted
+++ resolved
@@ -1,16 +1,14 @@
-<<<<<<< HEAD
 nuitka (2.0~rc6+ds-1) unstable; urgency=medium
 
   * New upstream pre-release.
 
  -- Kay Hayen <kay.hayen@gmail.com>  Thu, 14 Dec 2023 15:55:33 +0100
-=======
+
 nuitka (1.9.6+ds-1) unstable; urgency=medium
 
   * New upstream hotfix release.
 
  -- Kay Hayen <kay.hayen@gmail.com>  Fri, 29 Dec 2023 14:52:54 +0100
->>>>>>> ba630731
 
 nuitka (1.9.5+ds-1) unstable; urgency=medium
 
