<<<<<<< HEAD
nuitka (1.8~rc1+ds-1) unstable; urgency=medium

  * New upstream pre-release.

 -- Kay Hayen <kay.hayen@gmail.com>  Tue, 04 Jul 2023 09:27:12 +0200
=======
nuitka (1.7.2+ds-1) unstable; urgency=medium

  * New upstream hotfix release.

 -- Kay Hayen <kay.hayen@gmail.com>  Fri, 07 Jul 2023 09:40:11 +0200
>>>>>>> f39938c0

nuitka (1.7.1+ds-1) unstable; urgency=medium

  * New upstream hotfix release.

 -- Kay Hayen <kay.hayen@gmail.com>  Wed, 05 Jul 2023 16:29:43 +0200

nuitka (1.7+ds-1) unstable; urgency=medium

  * New upstream release.

 -- Kay Hayen <kay.hayen@gmail.com>  Mon, 03 Jul 2023 10:57:55 +0200

nuitka (1.6.5+ds-1) unstable; urgency=medium

  * New upstream hotfix release.

 -- Kay Hayen <kay.hayen@gmail.com>  Thu, 22 Jun 2023 04:01:33 +0200

nuitka (1.6.4+ds-1) unstable; urgency=medium

  * New upstream hotfix release.

 -- Kay Hayen <kay.hayen@gmail.com>  Mon, 19 Jun 2023 15:31:28 +0200

nuitka (1.6.3+ds-1) unstable; urgency=medium

  * New upstream hotfix release.

 -- Kay Hayen <kay.hayen@gmail.com>  Sat, 10 Jun 2023 09:34:49 +0200

nuitka (1.6.2+ds-1) unstable; urgency=medium

  * New upstream hotfix release.

 -- Kay Hayen <kay.hayen@gmail.com>  Fri, 09 Jun 2023 12:00:01 +0200

nuitka (1.6.1+ds-1) unstable; urgency=medium

  * New upstream hotfix release.

 -- Kay Hayen <kay.hayen@gmail.com>  Mon, 05 Jun 2023 11:35:18 +0200

nuitka (1.6+ds-1) unstable; urgency=medium

  * New upstream release.

 -- Kay Hayen <kay.hayen@gmail.com>  Sun, 28 May 2023 21:05:53 +0200

nuitka (1.5.8+ds-1) unstable; urgency=medium

  * New upstream hotfix release.

 -- Kay Hayen <kay.hayen@gmail.com>  Mon, 15 May 2023 10:19:45 +0200

nuitka (1.5.7+ds-1) unstable; urgency=medium

  * New upstream hotfix release.

 -- Kay Hayen <kay.hayen@gmail.com>  Mon, 24 Apr 2023 16:45:23 +0200

nuitka (1.5.8+ds-1) unstable; urgency=medium

  * New upstream hotfix release.

 -- Kay Hayen <kay.hayen@gmail.com>  Mon, 15 May 2023 10:19:45 +0200

nuitka (1.5.7+ds-1) unstable; urgency=medium

  * New upstream hotfix release.

 -- Kay Hayen <kay.hayen@gmail.com>  Mon, 24 Apr 2023 16:45:23 +0200

nuitka (1.5.6+ds-1) unstable; urgency=medium

  * New upstream hotfix release.

 -- Kay Hayen <kay.hayen@gmail.com>  Tue, 11 Apr 2023 10:09:53 +0200

nuitka (1.5.5+ds-1) unstable; urgency=medium

  * New upstream hotfix release.

 -- Kay Hayen <kay.hayen@gmail.com>  Tue, 04 Apr 2023 08:43:30 +0200

nuitka (1.5.4+ds-1) unstable; urgency=medium

  * New upstream hotfix release.

 -- Kay Hayen <kay.hayen@gmail.com>  Sun, 26 Mar 2023 10:24:29 +0200

nuitka (1.5.3+ds-1) unstable; urgency=medium

  * New upstream hotfix release.

 -- Kay Hayen <kay.hayen@gmail.com>  Thu, 16 Mar 2023 20:51:55 +0100

nuitka (1.5.2+ds-1) unstable; urgency=medium

  * New upstream hotfix release.

 -- Kay Hayen <kay.hayen@gmail.com>  Thu, 16 Mar 2023 13:44:56 +0100

nuitka (1.5.1+ds-1) unstable; urgency=medium

  * New upstream hotfix release.

 -- Kay Hayen <kay.hayen@gmail.com>  Mon, 13 Mar 2023 15:52:36 +0100

nuitka (1.5+ds-1) unstable; urgency=medium

  * New upstream release.

 -- Kay Hayen <kay.hayen@gmail.com>  Sat, 11 Mar 2023 15:55:37 +0100

nuitka (1.4.8+ds-1) unstable; urgency=medium

  * New upstream hotfix release.

 -- Kay Hayen <kay.hayen@gmail.com>  Tue, 21 Feb 2023 09:18:59 +0100

nuitka (1.4.7+ds-1) unstable; urgency=medium

  * New upstream hotfix release.

 -- Kay Hayen <kay.hayen@gmail.com>  Mon, 13 Feb 2023 14:38:57 +0100

nuitka (1.4.6+ds-1) unstable; urgency=medium

  * New upstream hotfix release.

 -- Kay Hayen <kay.hayen@gmail.com>  Sun, 12 Feb 2023 19:11:46 +0100

nuitka (1.4.5+ds-1) unstable; urgency=medium

  * New upstream hotfix release.

 -- Kay Hayen <kay.hayen@gmail.com>  Fri, 10 Feb 2023 07:36:27 +0100

nuitka (1.4.4+ds-1) unstable; urgency=medium

  * New upstream hotfix release.

 -- Kay Hayen <kay.hayen@gmail.com>  Tue, 07 Feb 2023 19:03:45 +0100

nuitka (1.4.3+ds-1) unstable; urgency=medium

  * New upstream hotfix release.

 -- Kay Hayen <kay.hayen@gmail.com>  Sat, 04 Feb 2023 07:24:47 +0100

nuitka (1.4.2+ds-1) unstable; urgency=medium

  * New upstream hotfix release.

 -- Kay Hayen <kay.hayen@gmail.com>  Tue, 31 Jan 2023 07:17:15 +0100

nuitka (1.4.1+ds-1) unstable; urgency=medium

  * New upstream hotfix release.

 -- Kay Hayen <kay.hayen@gmail.com>  Sun, 29 Jan 2023 23:21:23 +0100

nuitka (1.4+ds-1) unstable; urgency=medium

  * New upstream release.

 -- Kay Hayen <kay.hayen@gmail.com>  Thu, 26 Jan 2023 14:56:48 +0100

nuitka (1.3.8+ds-1) unstable; urgency=medium

  * New upstream hotfix release.

 -- Kay Hayen <kay.hayen@gmail.com>  Mon, 16 Jan 2023 11:05:41 +0100

nuitka (1.3.7+ds-1) unstable; urgency=medium

  * New upstream hotfix release.

 -- Kay Hayen <kay.hayen@gmail.com>  Mon, 09 Jan 2023 16:51:14 +0100

nuitka (1.3.6+ds-1) unstable; urgency=medium

  * New upstream hotfix release.

 -- Kay Hayen <kay.hayen@gmail.com>  Fri, 06 Jan 2023 09:10:31 +0100

nuitka (1.3.5+ds-1) unstable; urgency=medium

  * New upstream hotfix release.

 -- Kay Hayen <kay.hayen@gmail.com>  Sun, 01 Jan 2023 09:39:39 +0100

nuitka (1.3.4+ds-1) unstable; urgency=medium

  * New upstream hotfix release.

 -- Kay Hayen <kay.hayen@gmail.com>  Wed, 28 Dec 2022 21:20:25 +0100

nuitka (1.3.3+ds-1) unstable; urgency=medium

  * New upstream hotfix release.

 -- Kay Hayen <kay.hayen@gmail.com>  Mon, 26 Dec 2022 10:39:49 +0100

nuitka (1.3.2+ds-1) unstable; urgency=medium

  * New upstream hotfix release.

 -- Kay Hayen <kay.hayen@gmail.com>  Fri, 23 Dec 2022 08:19:05 +0100

nuitka (1.3.1+ds-1) unstable; urgency=medium

  * New upstream hotfix release.

 -- Kay Hayen <kay.hayen@gmail.com>  Wed, 21 Dec 2022 19:14:46 +0100

nuitka (1.3+ds-1) unstable; urgency=medium

  * New upstream release.

 -- Kay Hayen <kay.hayen@gmail.com>  Wed, 21 Dec 2022 13:14:49 +0100

nuitka (1.2.7+ds-1) unstable; urgency=medium

  * New upstream hotfix release.

 -- Kay Hayen <kay.hayen@gmail.com>  Tue, 13 Dec 2022 11:16:23 +0100

nuitka (1.2.6+ds-1) unstable; urgency=medium

  * New upstream hotfix release.

 -- Kay Hayen <kay.hayen@gmail.com>  Thu, 08 Dec 2022 07:18:44 +0100

nuitka (1.2.5+ds-1) unstable; urgency=medium

  * New upstream hotfix release.

 -- Kay Hayen <kay.hayen@gmail.com>  Wed, 07 Dec 2022 15:57:44 +0100

nuitka (1.2.4+ds-1) unstable; urgency=medium

  * New upstream hotfix release.

 -- Kay Hayen <kay.hayen@gmail.com>  Sat, 03 Dec 2022 13:45:31 +0100

nuitka (1.2.3+ds-1) unstable; urgency=medium

  * New upstream hotfix release.

 -- Kay Hayen <kay.hayen@gmail.com>  Sat, 26 Nov 2022 11:07:57 +0100

nuitka (1.2.2+ds-1) unstable; urgency=medium

  * New upstream hotfix release.

 -- Kay Hayen <kay.hayen@gmail.com>  Sat, 19 Nov 2022 17:05:08 +0100

nuitka (1.2.1+ds-1) unstable; urgency=medium

  * New upstream hotfix release.

 -- Kay Hayen <kay.hayen@gmail.com>  Wed, 16 Nov 2022 17:15:00 +0100

nuitka (1.2+ds-1) unstable; urgency=medium

  * New upstream release.

 -- Kay Hayen <kay.hayen@gmail.com>  Tue, 08 Nov 2022 09:42:28 +0100

nuitka (1.1.7+ds-1) unstable; urgency=medium

  * New upstream hotfix release.

  * Handle Debian sid change in release number (Closes: #1022400)

 -- Kay Hayen <kay.hayen@gmail.com>  Wed, 26 Oct 2022 14:46:14 +0200

nuitka (1.1.6+ds-1) unstable; urgency=medium

  * New upstream hotfix release.

 -- Kay Hayen <kay.hayen@gmail.com>  Wed, 19 Oct 2022 18:36:12 +0200

nuitka (1.1.5+ds-1) unstable; urgency=medium

  * New upstream hotfix release.

 -- Kay Hayen <kay.hayen@gmail.com>  Fri, 14 Oct 2022 08:19:39 +0200

nuitka (1.1.4+ds-1) unstable; urgency=medium

  * New upstream hotfix release.

 -- Kay Hayen <kay.hayen@gmail.com>  Fri, 14 Oct 2022 08:19:33 +0200

nuitka (1.1.3+ds-1) unstable; urgency=medium

  * New upstream hotfix release.

 -- Kay Hayen <kay.hayen@gmail.com>  Sat, 08 Oct 2022 17:40:59 +0200

nuitka (1.1.2+ds-1) unstable; urgency=medium

  * New upstream hotfix release.

 -- Kay Hayen <kay.hayen@gmail.com>  Tue, 04 Oct 2022 14:39:39 +0200

nuitka (1.1.1+ds-1) unstable; urgency=medium

  * New upstream hotfix release.

 -- Kay Hayen <kay.hayen@gmail.com>  Sun, 02 Oct 2022 11:10:07 +0200

nuitka (1.1+ds-1) unstable; urgency=medium

  * New upstream release.

 -- Kay Hayen <kay.hayen@gmail.com>  Sun, 25 Sep 2022 18:58:01 +0200

nuitka (1.0.8+ds-1) unstable; urgency=medium

  * New upstream hotfix release.

 -- Kay Hayen <kay.hayen@gmail.com>  Mon, 19 Sep 2022 08:18:45 +0200

nuitka (1.0.7+ds-1) unstable; urgency=medium

  * New upstream hotfix release.

 -- Kay Hayen <kay.hayen@gmail.com>  Sun, 11 Sep 2022 10:34:06 +0200

nuitka (1.0.6+ds-1) unstable; urgency=medium

  * New upstream hotfix release.

 -- Kay Hayen <kay.hayen@gmail.com>  Tue, 23 Aug 2022 20:07:27 +0200

nuitka (1.0.5+ds-1) unstable; urgency=medium

  * New upstream hotfix release.

 -- Kay Hayen <kay.hayen@gmail.com>  Sun, 21 Aug 2022 08:24:28 +0200

nuitka (1.0.4+ds-1) unstable; urgency=medium

  * New upstream hotfix release.

 -- Kay Hayen <kay.hayen@gmail.com>  Sat, 13 Aug 2022 16:13:29 +0200

nuitka (1.0.3+ds-1) unstable; urgency=medium

  * New upstream hotfix release.

 -- Kay Hayen <kay.hayen@gmail.com>  Wed, 10 Aug 2022 13:16:19 +0200

nuitka (1.0.2+ds-1) unstable; urgency=medium

  * New upstream hotfix release.

 -- Kay Hayen <kay.hayen@gmail.com>  Mon, 08 Aug 2022 08:13:46 +0200

nuitka (1.0.1+ds-1) unstable; urgency=medium

  * New upstream hotfix release.

 -- Kay Hayen <kay.hayen@gmail.com>  Thu, 04 Aug 2022 16:55:17 +0200

nuitka (1.0+ds-1) unstable; urgency=medium

  * New upstream release.

 -- Kay Hayen <kay.hayen@gmail.com>  Sat, 30 Jul 2022 16:16:40 +0200

nuitka (0.9.6+ds-1) unstable; urgency=medium

  * New upstream hotfix release.

 -- Kay Hayen <kay.hayen@gmail.com>  Sun, 17 Jul 2022 18:40:22 +0200

nuitka (0.9.5+ds-1) unstable; urgency=medium

  * New upstream hotfix release.

 -- Kay Hayen <kay.hayen@gmail.com>  Fri, 15 Jul 2022 13:59:28 +0200

nuitka (0.9.4+ds-1) unstable; urgency=medium

  * New upstream hotfix release.

 -- Kay Hayen <kay.hayen@gmail.com>  Thu, 07 Jul 2022 09:24:53 +0200

nuitka (0.9.3+ds-1) unstable; urgency=medium

  * New upstream hotfix release.

 -- Kay Hayen <kay.hayen@gmail.com>  Sat, 02 Jul 2022 18:49:29 +0200

nuitka (0.9.2+ds-1) unstable; urgency=medium

  * New upstream hotfix release.

 -- Kay Hayen <kay.hayen@gmail.com>  Thu, 30 Jun 2022 08:40:14 +0200

nuitka (0.9.1+ds-1) unstable; urgency=medium

  * New upstream hotfix release.

 -- Kay Hayen <kay.hayen@gmail.com>  Sun, 26 Jun 2022 10:41:06 +0200

nuitka (0.9+ds-1) unstable; urgency=medium

  * New upstream release.

  * Python 3.10 is now compatible again. (Closes: #1006051)

  * Solved CVE-2022-2054 (Closes: #1012762)

 -- Kay Hayen <kay.hayen@gmail.com>  Thu, 23 Jun 2022 08:36:25 +0200

nuitka (0.8.4+ds-1) unstable; urgency=medium

  * New upstream hotfix release.

 -- Kay Hayen <kay.hayen@gmail.com>  Tue, 07 Jun 2022 17:21:39 +0200

nuitka (0.8.3+ds-1) unstable; urgency=medium

  * New upstream hotfix release.

 -- Kay Hayen <kay.hayen@gmail.com>  Sat, 28 May 2022 14:59:01 +0200

nuitka (0.8.2+ds-1) unstable; urgency=medium

  * New upstream hotfix release.

 -- Kay Hayen <kay.hayen@gmail.com>  Thu, 26 May 2022 08:23:28 +0200

nuitka (0.8.1+ds-1) unstable; urgency=medium

  * New upstream hotfix release.

 -- Kay Hayen <kay.hayen@gmail.com>  Mon, 23 May 2022 08:31:51 +0200

nuitka (0.8+ds-1) unstable; urgency=medium

  * New upstream release.

 -- Kay Hayen <kay.hayen@gmail.com>  Thu, 19 May 2022 14:24:06 +0200

nuitka (0.7.7+ds-1) unstable; urgency=medium

  * New upstream hotfix release.

 -- Kay Hayen <kay.hayen@gmail.com>  Fri, 01 Apr 2022 12:01:36 +0200

nuitka (0.7.6+ds-1) unstable; urgency=medium

  * New upstream hotfix release.

 -- Kay Hayen <kay.hayen@gmail.com>  Sat, 19 Mar 2022 13:44:59 +0100

nuitka (0.7.5+ds-1) unstable; urgency=medium

  * New upstream hotfix release.

 -- Kay Hayen <kay.hayen@gmail.com>  Mon, 14 Mar 2022 18:55:11 +0100

nuitka (0.7.4+ds-1) unstable; urgency=medium

  * New upstream hotfix release.

 -- Kay Hayen <kay.hayen@gmail.com>  Sat, 12 Mar 2022 13:50:50 +0100

nuitka (0.7.3+ds-1) unstable; urgency=medium

  * New upstream hotfix release.

 -- Kay Hayen <kay.hayen@gmail.com>  Sun, 27 Feb 2022 13:58:34 +0100

nuitka (0.7.2+ds-1) unstable; urgency=medium

  * New upstream hotfix release.

 -- Kay Hayen <kay.hayen@gmail.com>  Sat, 26 Feb 2022 16:54:03 +0100

nuitka (0.7.1+ds-1) unstable; urgency=medium

  * New upstream hotfix release.

 -- Kay Hayen <kay.hayen@gmail.com>  Thu, 24 Feb 2022 13:22:40 +0100

nuitka (0.7+ds-1) unstable; urgency=medium

  * New upstream release.

 -- Kay Hayen <kay.hayen@gmail.com>  Sun, 20 Feb 2022 09:09:50 +0100

nuitka (0.6.19.7+ds-1) unstable; urgency=medium

  * New upstream hotfix release.

 -- Kay Hayen <kay.hayen@gmail.com>  Fri, 11 Feb 2022 14:37:34 +0100

nuitka (0.6.19.6+ds-1) unstable; urgency=medium

  * New upstream hotfix release.

 -- Kay Hayen <kay.hayen@gmail.com>  Thu, 03 Feb 2022 10:30:39 +0100

nuitka (0.6.19.5+ds-1) unstable; urgency=medium

  * New upstream hotfix release.

 -- Kay Hayen <kay.hayen@gmail.com>  Tue, 01 Feb 2022 18:53:20 +0100

nuitka (0.6.19.4+ds-1) unstable; urgency=medium

  * New upstream hotfix release.

 -- Kay Hayen <kay.hayen@gmail.com>  Wed, 19 Jan 2022 10:02:04 +0100

nuitka (0.6.19.3+ds-1) unstable; urgency=medium

  * New upstream hotfix release.

 -- Kay Hayen <kay.hayen@gmail.com>  Sun, 16 Jan 2022 11:32:51 +0100

nuitka (0.6.19.2+ds-1) unstable; urgency=medium

  * New upstream hotfix release.

 -- Kay Hayen <kay.hayen@gmail.com>  Fri, 14 Jan 2022 11:03:16 +0100

nuitka (0.6.19.1+ds-1) unstable; urgency=medium

  * New upstream hotfix release.

 -- Kay Hayen <kay.hayen@gmail.com>  Tue, 11 Jan 2022 07:59:24 +0100

nuitka (0.6.19+ds-1) unstable; urgency=medium

  * New upstream release.

 -- Kay Hayen <kay.hayen@gmail.com>  Sun, 09 Jan 2022 13:14:29 +0100

nuitka (0.6.18.6+ds-1) unstable; urgency=medium

  * New upstream hotfix release.

 -- Kay Hayen <kay.hayen@gmail.com>  Wed, 29 Dec 2021 19:42:43 +0100

nuitka (0.6.18.5+ds-1) unstable; urgency=medium

  * New upstream hotfix release.

 -- Kay Hayen <kay.hayen@gmail.com>  Mon, 20 Dec 2021 13:41:00 +0100

nuitka (0.6.18.4+ds-1) unstable; urgency=medium

  * New upstream hotfix release.

 -- Kay Hayen <kay.hayen@gmail.com>  Thu, 16 Dec 2021 08:31:41 +0100

nuitka (0.6.18.3+ds-1) unstable; urgency=medium

  * New upstream hotfix release.

 -- Kay Hayen <kay.hayen@gmail.com>  Fri, 10 Dec 2021 17:49:19 +0100

nuitka (0.6.18.2+ds-1) unstable; urgency=medium

  * New upstream hotfix release.

 -- Kay Hayen <kay.hayen@gmail.com>  Thu, 09 Dec 2021 14:52:56 +0100

nuitka (0.6.18.1+ds-1) unstable; urgency=medium

  * New upstream hotfix release.

 -- Kay Hayen <kay.hayen@gmail.com>  Sat, 04 Dec 2021 18:39:19 +0100

nuitka (0.6.18+ds-1) unstable; urgency=medium

  * New upstream release.

 -- Kay Hayen <kay.hayen@gmail.com>  Thu, 02 Dec 2021 17:33:56 +0100

nuitka (0.6.17.7+ds-1) unstable; urgency=medium

  * New upstream hotfix release.

 -- Kay Hayen <kay.hayen@gmail.com>  Mon, 15 Nov 2021 14:33:27 +0100

nuitka (0.6.17.6+ds-1) unstable; urgency=medium

  * New upstream hotfix release.

 -- Kay Hayen <kay.hayen@gmail.com>  Mon, 08 Nov 2021 14:07:11 +0100

nuitka (0.6.17.5+ds-1) unstable; urgency=medium

  * New upstream hotfix release.

 -- Kay Hayen <kay.hayen@gmail.com>  Thu, 28 Oct 2021 11:52:02 +0200

nuitka (0.6.17.4+ds-1) unstable; urgency=medium

  * New upstream hotfix release.

 -- Kay Hayen <kay.hayen@gmail.com>  Thu, 21 Oct 2021 13:03:34 +0200

nuitka (0.6.17.3+ds-1) unstable; urgency=medium

  * New upstream hotfix release.

 -- Kay Hayen <kay.hayen@gmail.com>  Thu, 14 Oct 2021 10:32:17 +0200

nuitka (0.6.17.2+ds-1) unstable; urgency=medium

  * New upstream hotfix release.

 -- Kay Hayen <kay.hayen@gmail.com>  Tue, 05 Oct 2021 17:21:29 +0200

nuitka (0.6.17.1+ds-1) unstable; urgency=medium

  * New upstream hotfix release.

 -- Kay Hayen <kay.hayen@gmail.com>  Wed, 29 Sep 2021 12:28:39 +0200

nuitka (0.6.17+ds-1) unstable; urgency=medium

  * New upstream release.

 -- Kay Hayen <kay.hayen@gmail.com>  Mon, 27 Sep 2021 13:38:42 +0200

nuitka (0.6.16.5+ds-1) experimental; urgency=medium

  * New upstream hotfix release.

 -- Kay Hayen <kay.hayen@gmail.com>  Mon, 06 Sep 2021 10:46:40 +0200

nuitka (0.6.16.4+ds-1) experimental; urgency=medium

  * New upstream hotfix release.

 -- Kay Hayen <kay.hayen@gmail.com>  Wed, 25 Aug 2021 11:51:44 +0200

nuitka (0.6.16.3+ds-1) experimental; urgency=medium

  * New upstream hotfix release.

 -- Kay Hayen <kay.hayen@gmail.com>  Sat, 07 Aug 2021 18:14:58 +0200

nuitka (0.6.16.2+ds-1) experimental; urgency=medium

  * New upstream hotfix release.

 -- Kay Hayen <kay.hayen@gmail.com>  Fri, 02 Jul 2021 10:40:08 +0200

nuitka (0.6.16.1+ds-1) experimental; urgency=medium

  * New upstream hotfix release.

 -- Kay Hayen <kay.hayen@gmail.com>  Fri, 25 Jun 2021 16:45:43 +0200

nuitka (0.6.16+ds-1) experimental; urgency=medium

  * New upstream release.

 -- Kay Hayen <kay.hayen@gmail.com>  Thu, 24 Jun 2021 11:52:37 +0200

nuitka (0.6.15.3+ds-1) experimental; urgency=medium

  * New upstream hotfix release.

 -- Kay Hayen <kay.hayen@gmail.com>  Sun, 06 Jun 2021 12:18:06 +0200

nuitka (0.6.15.2+ds-1) experimental; urgency=medium

  * New upstream hotfix release.

 -- Kay Hayen <kay.hayen@gmail.com>  Thu, 03 Jun 2021 11:41:07 +0200

nuitka (0.6.15.1+ds-1) experimental; urgency=medium

  * New upstream hotfix release.

 -- Kay Hayen <kay.hayen@gmail.com>  Mon, 31 May 2021 17:12:04 +0200

nuitka (0.6.15+ds-1) experimental; urgency=medium

  * New upstream release.

 -- Kay Hayen <kay.hayen@gmail.com>  Mon, 24 May 2021 12:26:59 +0200

nuitka (0.6.14.7+ds-1) unstable; urgency=medium

  * New upstream hotfix release.

 -- Kay Hayen <kay.hayen@gmail.com>  Mon, 10 May 2021 16:25:14 +0200

nuitka (0.6.14.6+ds-1) unstable; urgency=medium

  * New upstream hotfix release.

 -- Kay Hayen <kay.hayen@gmail.com>  Mon, 03 May 2021 07:57:04 +0200

nuitka (0.6.14.5+ds-1) experimental; urgency=medium

  * New upstream hotfix release.

 -- Kay Hayen <kay.hayen@gmail.com>  Thu, 22 Apr 2021 08:51:05 +0200

nuitka (0.6.14.4+ds-1) unstable; urgency=medium

  * New upstream hotfix release.

 -- Kay Hayen <kay.hayen@gmail.com>  Sun, 18 Apr 2021 16:13:42 +0200

nuitka (0.6.14.3+ds-1) unstable; urgency=medium

  * New upstream hotfix release.

 -- Kay Hayen <kay.hayen@gmail.com>  Sun, 18 Apr 2021 10:29:07 +0200

nuitka (0.6.14.2+ds-1) unstable; urgency=medium

  * New upstream hotfix release.

 -- Kay Hayen <kay.hayen@gmail.com>  Sat, 17 Apr 2021 11:03:23 +0200

nuitka (0.6.14.1+ds-1) unstable; urgency=medium

  * New upstream hotfix release.

 -- Kay Hayen <kay.hayen@gmail.com>  Fri, 16 Apr 2021 07:49:30 +0200

nuitka (0.6.14+ds-1) unstable; urgency=medium

  * New upstream release.

 -- Kay Hayen <kay.hayen@gmail.com>  Thu, 15 Apr 2021 11:09:55 +0200

nuitka (0.6.13.3+ds-1) unstable; urgency=medium

  * New upstream hotfix release.

 -- Kay Hayen <kay.hayen@gmail.com>  Sun, 04 Apr 2021 11:11:56 +0200

nuitka (0.6.13.2+ds-1) unstable; urgency=medium

  * New upstream hotfix release.

 -- Kay Hayen <kay.hayen@gmail.com>  Sat, 27 Mar 2021 19:44:51 +0100

nuitka (0.6.13.1+ds-1) unstable; urgency=medium

  * New upstream hotfix release.

 -- Kay Hayen <kay.hayen@gmail.com>  Fri, 26 Mar 2021 14:28:02 +0100

nuitka (0.6.13+ds-1) unstable; urgency=medium

  * New upstream release.

 -- Kay Hayen <kay.hayen@gmail.com>  Wed, 17 Mar 2021 08:58:23 +0100

nuitka (0.6.12.4+ds-1) unstable; urgency=medium

  * New upstream hotfix release.

 -- Kay Hayen <kay.hayen@gmail.com>  Thu, 11 Mar 2021 12:16:01 +0100

nuitka (0.6.12.3+ds-1) unstable; urgency=medium

  * New upstream hotfix release.

 -- Kay Hayen <kay.hayen@gmail.com>  Sun, 21 Feb 2021 06:04:51 +0100

nuitka (0.6.12.2+ds-1) unstable; urgency=medium

  * New upstream hotfix release.

 -- Kay Hayen <kay.hayen@gmail.com>  Sun, 14 Feb 2021 14:25:06 +0100

nuitka (0.6.12.1+ds-1) unstable; urgency=medium

  * New upstream hotfix release.

 -- Kay Hayen <kay.hayen@gmail.com>  Wed, 10 Feb 2021 00:23:11 +0100

nuitka (0.6.12+ds-1) unstable; urgency=medium

  * New upstream release.

 -- Kay Hayen <kay.hayen@gmail.com>  Tue, 09 Feb 2021 11:08:35 +0100

nuitka (0.6.11.6+ds-1) unstable; urgency=medium

  * New upstream hotfix release.

 -- Kay Hayen <kay.hayen@gmail.com>  Sun, 07 Feb 2021 19:59:48 +0100

nuitka (0.6.11.5+ds-1) unstable; urgency=medium

  * New upstream hotfix release.

 -- Kay Hayen <kay.hayen@gmail.com>  Mon, 01 Feb 2021 12:17:21 +0100

nuitka (0.6.11.4+ds-1) unstable; urgency=medium

  * New upstream hotfix release.

 -- Kay Hayen <kay.hayen@gmail.com>  Wed, 27 Jan 2021 17:09:48 +0100

nuitka (0.6.11.3+ds-1) unstable; urgency=medium

  * New upstream hotfix release.

 -- Kay Hayen <kay.hayen@gmail.com>  Tue, 26 Jan 2021 11:16:07 +0100

nuitka (0.6.11.2+ds-1) unstable; urgency=medium

  * New upstream hotfix release.

 -- Kay Hayen <kay.hayen@gmail.com>  Mon, 25 Jan 2021 20:14:39 +0100

nuitka (0.6.11.1+ds-1) unstable; urgency=medium

  * New upstream hotfix release.

 -- Kay Hayen <kay.hayen@gmail.com>  Sun, 24 Jan 2021 17:55:22 +0100

nuitka (0.6.11+ds-1) unstable; urgency=medium

  * New upstream release.

 -- Kay Hayen <kay.hayen@gmail.com>  Sat, 23 Jan 2021 10:01:54 +0100

nuitka (0.6.10.5+ds-1) unstable; urgency=medium

  * New upstream hotfix release.

 -- Kay Hayen <kay.hayen@gmail.com>  Thu, 07 Jan 2021 11:04:59 +0100

nuitka (0.6.10.4+ds-1) unstable; urgency=medium

  * New upstream hotfix release.

 -- Kay Hayen <kay.hayen@gmail.com>  Tue, 29 Dec 2020 16:17:44 +0100

nuitka (0.6.10.3+ds-1) unstable; urgency=medium

  * New upstream hotfix release.

 -- Kay Hayen <kay.hayen@gmail.com>  Thu, 24 Dec 2020 16:30:17 +0100

nuitka (0.6.10.2+ds-1) unstable; urgency=medium

  * New upstream hotfix release.

 -- Kay Hayen <kay.hayen@gmail.com>  Sun, 20 Dec 2020 10:56:00 +0100

nuitka (0.6.10.1+ds-1) unstable; urgency=medium

  * New upstream hotfix release.

 -- Kay Hayen <kay.hayen@gmail.com>  Sun, 13 Dec 2020 19:47:53 +0100

nuitka (0.6.10+ds-1) unstable; urgency=medium

  * New upstream release.

 -- Kay Hayen <kay.hayen@gmail.com>  Mon, 07 Dec 2020 12:44:03 +0100

nuitka (0.6.9.7+ds-1) unstable; urgency=medium

  * New upstream hotfix release.

 -- Kay Hayen <kay.hayen@gmail.com>  Mon, 16 Nov 2020 11:20:22 +0100

nuitka (0.6.9.6+ds-1) unstable; urgency=medium

  * New upstream hotfix release.

 -- Kay Hayen <kay.hayen@gmail.com>  Wed, 04 Nov 2020 08:32:22 +0100

nuitka (0.6.9.5+ds-1) unstable; urgency=medium

  * New upstream hotfix release.

 -- Kay Hayen <kay.hayen@gmail.com>  Fri, 30 Oct 2020 13:49:19 +0100

nuitka (0.6.9.4+ds-1) unstable; urgency=medium

  * New upstream hotfix release.

 -- Kay Hayen <kay.hayen@gmail.com>  Mon, 19 Oct 2020 10:55:17 +0200

nuitka (0.6.9.3+ds-1) unstable; urgency=medium

  * New upstream hotfix release.

 -- Kay Hayen <kay.hayen@gmail.com>  Mon, 12 Oct 2020 17:17:10 +0200

nuitka (0.6.9.2+ds-1) unstable; urgency=medium

  * New upstream hotfix release.

 -- Kay Hayen <kay.hayen@gmail.com>  Sun, 04 Oct 2020 12:47:36 +0200

nuitka (0.6.9.1+ds-1) unstable; urgency=medium

  * New upstream hotfix release.

 -- Kay Hayen <kay.hayen@gmail.com>  Sat, 19 Sep 2020 14:38:08 +0200

nuitka (0.6.9+ds-1) unstable; urgency=medium

  * New upstream release.

 -- Kay Hayen <kay.hayen@gmail.com>  Mon, 14 Sep 2020 15:40:36 +0200

nuitka (0.6.8.4+ds-1) unstable; urgency=medium

  * New upstream hotfix release.

  * Source only upload. (Closes: #961896)

  * Updated VCS URLs. (Closes: #961895)

 -- Kay Hayen <kay.hayen@gmail.com>  Sat, 06 Jun 2020 09:58:32 +0200

nuitka (0.6.8.3+ds-1) unstable; urgency=medium

  * New upstream hotfix release.

 -- Kay Hayen <kay.hayen@gmail.com>  Sat, 23 May 2020 13:56:13 +0200

nuitka (0.6.8.2+ds-1) unstable; urgency=medium

  * New upstream hotfix release.

 -- Kay Hayen <kay.hayen@gmail.com>  Thu, 21 May 2020 15:04:13 +0200

nuitka (0.6.8.1+ds-1) unstable; urgency=medium

  * New upstream hotfix release.

  * Corrected copyright file format to not have emails.

 -- Kay Hayen <kay.hayen@gmail.com>  Fri, 15 May 2020 08:32:39 +0200

nuitka (0.6.8+ds-1) unstable; urgency=medium

  * New upstream release.

  * Changed dependencies to prefer Debian 11 packages.
    (Closes: #937166).

 -- Kay Hayen <kay.hayen@gmail.com>  Mon, 11 May 2020 16:41:34 +0200

nuitka (0.6.7+ds-1) unstable; urgency=medium

  * New upstream release.

  * The rst2pdf dependency is finally fixed
    (Closes: #943645) (Closes: #947573).

  * Enabled package build without Python2 (Closes: #937166)

 -- Kay Hayen <kay.hayen@gmail.com>  Thu, 23 Jan 2020 12:34:10 +0100

nuitka (0.6.6+ds-1) unstable; urgency=medium

  * New upstream release.

 -- Kay Hayen <kay.hayen@gmail.com>  Fri, 27 Dec 2019 08:47:38 +0100

nuitka (0.6.6~rc7+ds-1) unstable; urgency=medium

  * New upstream pre-release.

 -- Kay Hayen <kay.hayen@gmail.com>  Tue, 24 Sep 2019 08:49:41 +0200

nuitka (0.6.5+ds-1) unstable; urgency=medium

  * New upstream release.

 -- Kay Hayen <kay.hayen@gmail.com>  Sat, 27 Jul 2019 12:07:20 +0200

nuitka (0.6.4+ds-1) experimental; urgency=medium

  * New upstream release.

 -- Kay Hayen <kay.hayen@gmail.com>  Fri, 07 Jun 2019 23:30:22 +0200

nuitka (0.6.3.1+ds-1) experimental; urgency=medium

  * New upstream hotfix release.

 -- Kay Hayen <kay.hayen@gmail.com>  Thu, 25 Apr 2019 22:08:36 +0200

nuitka (0.6.3+ds-1) unstable; urgency=medium

  * New upstream release.

 -- Kay Hayen <kay.hayen@gmail.com>  Thu, 04 Apr 2019 06:12:30 +0200

nuitka (0.6.2+ds-1) unstable; urgency=medium

  * New upstream release.

 -- Kay Hayen <kay.hayen@gmail.com>  Sat, 16 Feb 2019 08:48:51 +0100

nuitka (0.6.1.1+ds-1) unstable; urgency=medium

  * New upstream hotfix release.

 -- Kay Hayen <kay.hayen@gmail.com>  Thu, 24 Jan 2019 09:13:53 +0100

nuitka (0.6.1+ds-1) unstable; urgency=medium

  * New upstream release.

  * Depend on python-pil over python-imaging (Closes: #917694).

 -- Kay Hayen <kay.hayen@gmail.com>  Sat, 05 Jan 2019 12:41:57 +0100

nuitka (0.6.0.6+ds-1) unstable; urgency=medium

  * New upstream hotfix release.

 -- Kay Hayen <kay.hayen@gmail.com>  Wed, 31 Oct 2018 09:03:57 +0100

nuitka (0.6.0.5+ds-1) unstable; urgency=medium

  * New upstream hotfix release.

 -- Kay Hayen <kay.hayen@gmail.com>  Thu, 18 Oct 2018 23:11:34 +0200

nuitka (0.6.0.4+ds-1) unstable; urgency=medium

  * New upstream hotfix release.

 -- Kay Hayen <kay.hayen@gmail.com>  Sun, 14 Oct 2018 08:26:48 +0200

nuitka (0.6.0.3+ds-1) unstable; urgency=medium

  * New upstream hotfix release.

 -- Kay Hayen <kay.hayen@gmail.com>  Sat, 06 Oct 2018 10:43:33 +0200

nuitka (0.6.0.2+ds-1) unstable; urgency=medium

  * New upstream hotfix release.

 -- Kay Hayen <kay.hayen@gmail.com>  Wed, 03 Oct 2018 10:41:52 +0200

nuitka (0.6.0.1+ds-1) unstable; urgency=medium

  * New upstream hotfix release.

 -- Kay Hayen <kay.hayen@gmail.com>  Thu, 27 Sep 2018 09:57:05 +0200

nuitka (0.6.0+ds-1) unstable; urgency=medium

  * New upstream release.

 -- Kay Hayen <kay.hayen@gmail.com>  Wed, 26 Sep 2018 07:00:04 +0200

nuitka (0.5.33+ds-1) unstable; urgency=medium

  * New upstream release.

 -- Kay Hayen <kay.hayen@gmail.com>  Thu, 13 Sep 2018 19:01:48 +0200

nuitka (0.5.32.8+ds-1) unstable; urgency=medium

  * New upstream hotfix release.

 -- Kay Hayen <kay.hayen@gmail.com>  Tue, 04 Sep 2018 14:58:47 +0200

nuitka (0.5.32.7+ds-1) unstable; urgency=medium

  * New upstream hotfix release.

 -- Kay Hayen <kay.hayen@gmail.com>  Thu, 23 Aug 2018 22:06:00 +0200

nuitka (0.5.32.6+ds-1) unstable; urgency=medium

  * New upstream hotfix release.

 -- Kay Hayen <kay.hayen@gmail.com>  Thu, 23 Aug 2018 20:05:18 +0200

nuitka (0.5.32.5+ds-1) unstable; urgency=medium

  * New upstream hotfix release.

 -- Kay Hayen <kay.hayen@gmail.com>  Wed, 15 Aug 2018 19:06:01 +0200

nuitka (0.5.32.4+ds-1) unstable; urgency=medium

  * New upstream hotfix release.

 -- Kay Hayen <kay.hayen@gmail.com>  Fri, 10 Aug 2018 12:06:44 +0200

nuitka (0.5.32.3+ds-1) unstable; urgency=medium

  * New upstream hotfix release.

 -- Kay Hayen <kay.hayen@gmail.com>  Sat, 04 Aug 2018 10:40:31 +0200

nuitka (0.5.32.2+ds-1) unstable; urgency=medium

  * New upstream hotfix release.

 -- Kay Hayen <kay.hayen@gmail.com>  Wed, 01 Aug 2018 17:38:43 +0200

nuitka (0.5.32.1+ds-1) unstable; urgency=medium

  * New upstream hotfix release.

 -- Kay Hayen <kay.hayen@gmail.com>  Sat, 28 Jul 2018 20:16:29 +0200

nuitka (0.5.32+ds-1) unstable; urgency=medium

  * New upstream release.

 -- Kay Hayen <kay.hayen@gmail.com>  Sat, 28 Jul 2018 15:07:21 +0200

nuitka (0.5.31+ds-1) unstable; urgency=medium

  * New upstream release.

 -- Kay Hayen <kay.hayen@gmail.com>  Mon, 09 Jul 2018 08:23:02 +0200

nuitka (0.5.30+ds-1) unstable; urgency=medium

  * New upstream release.

 -- Kay Hayen <kay.hayen@gmail.com>  Mon, 30 Apr 2018 09:50:54 +0200

nuitka (0.5.29.5+ds-1) unstable; urgency=medium

  * New upstream hotfix release.

 -- Kay Hayen <kay.hayen@gmail.com>  Wed, 25 Apr 2018 09:33:55 +0200

nuitka (0.5.29.4+ds-1) unstable; urgency=medium

  * New upstream hotfix release.

 -- Kay Hayen <kay.hayen@gmail.com>  Mon, 09 Apr 2018 20:22:37 +0200

nuitka (0.5.29.3+ds-1) unstable; urgency=medium

  * New upstream hotfix release.

 -- Kay Hayen <kay.hayen@gmail.com>  Sat, 31 Mar 2018 16:12:25 +0200

nuitka (0.5.29.2+ds-1) unstable; urgency=medium

  * New upstream hotfix release.

 -- Kay Hayen <kay.hayen@gmail.com>  Thu, 29 Mar 2018 10:19:24 +0200

nuitka (0.5.29.1+ds-1) unstable; urgency=medium

  * New upstream hotfix release.

 -- Kay Hayen <kay.hayen@gmail.com>  Tue, 27 Mar 2018 18:22:54 +0200

nuitka (0.5.29+ds-1) unstable; urgency=medium

  * New upstream release.

 -- Kay Hayen <kay.hayen@gmail.com>  Mon, 26 Mar 2018 20:13:44 +0200

nuitka (0.5.28.2+ds-1) unstable; urgency=medium

  * New upstream hotfix release.

 -- Kay Hayen <kay.hayen@gmail.com>  Wed, 29 Nov 2017 15:09:28 +0100

nuitka (0.5.28.1+ds-1) unstable; urgency=medium

  * New upstream hotfix release.
  * Also ignore sbuild non-existent directory (Closes: #871125).

 -- Kay Hayen <kay.hayen@gmail.com>  Sun, 22 Oct 2017 10:44:31 +0200

nuitka (0.5.28+ds-1) unstable; urgency=medium

  * New upstream release.

 -- Kay Hayen <kay.hayen@gmail.com>  Tue, 17 Oct 2017 10:03:56 +0200

nuitka (0.5.27+ds-1) unstable; urgency=medium

  * New upstream release.

 -- Kay Hayen <kay.hayen@gmail.com>  Sat, 22 Jul 2017 16:21:37 +0200

nuitka (0.5.26.4+ds-1) unstable; urgency=medium

  * New upstream hotfix release.
  * Recommend actual PyQT package (Closes: #866540).

 -- Kay Hayen <kay.hayen@gmail.com>  Mon, 03 Jul 2017 08:59:37 +0200

nuitka (0.5.26.3+ds-1) unstable; urgency=medium

  * New upstream hotfix release.

 -- Kay Hayen <kay.hayen@gmail.com>  Thu, 22 Jun 2017 08:08:53 +0200

nuitka (0.5.26.2+ds-1) unstable; urgency=medium

  * New upstream hotfix release.

 -- Kay Hayen <kay.hayen@gmail.com>  Sat, 17 Jun 2017 11:37:12 +0200

nuitka (0.5.26.1+ds-1) unstable; urgency=medium

  * New upstream hotfix release.

 -- Kay Hayen <kay.hayen@gmail.com>  Sat, 10 Jun 2017 13:09:51 +0200

nuitka (0.5.26+ds-1) unstable; urgency=medium

  * New upstream release.

 -- Kay Hayen <kay.hayen@gmail.com>  Wed, 07 Jun 2017 08:15:19 +0200

nuitka (0.5.25+ds-1) unstable; urgency=medium

  * New upstream release.

 -- Kay Hayen <kay.hayen@gmail.com>  Tue, 24 Jan 2017 06:13:46 +0100

nuitka (0.5.24.4+ds-1) unstable; urgency=medium

  * New upstream hotfix release.
  * Better detection of acceptable shared library loads from
    system paths for standalone tests (Closes: #844902).

 -- Kay Hayen <kay.hayen@gmail.com>  Sat, 10 Dec 2016 12:25:35 +0100

nuitka (0.5.24.3+ds-1) unstable; urgency=medium

  * New upstream hotfix release.

 -- Kay Hayen <kay.hayen@gmail.com>  Fri, 09 Dec 2016 06:50:55 +0100

nuitka (0.5.24.2+ds-1) unstable; urgency=medium

  * New upstream hotfix release.

 -- Kay Hayen <kay.hayen@gmail.com>  Wed, 30 Nov 2016 09:32:03 +0100

nuitka (0.5.24.1+ds-1) unstable; urgency=medium

  * New upstream hotfix release.

 -- Kay Hayen <kay.hayen@gmail.com>  Wed, 16 Nov 2016 08:16:53 +0100

nuitka (0.5.24+ds-1) unstable; urgency=medium

  * New upstream release.

 -- Kay Hayen <kay.hayen@gmail.com>  Mon, 14 Nov 2016 09:41:31 +0100

nuitka (0.5.23.2+ds-1) unstable; urgency=medium

  * New upstream hotfix release.

 -- Kay Hayen <kay.hayen@gmail.com>  Mon, 07 Nov 2016 07:55:11 +0100

nuitka (0.5.23.1+ds-1) unstable; urgency=medium

  * New upstream hotfix release.
  * Use of C11 compiler instead of C++ compiler, so we drop the
    versioned dependencies. (Closes: #835954)

 -- Kay Hayen <kay.hayen@gmail.com>  Sun, 16 Oct 2016 10:40:59 +0200

nuitka (0.5.23+ds-1) unstable; urgency=medium

  * New upstream release.

 -- Kay Hayen <kay.hayen@gmail.com>  Sun, 02 Oct 2016 18:14:41 +0200

nuitka (0.5.22+ds-1) unstable; urgency=medium

  * New upstream release.

 -- Kay Hayen <kay.hayen@gmail.com>  Tue, 16 Aug 2016 11:22:16 +0200

nuitka (0.5.21.3+ds-1) unstable; urgency=medium

  * New upstream hotfix release.

 -- Kay Hayen <kay.hayen@gmail.com>  Thu, 26 May 2016 14:51:39 +0200

nuitka (0.5.21.2+ds-1) unstable; urgency=medium

  * New upstream hotfix release.

 -- Kay Hayen <kay.hayen@gmail.com>  Sat, 14 May 2016 14:43:28 +0200

nuitka (0.5.21.1+ds-1) unstable; urgency=medium

  * New upstream hotfix release.

  * Depends on g++-5 now.

 -- Kay Hayen <kay.hayen@gmail.com>  Sat, 30 Apr 2016 07:59:57 +0200

nuitka (0.5.21+ds-1) unstable; urgency=medium

  * New upstream release.

 -- Kay Hayen <kay.hayen@gmail.com>  Sun, 24 Apr 2016 14:06:29 +0200

nuitka (0.5.20+ds-1) unstable; urgency=medium

  * New upstream release.

 -- Kay Hayen <kay.hayen@gmail.com>  Sun, 20 Mar 2016 08:11:16 +0100

nuitka (0.5.19.1+ds-1) unstable; urgency=medium

  * New upstream hotfix release.

 -- Kay Hayen <kay.hayen@gmail.com>  Tue, 15 Mar 2016 09:11:57 +0100

nuitka (0.5.19+ds-1) unstable; urgency=medium

  * New upstream release.

 -- Kay Hayen <kay.hayen@gmail.com>  Mon, 01 Feb 2016 07:53:08 +0100

nuitka (0.5.18.1+ds-1) unstable; urgency=medium

  * New upstream hotfix release.

 -- Kay Hayen <kay.hayen@gmail.com>  Sun, 24 Jan 2016 07:52:03 +0100

nuitka (0.5.18+ds-1) unstable; urgency=medium

  * New upstream release.

 -- Kay Hayen <kay.hayen@gmail.com>  Fri, 15 Jan 2016 07:48:41 +0100

nuitka (0.5.17.1+ds-1) unstable; urgency=medium

  * New upstream hotfix release.

 -- Kay Hayen <kay.hayen@gmail.com>  Thu, 14 Jan 2016 23:21:51 +0100

nuitka (0.5.17+ds-1) unstable; urgency=medium

  * New upstream release.

 -- Kay Hayen <kay.hayen@gmail.com>  Sun, 27 Dec 2015 15:18:39 +0100

nuitka (0.5.16.1+ds-1) unstable; urgency=medium

  * New upstream hotfix release.

 -- Kay Hayen <kay.hayen@gmail.com>  Thu, 03 Dec 2015 07:04:12 +0100

nuitka (0.5.16+ds-1) unstable; urgency=medium

  * New upstream release.

 -- Kay Hayen <kay.hayen@gmail.com>  Mon, 09 Nov 2015 18:30:07 +0100

nuitka (0.5.15+ds-1) unstable; urgency=medium

  * New upstream release.

 -- Kay Hayen <kay.hayen@gmail.com>  Mon, 12 Oct 2015 08:57:03 +0200

nuitka (0.5.14.3+ds-1) unstable; urgency=medium

  * New upstream hotfix release.

 -- Kay Hayen <kay.hayen@gmail.com>  Sun, 13 Sep 2015 12:26:59 +0200

nuitka (0.5.14.2+ds-1) unstable; urgency=medium

  * New upstream hotfix release.

 -- Kay Hayen <kay.hayen@gmail.com>  Mon, 07 Sep 2015 00:30:11 +0200

nuitka (0.5.14.1+ds-1) UNRELEASED; urgency=medium

  * New upstream hotfix release.

 -- Kay Hayen <kay.hayen@gmail.com>  Sun, 06 Sep 2015 22:37:22 +0200

nuitka (0.5.14+ds-1) unstable; urgency=medium

  * New upstream release.

 -- Kay Hayen <kay.hayen@gmail.com>  Thu, 27 Aug 2015 06:24:11 +0200

nuitka (0.5.13.8+ds-1) UNRELEASED; urgency=medium

  * New upstream hotfix release.

 -- Kay Hayen <kay.hayen@gmail.com>  Thu, 20 Aug 2015 11:55:53 +0200

nuitka (0.5.13.7+ds-1) UNRELEASED; urgency=medium

  * New upstream hotfix release.

 -- Kay Hayen <kay.hayen@gmail.com>  Tue, 18 Aug 2015 21:55:08 +0200

nuitka (0.5.13.6+ds-1) UNRELEASED; urgency=medium

  * New upstream hotfix release.

 -- Kay Hayen <kay.hayen@gmail.com>  Sun, 16 Aug 2015 14:38:46 +0200

nuitka (0.5.13.5+ds-1) UNRELEASED; urgency=medium

  * New upstream hotfix release.

 -- Kay Hayen <kay.hayen@gmail.com>  Sun, 16 Aug 2015 13:42:02 +0200

nuitka (0.5.13.4+ds-1) UNRELEASED; urgency=medium

  * New upstream hotfix release.

 -- Kay Hayen <kay.hayen@gmail.com>  Fri, 31 Jul 2015 17:24:40 +0200

nuitka (0.5.13.3+ds-1) UNRELEASED; urgency=medium

  * New upstream hotfix release.

 -- Kay Hayen <kay.hayen@gmail.com>  Wed, 29 Jul 2015 10:54:05 +0200

nuitka (0.5.13.2+ds-1) UNRELEASED; urgency=medium

  * New upstream hotfix release.

 -- Kay Hayen <kay.hayen@gmail.com>  Tue, 16 Jun 2015 10:29:12 +0200

nuitka (0.5.13.1+ds-1) UNRELEASED; urgency=medium

  * New upstream hotfix release.

 -- Kay Hayen <kay.hayen@gmail.com>  Mon, 04 May 2015 09:27:19 +0200

nuitka (0.5.13+ds-1) unstable; urgency=medium

  * New upstream release.

 -- Kay Hayen <kay.hayen@gmail.com>  Fri, 01 May 2015 10:44:27 +0200

nuitka (0.5.12.2+ds-1) UNRELEASED; urgency=medium

  * New upstream hotfix release.

 -- Kay Hayen <kay.hayen@gmail.com>  Sun, 26 Apr 2015 08:51:37 +0200

nuitka (0.5.12.1+ds-1) UNRELEASED; urgency=medium

  * New upstream hotfix release.

 -- Kay Hayen <kay.hayen@gmail.com>  Sat, 18 Apr 2015 09:35:06 +0200

nuitka (0.5.12+ds-1) experimental; urgency=medium

  * New upstream release.

 -- Kay Hayen <kay.hayen@gmail.com>  Mon, 06 Apr 2015 17:20:44 +0200

nuitka (0.5.11.2+ds-1) experimental; urgency=medium

  * New upstream hotfix release.

 -- Kay Hayen <kay.hayen@gmail.com>  Thu, 26 Mar 2015 20:09:06 +0100

nuitka (0.5.11.1+ds-1) experimental; urgency=medium

  * New upstream hotfix release.

 -- Kay Hayen <kay.hayen@gmail.com>  Mon, 23 Mar 2015 10:34:17 +0100

nuitka (0.5.11+ds-1) experimental; urgency=medium

  * New upstream release.

 -- Kay Hayen <kay.hayen@gmail.com>  Wed, 18 Mar 2015 08:38:39 +0100

nuitka (0.5.10.2+ds-1) experimental; urgency=medium

  * New upstream hotfix release.

 -- Kay Hayen <kay.hayen@gmail.com>  Tue, 10 Mar 2015 07:46:24 +0100

nuitka (0.5.10.1+ds-1) experimental; urgency=medium

  * New upstream hotfix release.

 -- Kay Hayen <kay.hayen@gmail.com>  Sun, 08 Mar 2015 11:56:55 +0100

nuitka (0.5.10+ds-1) experimental; urgency=medium

  * New upstream release.

 -- Kay Hayen <kay.hayen@gmail.com>  Thu, 05 Mar 2015 07:43:43 +0100

nuitka (0.5.9+ds-1) experimental; urgency=medium

  * New upstream release.

 -- Kay Hayen <kay.hayen@gmail.com>  Thu, 29 Jan 2015 08:18:06 +0100

nuitka (0.5.8+ds-1) experimental; urgency=medium

  * New upstream release.

 -- Kay Hayen <kay.hayen@gmail.com>  Thu, 15 Jan 2015 04:11:03 +0100

nuitka (0.5.7.1+ds-1) experimental; urgency=medium

  * New upstream hotfix release.

 -- Kay Hayen <kay.hayen@gmail.com>  Fri, 09 Jan 2015 13:52:15 +0100

nuitka (0.5.7+ds-1) UNRELEASED; urgency=medium

  * New upstream release.

 -- Kay Hayen <kay.hayen@gmail.com>  Thu, 01 Jan 2015 10:52:03 +0100

nuitka (0.5.6.1+ds-1) UNRELEASED; urgency=medium

  * New upstream hotfix release.

 -- Kay Hayen <kay.hayen@gmail.com>  Sun, 21 Dec 2014 08:32:58 +0100

nuitka (0.5.6+ds-1) UNRELEASED; urgency=medium

  * New upstream release.
  * Added support for hardening-wrapper to be installed.

 -- Kay Hayen <kay.hayen@gmail.com>  Fri, 19 Dec 2014 08:39:17 +0100

nuitka (0.5.5.3+ds-1) unstable; urgency=medium

  * New upstream hotfix release.
  * Added support for armhf architecture.

 -- Kay Hayen <kay.hayen@gmail.com>  Fri, 24 Oct 2014 17:33:59 +0200

nuitka (0.5.5.2+ds-1) unstable; urgency=medium

  * New upstream hotfix release.
  * Bump to Standards Version 3.9.6, no changes needed.

 -- Kay Hayen <kay.hayen@gmail.com>  Fri, 17 Oct 2014 07:56:05 +0200

nuitka (0.5.5+ds-1) unstable; urgency=medium

  * New upstream release.

 -- Kay Hayen <kay.hayen@gmail.com>  Sun, 05 Oct 2014 19:28:20 +0200

nuitka (0.5.4.3+ds-1) unstable; urgency=medium

  * New upstream hotfix release.

 -- Kay Hayen <kay.hayen@gmail.com>  Thu, 21 Aug 2014 09:41:37 +0200

nuitka (0.5.3.5+ds-1) unstable; urgency=medium

  * New upstream hotfix release.

 -- Kay Hayen <kay.hayen@gmail.com>  Fri, 18 Jul 2014 07:28:17 +0200

nuitka (0.5.3.3+ds-1) unstable; urgency=medium

  * New upstream release.
  * Original version didn't build for all versions due to error message
    changes, this release adapts to.

 -- Kay Hayen <kay.hayen@gmail.com>  Sat, 12 Jul 2014 20:50:01 +0200

nuitka (0.5.2+ds-1) unstable; urgency=medium

  * New upstream release.
  * Permit building using cowbuilder, eatmydata (Closes: #749518)
  * Do not require gcc in build-depends
    (Closes: #747984) (Closes: #748005) (Closes: #751325)

 -- Kay Hayen <kay.hayen@gmail.com>  Mon, 23 Jun 2014 08:17:57 +0200

nuitka (0.5.1.1+ds-1) unstable; urgency=medium

  * New upstream hotfix release.

 -- Kay Hayen <kay.hayen@gmail.com>  Thu, 06 Mar 2014 10:44:28 +0100

nuitka (0.5.1+ds-1) unstable; urgency=medium

  * New upstream release.

 -- Kay Hayen <kay.hayen@gmail.com>  Thu, 06 Mar 2014 09:33:51 +0100

nuitka (0.5.0.1+ds-1) unstable; urgency=medium

  * New upstream hotfix release.

 -- Kay Hayen <kay.hayen@gmail.com>  Mon, 13 Jan 2014 23:37:37 +0100

nuitka (0.5.0+ds-1) unstable; urgency=medium

  * New upstream release.
  * Added missing build dependency to process PNG images.

 -- Kay Hayen <kay.hayen@gmail.com>  Fri, 03 Jan 2014 19:18:18 +0100

nuitka (0.4.7.1+ds-1) unstable; urgency=low

  * New upstream hotfix release.

 -- Kay Hayen <kay.hayen@gmail.com>  Tue, 03 Dec 2013 08:44:31 +0100

nuitka (0.4.7+ds-1) UNRELEASED; urgency=low

  * New upstream release.
  * Handle unknown encoding error message change of CPython 2.7.6
    that was backported to CPython 2.7.5+ as well.
    (Closes: #730956)

 -- Kay Hayen <kay.hayen@gmail.com>  Mon, 02 Dec 2013 09:15:12 +0100

nuitka (0.4.6.2+ds-1) unstable; urgency=low

  * New upstream hotfix release.

 -- Kay Hayen <kayhayen@gmx.de>  Fri, 01 Nov 2013 19:07:42 +0100

nuitka (0.4.6+ds-1) unstable; urgency=low

  * New upstream release.

 -- Kay Hayen <kayhayen@gmx.de>  Sun, 27 Oct 2013 21:29:26 +0100

nuitka (0.4.5.1+ds-1) unstable; urgency=low

  * New upstream hotfix release.
  * Corrects upstream Issue#106.

 -- Kay Hayen <kayhayen@gmx.de>  Wed, 25 Sep 2013 14:29:55 +0200

nuitka (0.4.5+ds-1) unstable; urgency=low

  * New upstream release.

 -- Kay Hayen <kayhayen@gmx.de>  Sun, 18 Aug 2013 09:06:29 +0200

nuitka (0.4.4.2+ds-1) unstable; urgency=low

  * New upstream hotfix release.
  * Corrects upstream Issue#98.
  * Corrects upstream Issue#100.
  * Corrects upstream Issue#101.
  * Corrects upstream Issue#102.

 -- Kay Hayen <kayhayen@gmx.de>  Sat, 20 Jul 2013 09:08:29 +0200

nuitka (0.4.4.1+ds-1) unstable; urgency=low

  * New upstream hotfix release.
  * Corrects upstream Issue#95.
  * Corrects upstream Issue#96.

 -- Kay Hayen <kayhayen@gmx.de>  Sat, 13 Jul 2013 11:56:21 +0200

nuitka (0.4.4+ds-1) unstable; urgency=low

  * New upstream release.
  * Upstream now supports Python3.3 and threads.
  * Bump to Standards Version 3.9.4, no changes needed.
  * Fix support for modules and Python3 was broken (Closes: #711459)
  * Fix encoding error changes  Python 2.7.5 (Closes: #713531)

 -- Kay Hayen <kayhayen@gmx.de>  Tue, 25 Jun 2013 10:46:40 +0200

nuitka (0.4.3+ds-1) unstable; urgency=low

  * New upstream release.

 -- Kay Hayen <kayhayen@gmx.de>  Sat, 18 May 2013 10:16:25 +0200

nuitka (0.4.2+ds-1) unstable; urgency=low

  * New upstream release.

 -- Kay Hayen <kayhayen@gmx.de>  Fri, 29 Mar 2013 11:05:08 +0100

nuitka (0.4.1+ds-1) unstable; urgency=low

  * New upstream release.

 -- Kay Hayen <kayhayen@gmx.de>  Tue, 05 Mar 2013 08:15:41 +0100

nuitka (0.4.0+ds-1) UNRELEASED; urgency=low

  * New upstream release.
  * Changes so the Debian package can be backported to Squeeze as well.

 -- Kay Hayen <kayhayen@gmx.de>  Sat, 09 Feb 2013 10:08:15 +0100

nuitka (0.3.25+ds-1) unstable; urgency=low

  * New upstream release.
  * Register the User Manual with "doc-base".

 -- Kay Hayen <kayhayen@gmx.de>  Sun, 11 Nov 2012 13:57:32 +0100

nuitka (0.3.24.1+ds-1) unstable; urgency=low

  * New upstream hotfix release.
  * Corrects upstream Issue#46.

 -- Kay Hayen <kayhayen@gmx.de>  Sat, 08 Sep 2012 22:30:11 +0000

nuitka (0.3.24+ds-1) unstable; urgency=low

  * New upstream release.
  * Detect the absence of "g++" and gracefully fallback to the
    compiler depended on. (Closes: #682146)
  * Changed usage of "temp" files in developer scripts to be
    secure. (Closes: #682145)
  * Added support for "DEB_BUILD_OPTIONS=nocheck" to skip the
    test runs. (Closes: #683090)

 -- Kay Hayen <kayhayen@gmx.de>  Sat, 18 Aug 2012 21:19:17 +0200

nuitka (0.3.23.1+ds-1) unstable; urgency=low

  * New upstream hotfix release.
  * Corrects upstream Issue#40, Issue#41, and Issue#42.

 -- Kay Hayen <kayhayen@gmx.de>  Mon, 16 Jul 2012 07:25:41 +0200

nuitka (0.3.23+ds-1) unstable; urgency=low

  * New upstream release.
  * License for Nuitka is now Apache License 2.0, no more GPLv3.
  * Corrects upstream Issue#37 and Issue#38.

 -- Kay Hayen <kayhayen@gmx.de>  Sun, 01 Jul 2012 00:00:57 +0200

nuitka (0.3.22.1+ds-1) unstable; urgency=low

  * New upstream hotfix release.
  * Corrected copyright file syntax error found by new lintian
    version.
  * Corrects upstream Issue#19.

 -- Kay Hayen <kayhayen@gmx.de>  Sat, 16 Jun 2012 08:58:30 +0200

nuitka (0.3.22+ds-1) unstable; urgency=low

  * New upstream release.

 -- Kay Hayen <kayhayen@gmx.de>  Sun, 13 May 2012 12:51:16 +0200

nuitka (0.3.21+ds-1) unstable; urgency=low

  * New upstream release.

 -- Kay Hayen <kayhayen@gmx.de>  Thu, 12 Apr 2012 20:24:01 +0200

nuitka (0.3.20.2+ds-1) unstable; urgency=low

  * New upstream hotfix release.
  * Corrects upstream Issue#35.
  * Bump to Standards Version 3.9.3, no changes needed.
  * In the alternative build dependencies, designed to make the
    Python3 build dependency optional, put option that is going
    to work on "unstable" first. (Closes: #665021)

 -- Kay Hayen <kayhayen@gmx.de>  Tue, 03 Apr 2012 22:31:36 +0200

nuitka (0.3.20.1+ds-1) unstable; urgency=low

  * New upstream hotfix release.
  * Corrects upstream Issue#34.

 -- Kay Hayen <kayhayen@gmx.de>  Sat, 03 Mar 2012 10:18:30 +0100

nuitka (0.3.20+ds-1) unstable; urgency=low

  * New upstream release.
  * Added upstream "Changelog.rst" as "changelog"

 -- Kay Hayen <kayhayen@gmx.de>  Mon, 27 Feb 2012 09:32:10 +0100

nuitka (0.3.19.2+ds-1) unstable; urgency=low

  * New upstream hotfix release.
  * Corrects upstream Issue#32.

 -- Kay Hayen <kayhayen@gmx.de>  Sun, 12 Feb 2012 20:33:30 +0100

nuitka (0.3.19.1+ds-1) unstable; urgency=low

  * New upstream hotfix release.
  * Corrects upstream Issue#30 and Issue#31.

 -- Kay Hayen <kayhayen@gmx.de>  Sat, 28 Jan 2012 07:27:38 +0100

nuitka (0.3.19+ds-1) unstable; urgency=low

  * New upstream release.
  * Improvements to option groups layout in manpages, and broken
    whitespace for "--recurse-to" option. (Closes: #655910)
  * Documented new option "--recurse-directory" in man page with
    example.
  * Made the "debian/watch" file ignore upstream pre-releases,
    these shall not be considered for this package.
  * Aligned depended version with build depended versions.
  * Depend on "python-dev" as well, needed to compile against
    "libpython".
  * Build depend on "python-dev-all" and "python-dbg-all" to
    execute tests with both all supported Python versions.
  * Build depend on "python3.2-dev-all" and "python3-dbg-all"
    to execute tests with Python3 as well. It is currently not
    supported by upstream, this is only preparatory.
  * Added suggestion of "ccache", can speed up the compilation
    process.

 -- Kay Hayen <kayhayen@gmx.de>  Tue, 17 Jan 2012 10:29:45 +0100

nuitka (0.3.18+ds-1) unstable; urgency=low

  * New upstream release.
  * Lowered dependencies so that a backport to Ubuntu Natty and
    higher is now feasible. A "scons >=2.0.0" is good enough,
    and so is "g++-4.5" as well.
  * Don't require the PDF generation to be successful on older
    Ubuntu versions as it crashes due to old "rst2pdf" bugs.

 -- Kay Hayen <kayhayen@gmx.de>  Thu, 12 Jan 2012 19:55:43 +0100

nuitka (0.3.18~pre2+ds-1) unstable; urgency=low

  * New upstream pre-release.
  * First upload to unstable, many thanks to my reviewer and
    sponsor Yaroslav Halchenko <debian@onerussian.com>
  * New maintainer (Closes: #648489)
  * Added Developer Manual to the generated PDF documentation.
  * Added python-dbg to Build-Depends to also execute reference
    count tests.
  * Changed copyright file to reference Apache license via its
    standard Debian location as well.

 -- Kay Hayen <kayhayen@gmx.de>  Tue, 10 Jan 2012 22:21:56 +0100

nuitka (0.3.17+ds-1) UNRELEASED; urgency=low

  * New upstream release.
  * Updated man page to use new "--recurse-*" options in examples
    over removed "--deep*" options.
  * Completed copyright file according to "licensecheck" findings
    and updated files accordingly. Put the included tests owned
    by upstream into public domain.
  * Use a "+ds" file as orig source with inline copy of Scons
    already removed instead of doing it as a patch.
  * Also removed the benchmark tests from "+ds" file, not useful
    to be provided with Nuitka.
  * Added syntax tests, these were omitted by mistake previously.
  * Run the test suite at package build time, it checks the basic
    tests, syntax error tests, program tests, and the compile
    itself test.
  * Added run time dependencies also as build time dependencies
    to be able to execute the tests.
  * Corrected handling of upstream pre-release names in the watch
    file.
  * Changed contributor notice to only require "Apache License 2.0"
    for the new parts.
  * Put Debian packaging and owned tests under "Apache License 2.0"
    as well.

 -- Kay Hayen <kayhayen@gmx.de>  Mon, 09 Jan 2012 09:02:19 +0100

nuitka (0.3.16-1) UNRELEASED; urgency=low

  * New upstream release.
  * Updated debian/copyright URI to match the latest one.
  * Updated debian/copyright to DEP5 changes.
  * Added Nuitka homepage to debian/control.
  * Added watch file, so uscan works.
  * Added git pointers to git repository and gitweb to the
    package control file.
  * Corrected examples section in man page to correctly escape "-".
  * Added meaningful "what is" to manpages.
  * Bump to Standards Version 3.9.2, no changes needed.
  * Added extended description to address lintian warning.

 -- Kay Hayen <kayhayen@gmx.de>  Sun, 18 Dec 2011 13:01:10 +0100

nuitka (0.3.15-1) UNRELEASED; urgency=low

  * New upstream release.
  * Renamed "/usr/bin/Python" to "/usr/bin/nuitka-python".
  * Added man pages for "nuitka" and "nuitka-python", the first
    with an examples section that shows the most important uses
    of the "nuitka" binary.
  * Removed foreign code for Windows generators, removed from
    debian/copyright.
  * Lowered dependency for Scons to what Ubuntu Oneiric has and
    what we have as an inline copy, (scons >=2.0.1) should be
    sufficient.
  * Recommend python-lxml, as it's used by Nuitka to dump XML
    representation.
  * Recommend python-qt4, as it may be used to display the node
    tree in a window.
  * Removed inline copy of Scons from the binary package.
  * Added patch to remove the setting nuitka package in sys.path,
    not needed in Debian.

 -- Kay Hayen <kayhayen@gmx.de>  Thu, 01 Dec 2011 22:43:33 +0100

nuitka (0.3.15pre2-1) UNRELEASED; urgency=low

  * Initial Debian package.

 -- Kay Hayen <kayhayen@gmx.de>  Fri, 11 Nov 2011 20:58:55 +0100<|MERGE_RESOLUTION|>--- conflicted
+++ resolved
@@ -1,16 +1,14 @@
-<<<<<<< HEAD
 nuitka (1.8~rc1+ds-1) unstable; urgency=medium
 
   * New upstream pre-release.
 
  -- Kay Hayen <kay.hayen@gmail.com>  Tue, 04 Jul 2023 09:27:12 +0200
-=======
+
 nuitka (1.7.2+ds-1) unstable; urgency=medium
 
   * New upstream hotfix release.
 
  -- Kay Hayen <kay.hayen@gmail.com>  Fri, 07 Jul 2023 09:40:11 +0200
->>>>>>> f39938c0
 
 nuitka (1.7.1+ds-1) unstable; urgency=medium
 
