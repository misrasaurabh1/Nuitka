<<<<<<< HEAD
nuitka (0.5.14~pre6+ds-1) UNRELEASED; urgency=medium

  * New upstream pre-release.

 -- Kay Hayen <kay.hayen@gmail.com>  Thu, 30 Jul 2015 09:33:10 +0200
=======
nuitka (0.5.13.4+ds-1) unstable; urgency=medium

  * New upstream hotfix release.

 -- Kay Hayen <kay.hayen@gmail.com>  Fri, 31 Jul 2015 17:24:40 +0200
>>>>>>> 722caaa2

nuitka (0.5.13.3+ds-1) unstable; urgency=medium

  * New upstream hotfix release.

 -- Kay Hayen <kay.hayen@gmail.com>  Wed, 29 Jul 2015 10:54:05 +0200

nuitka (0.5.13.2+ds-1) unstable; urgency=medium

  * New upstream hotfix release.

 -- Kay Hayen <kay.hayen@gmail.com>  Tue, 16 Jun 2015 10:29:12 +0200

nuitka (0.5.13.1+ds-1) unstable; urgency=medium

  * New upstream hotfix release.

 -- Kay Hayen <kay.hayen@gmail.com>  Mon, 04 May 2015 09:27:19 +0200

nuitka (0.5.13+ds-1) unstable; urgency=medium

  * New upstream release.

 -- Kay Hayen <kay.hayen@gmail.com>  Fri, 01 May 2015 10:44:27 +0200

nuitka (0.5.12.2+ds-1) UNRELEASED; urgency=medium

  * New upstream hotfix release.

 -- Kay Hayen <kay.hayen@gmail.com>  Sun, 26 Apr 2015 08:51:37 +0200

nuitka (0.5.12.1+ds-1) UNRELEASED; urgency=medium

  * New upstream hotfix release.

 -- Kay Hayen <kay.hayen@gmail.com>  Sat, 18 Apr 2015 09:35:06 +0200

nuitka (0.5.12+ds-1) experimental; urgency=medium

  * New upstream release.

 -- Kay Hayen <kay.hayen@gmail.com>  Mon, 06 Apr 2015 17:20:44 +0200

nuitka (0.5.11.2+ds-1) experimental; urgency=medium

  * New upstream hotfix release.

 -- Kay Hayen <kay.hayen@gmail.com>  Thu, 26 Mar 2015 20:09:06 +0100

nuitka (0.5.11.1+ds-1) experimental; urgency=medium

  * New upstream hotfix release.

 -- Kay Hayen <kay.hayen@gmail.com>  Mon, 23 Mar 2015 10:34:17 +0100

nuitka (0.5.11+ds-1) experimental; urgency=medium

  * New upstream release.

 -- Kay Hayen <kay.hayen@gmail.com>  Wed, 18 Mar 2015 08:38:39 +0100

nuitka (0.5.10.2+ds-1) experimental; urgency=medium

  * New upstream hotfix release.

 -- Kay Hayen <kay.hayen@gmail.com>  Tue, 10 Mar 2015 07:46:24 +0100

nuitka (0.5.10.1+ds-1) experimental; urgency=medium

  * New upstream hotfix release.

 -- Kay Hayen <kay.hayen@gmail.com>  Sun, 08 Mar 2015 11:56:55 +0100

nuitka (0.5.10+ds-1) experimental; urgency=medium

  * New upstream release.

 -- Kay Hayen <kay.hayen@gmail.com>  Thu, 05 Mar 2015 07:43:43 +0100

nuitka (0.5.9+ds-1) experimental; urgency=medium

  * New upstream release.

 -- Kay Hayen <kay.hayen@gmail.com>  Thu, 29 Jan 2015 08:18:06 +0100

nuitka (0.5.8+ds-1) experimental; urgency=medium

  * New upstream release.

 -- Kay Hayen <kay.hayen@gmail.com>  Thu, 15 Jan 2015 04:11:03 +0100

nuitka (0.5.7.1+ds-1) experimental; urgency=medium

  * New upstream hotfix release.

 -- Kay Hayen <kay.hayen@gmail.com>  Fri, 09 Jan 2015 13:52:15 +0100

nuitka (0.5.7+ds-1) UNRELEASED; urgency=medium

  * New upstream release.

 -- Kay Hayen <kay.hayen@gmail.com>  Thu, 01 Jan 2015 10:52:03 +0100

nuitka (0.5.6.1+ds-1) UNRELEASED; urgency=medium

  * New upstream hotfix release.

 -- Kay Hayen <kay.hayen@gmail.com>  Sun, 21 Dec 2014 08:32:58 +0100

nuitka (0.5.6+ds-1) UNRELEASED; urgency=medium

  * New upstream release.
  * Added support for hardening-wrapper to be installed.

 -- Kay Hayen <kay.hayen@gmail.com>  Fri, 19 Dec 2014 08:39:17 +0100

nuitka (0.5.5.3+ds-1) unstable; urgency=medium

  * New upstream hotfix release.
  * Added support for armhf architecture.

 -- Kay Hayen <kay.hayen@gmail.com>  Fri, 24 Oct 2014 17:33:59 +0200

nuitka (0.5.5.2+ds-1) unstable; urgency=medium

  * New upstream hotfix release.
  * Bump to Standards Version 3.9.6, no changes needed.

 -- Kay Hayen <kay.hayen@gmail.com>  Fri, 17 Oct 2014 07:56:05 +0200

nuitka (0.5.5+ds-1) unstable; urgency=medium

  * New upstream release.

 -- Kay Hayen <kay.hayen@gmail.com>  Sun, 05 Oct 2014 19:28:20 +0200

nuitka (0.5.4.3+ds-1) unstable; urgency=medium

  * New upstream hotfix release.

 -- Kay Hayen <kay.hayen@gmail.com>  Thu, 21 Aug 2014 09:41:37 +0200

nuitka (0.5.3.5+ds-1) unstable; urgency=medium

  * New upstream hotfix release.

 -- Kay Hayen <kay.hayen@gmail.com>  Fri, 18 Jul 2014 07:28:17 +0200

nuitka (0.5.3.3+ds-1) unstable; urgency=medium

  * New upstream release.
  * Original version didn't build for all versions due to error message
    changes, this release adapts to.

 -- Kay Hayen <kay.hayen@gmail.com>  Sat, 12 Jul 2014 20:50:01 +0200

nuitka (0.5.2+ds-1) unstable; urgency=medium

  * New upstream release.
  * Permit building using cowbuilder, eatmydata (Closes: #749518)
  * Do not require gcc in build-depends
    (Closes: #747984) (Closes: #748005) (Closes: #751325)

 -- Kay Hayen <kay.hayen@gmail.com>  Mon, 23 Jun 2014 08:17:57 +0200

nuitka (0.5.1.1+ds-1) unstable; urgency=medium

  * New upstream hotfix release.

 -- Kay Hayen <kay.hayen@gmail.com>  Thu, 06 Mar 2014 10:44:28 +0100

nuitka (0.5.1+ds-1) unstable; urgency=medium

  * New upstream release.

 -- Kay Hayen <kay.hayen@gmail.com>  Thu, 06 Mar 2014 09:33:51 +0100

nuitka (0.5.0.1+ds-1) unstable; urgency=medium

  * New upstream hotfix release.

 -- Kay Hayen <kay.hayen@gmail.com>  Mon, 13 Jan 2014 23:37:37 +0100

nuitka (0.5.0+ds-1) unstable; urgency=medium

  * New upstream release.
  * Added missing build dependency to process PNG images.

 -- Kay Hayen <kay.hayen@gmail.com>  Fri, 03 Jan 2014 19:18:18 +0100

nuitka (0.4.7.1+ds-1) unstable; urgency=low

  * New upstream hotfix release.

 -- Kay Hayen <kay.hayen@gmail.com>  Tue, 03 Dec 2013 08:44:31 +0100

nuitka (0.4.7+ds-1) UNRELEASED; urgency=low

  * New upstream release.
  * Handle unknown encoding error message change of CPython 2.7.6
    that was backported to CPython 2.7.5+ as well.
    (Closes: #730956)

 -- Kay Hayen <kay.hayen@gmail.com>  Mon, 02 Dec 2013 09:15:12 +0100

nuitka (0.4.6.2+ds-1) unstable; urgency=low

  * New upstream hotfix release.

 -- Kay Hayen <kayhayen@gmx.de>  Fri, 01 Nov 2013 19:07:42 +0100

nuitka (0.4.6+ds-1) unstable; urgency=low

  * New upstream release.

 -- Kay Hayen <kayhayen@gmx.de>  Sun, 27 Oct 2013 21:29:26 +0100

nuitka (0.4.5.1+ds-1) unstable; urgency=low

  * New upstream hotfix release.
  * Corrects upstream Issue#106.

 -- Kay Hayen <kayhayen@gmx.de>  Wed, 25 Sep 2013 14:29:55 +0200

nuitka (0.4.5+ds-1) unstable; urgency=low

  * New upstream release.

 -- Kay Hayen <kayhayen@gmx.de>  Sun, 18 Aug 2013 09:06:29 +0200

nuitka (0.4.4.2+ds-1) unstable; urgency=low

  * New upstream hotfix release.
  * Corrects upstream Issue#98.
  * Corrects upstream Issue#100.
  * Corrects upstream Issue#101.
  * Corrects upstream Issue#102.

 -- Kay Hayen <kayhayen@gmx.de>  Sat, 20 Jul 2013 09:08:29 +0200

nuitka (0.4.4.1+ds-1) unstable; urgency=low

  * New upstream hotfix release.
  * Corrects upstream Issue#95.
  * Corrects upstream Issue#96.

 -- Kay Hayen <kayhayen@gmx.de>  Sat, 13 Jul 2013 11:56:21 +0200

nuitka (0.4.4+ds-1) unstable; urgency=low

  * New upstream release.
  * Upstream now supports Python3.3 and threads.
  * Bump to Standards Version 3.9.4, no changes needed.
  * Fix support for modules and Python3 was broken (Closes: #711459)
  * Fix encoding error changes  Python 2.7.5 (Closes: #713531)

 -- Kay Hayen <kayhayen@gmx.de>  Tue, 25 Jun 2013 10:46:40 +0200

nuitka (0.4.3+ds-1) unstable; urgency=low

  * New upstream release.

 -- Kay Hayen <kayhayen@gmx.de>  Sat, 18 May 2013 10:16:25 +0200

nuitka (0.4.2+ds-1) unstable; urgency=low

  * New upstream release.

 -- Kay Hayen <kayhayen@gmx.de>  Fri, 29 Mar 2013 11:05:08 +0100

nuitka (0.4.1+ds-1) unstable; urgency=low

  * New upstream release.

 -- Kay Hayen <kayhayen@gmx.de>  Tue, 05 Mar 2013 08:15:41 +0100

nuitka (0.4.0+ds-1) UNRELEASED; urgency=low

  * New upstream release.
  * Changes so the Debian package can be backported to Squeeze as well.

 -- Kay Hayen <kayhayen@gmx.de>  Sat, 09 Feb 2013 10:08:15 +0100

nuitka (0.3.25+ds-1) unstable; urgency=low

  * New upstream release.
  * Register the User Manual with "doc-base".

 -- Kay Hayen <kayhayen@gmx.de>  Sun, 11 Nov 2012 13:57:32 +0100

nuitka (0.3.24.1+ds-1) unstable; urgency=low

  * New upstream hotfix release.
  * Corrects upstream Issue#46.

 -- Kay Hayen <kayhayen@gmx.de>  Sat, 08 Sep 2012 22:30:11 +0000

nuitka (0.3.24+ds-1) unstable; urgency=low

  * New upstream release.
  * Detect the absence of "g++" and gracefully fallback to the
    compiler depended on. (Closes: #682146)
  * Changed usage of "temp" files in developer scripts to be
    secure. (Closes: #682145)
  * Added support for "DEB_BUILD_OPTIONS=nocheck" to skip the
    test runs. (Closes: #683090)

 -- Kay Hayen <kayhayen@gmx.de>  Sat, 18 Aug 2012 21:19:17 +0200

nuitka (0.3.23.1+ds-1) unstable; urgency=low

  * New upstream hotfix release.
  * Corrects upstream Issue#40, Issue#41, and Issue#42.

 -- Kay Hayen <kayhayen@gmx.de>  Mon, 16 Jul 2012 07:25:41 +0200

nuitka (0.3.23+ds-1) unstable; urgency=low

  * New upstream release.
  * License for Nuitka is now Apache License 2.0, no more GPLv3.
  * Corrects upstream Issue#37 and Issue#38.

 -- Kay Hayen <kayhayen@gmx.de>  Sun, 01 Jul 2012 00:00:57 +0200

nuitka (0.3.22.1+ds-1) unstable; urgency=low

  * New upstream hotfix release.
  * Corrected copyright file syntax error found by new lintian
    version.
  * Corrects upstream Issue#19.

 -- Kay Hayen <kayhayen@gmx.de>  Sat, 16 Jun 2012 08:58:30 +0200

nuitka (0.3.22+ds-1) unstable; urgency=low

  * New upstream release.

 -- Kay Hayen <kayhayen@gmx.de>  Sun, 13 May 2012 12:51:16 +0200

nuitka (0.3.21+ds-1) unstable; urgency=low

  * New upstream release.

 -- Kay Hayen <kayhayen@gmx.de>  Thu, 12 Apr 2012 20:24:01 +0200

nuitka (0.3.20.2+ds-1) unstable; urgency=low

  * New upstream hotfix release.
  * Corrects upstream Issue#35.
  * Bump to Standards Version 3.9.3, no changes needed.
  * In the alternative build dependencies, designed to make the
    Python3 build dependency optional, put option that is going
    to work on "unstable" first. (Closes: #665021)

 -- Kay Hayen <kayhayen@gmx.de>  Tue, 03 Apr 2012 22:31:36 +0200

nuitka (0.3.20.1+ds-1) unstable; urgency=low

  * New upstream hotfix release.
  * Corrects upstream Issue#34.

 -- Kay Hayen <kayhayen@gmx.de>  Sat, 03 Mar 2012 10:18:30 +0100

nuitka (0.3.20+ds-1) unstable; urgency=low

  * New upstream release.
  * Added upstream "Changelog.rst" as "changelog"

 -- Kay Hayen <kayhayen@gmx.de>  Mon, 27 Feb 2012 09:32:10 +0100

nuitka (0.3.19.2+ds-1) unstable; urgency=low

  * New upstream hotfix release.
  * Corrects upstream Issue#32.

 -- Kay Hayen <kayhayen@gmx.de>  Sun, 12 Feb 2012 20:33:30 +0100

nuitka (0.3.19.1+ds-1) unstable; urgency=low

  * New upstream hotfix release.
  * Corrects upstream Issue#30 and Issue#31.

 -- Kay Hayen <kayhayen@gmx.de>  Sat, 28 Jan 2012 07:27:38 +0100

nuitka (0.3.19+ds-1) unstable; urgency=low

  * New upstream release.
  * Improvements to option groups layout in manpages, and broken
    whitespace for "--recurse-to" option. (Closes: #655910)
  * Documented new option "--recurse-directory" in man page with
    example.
  * Made the "debian/watch" file ignore upstream pre-releases,
    these shall not be considered for this package.
  * Aligned depended version with build depended versions.
  * Depend on "python-dev" as well, needed to compile against
    "libpython".
  * Build depend on "python-dev-all" and "python-dbg-all" to
    execute tests with both all supported Python versions.
  * Build depend on "python3.2-dev-all" and "python3-dbg-all"
    to execute tests with Python3 as well. It is currently not
    supported by upstream, this is only preparatory.
  * Added suggestion of "ccache", can speed up the compilation
    process.

 -- Kay Hayen <kayhayen@gmx.de>  Tue, 17 Jan 2012 10:29:45 +0100

nuitka (0.3.18+ds-1) unstable; urgency=low

  * New upstream release.
  * Lowered dependencies so that a backport to Ubuntu Natty and
    higher is now feasible. A "scons >=2.0.0" is good enough,
    and so is "g++-4.5" as well.
  * Don't require the PDF generation to be successful on older
    Ubuntu versions as it crashes due to old "rst2pdf" bugs.

 -- Kay Hayen <kayhayen@gmx.de>  Thu, 12 Jan 2012 19:55:43 +0100

nuitka (0.3.18~pre2+ds-1) unstable; urgency=low

  * New upstream pre-release.
  * First upload to unstable, many thanks to my reviewer and
    sponsor Yaroslav Halchenko <debian@onerussian.com>
  * New maintainer (Closes: #648489)
  * Added Developer Manual to the generated PDF documentation.
  * Added python-dbg to Build-Depends to also execcute reference
    count tests.
  * Changed copyright file to reference Apache license via its
    standard Debian location as well.

 -- Kay Hayen <kayhayen@gmx.de>  Tue, 10 Jan 2012 22:21:56 +0100

nuitka (0.3.17+ds-1) UNRELEASED; urgency=low

  * New upstream release.
  * Updated man page to use new "--recurse-*" options in examples
    over removed "--deep*" options.
  * Completed copyright file according to "licensecheck" findings
    and updated files accordingly. Put the included tests owned
    by upstream into public domain.
  * Use a "+ds" file as orig source with inline copy of Scons
    already removed instead of doing it as a patch.
  * Also removed the benchmark tests from "+ds" file, not useful
    to be provided with Nuitka.
  * Added syntax tests, these were omitted by mistake previously.
  * Run the test suite at package build time, it checks the basic
    tests, syntax error tests, program tests, and the compile
    itself test.
  * Added run time dependencies also as build time dependencies
    to be able to execute the tests.
  * Corrected handling of upstream pre-release names in the watch
    file.
  * Changed contributor notice to only require "Apache License 2.0"
    for the new parts.
  * Put Debian packaging and owned tests under "Apache License 2.0"
    as well.

 -- Kay Hayen <kayhayen@gmx.de>  Mon, 09 Jan 2012 09:02:19 +0100

nuitka (0.3.16-1) UNRELEASED; urgency=low

  * New upstream release.
  * Updated debian/copyright URI to match the latest one.
  * Updated debian/copyright to DEP5 changes.
  * Added Nuitka homepage to debian/control.
  * Added watch file, so uscan works.
  * Added git pointers to git repository and gitweb to the
    package control file.
  * Corrected examples section in man page to correctly escape "-".
  * Added meaningful "what is" to manpages.
  * Bump to Standards Version 3.9.2, no changes needed.
  * Added extended description to address lintian warning.

 -- Kay Hayen <kayhayen@gmx.de>  Sun, 18 Dec 2011 13:01:10 +0100

nuitka (0.3.15-1) UNRELEASED; urgency=low

  * New upstream release.
  * Renamed "/usr/bin/Python" to "/usr/bin/nuitka-python".
  * Added man pages for "nuitka" and "nuitka-python", the first
    with an examples section that shows the most important uses
    of the "nuitka" binary.
  * Removed foreign code for Windows generators, removed from
    debian/copyright.
  * Lowered dependency for Scons to what Ubuntu Oneiric has and
    what we have as an inline copy, (scons >=2.0.1) should be
    sufficient.
  * Recommend python-lxml, as it's used by Nuitka to dump XML
    representation.
  * Recommend python-qt4, as it may be used to display the node
    tree in a window.
  * Removed inline copy of Scons from the binary package.
  * Added patch to remove the setting nuitka package in sys.path,
    not needed in Debian.

 -- Kay Hayen <kayhayen@gmx.de>  Thu, 01 Dec 2011 22:43:33 +0100

nuitka (0.3.15pre2-1) UNRELEASED; urgency=low

  * Initial Debian package.

 -- Kay Hayen <kayhayen@gmx.de>  Fri, 11 Nov 2011 20:58:55 +0100<|MERGE_RESOLUTION|>--- conflicted
+++ resolved
@@ -1,18 +1,16 @@
-<<<<<<< HEAD
 nuitka (0.5.14~pre6+ds-1) UNRELEASED; urgency=medium
 
   * New upstream pre-release.
 
  -- Kay Hayen <kay.hayen@gmail.com>  Thu, 30 Jul 2015 09:33:10 +0200
-=======
+
 nuitka (0.5.13.4+ds-1) unstable; urgency=medium
 
   * New upstream hotfix release.
 
  -- Kay Hayen <kay.hayen@gmail.com>  Fri, 31 Jul 2015 17:24:40 +0200
->>>>>>> 722caaa2
-
-nuitka (0.5.13.3+ds-1) unstable; urgency=medium
+
+nuitka (0.5.13.3+ds-1) UNRELEASED; urgency=medium
 
   * New upstream hotfix release.
 
