--- conflicted
+++ resolved
@@ -293,10 +293,6 @@
 static ZSTD_outBuffer output = {NULL, 0, 0};
 
 static void initZSTD(void) {
-<<<<<<< HEAD
-    size_t const input_buffer_size = ZSTD_DStreamInSize();
-=======
->>>>>>> 5038af7e
     input.src = NULL;
 
     size_t const output_buffer_size = ZSTD_DStreamOutSize();
@@ -910,7 +906,7 @@
     static filename_char_t first_filename[1024] = {0};
 
 #if _NUITKA_ONEFILE_SPLASH_SCREEN
-    NUITKA_PRINT_TIMING("ONEFILE: Init splash screen.");
+    NUITKA_PRINT_TIMING("ONEFILE: Splash screen.");
 
     initSplashScreen();
 #endif
