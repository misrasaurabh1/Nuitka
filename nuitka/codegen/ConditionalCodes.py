#     Copyright 2016, Kay Hayen, mailto:kay.hayen@gmail.com
#
#     Part of "Nuitka", an optimizing Python compiler that is compatible and
#     integrates with CPython, but also works on its own.
#
#     Licensed under the Apache License, Version 2.0 (the "License");
#     you may not use this file except in compliance with the License.
#     You may obtain a copy of the License at
#
#        http://www.apache.org/licenses/LICENSE-2.0
#
#     Unless required by applicable law or agreed to in writing, software
#     distributed under the License is distributed on an "AS IS" BASIS,
#     WITHOUT WARRANTIES OR CONDITIONS OF ANY KIND, either express or implied.
#     See the License for the specific language governing permissions and
#     limitations under the License.
#
""" Conditional statements related codes.

Branches, conditions, truth checks.
"""

from nuitka import Options

from .AttributeCodes import getAttributeCheckBoolCode
from .ComparisonCodes import (
    getBuiltinIsinstanceBoolCode,
    getComparisonExpressionBoolCode
)
from .Emission import SourceCodeCollector
from .ErrorCodes import getErrorExitBoolCode, getReleaseCode
from .Helpers import generateExpressionCode
from .LabelCodes import getBranchingCode, getGotoCode, getLabelCode


def generateConditionCode(condition, emit, context):
    # The complexity is needed to avoid unnecessary complex generated C++
    # pylint: disable=R0914,R0915

<<<<<<< HEAD
    # Must not happen, optimization catches this.
    assert not condition.isExpressionConstantRef()

=======
>>>>>>> 1914597d
    if condition.isExpressionComparison():
        left_name = context.allocateTempName("compare_left")

        generateExpressionCode(
            to_name    = left_name,
            expression = condition.getLeft(),
            emit       = emit,
            context    = context
        )

        right_name = context.allocateTempName("compare_right")

        generateExpressionCode(
            to_name    = right_name,
            expression = condition.getRight(),
            emit       = emit,
            context    = context
        )

        old_source_ref = context.setCurrentSourceCodeReference(condition.getSourceReference())
        getComparisonExpressionBoolCode(
            comparator  = condition.getComparator(),
            left_name   = left_name,
            right_name  = right_name,
            needs_check = condition.mayRaiseExceptionBool(BaseException),
            emit        = emit,
            context     = context
        )
        context.setCurrentSourceCodeReference(old_source_ref)
    elif condition.isExpressionOperationNOT():
        # Lets just switch the targets temporarily to get at "NOT" without
        # any effort really.
        true_target = context.getTrueBranchTarget()
        false_target = context.getFalseBranchTarget()

        context.setTrueBranchTarget(false_target)
        context.setFalseBranchTarget(true_target)

        generateConditionCode(
            condition = condition.getOperand(),
            emit      = emit,
            context   = context
        )

        context.setTrueBranchTarget(true_target)
        context.setFalseBranchTarget(false_target)
    elif condition.isExpressionConditional():
        expression_yes = condition.getExpressionYes()
        expression_no = condition.getExpressionNo()

        condition = condition.getCondition()

        old_true_target = context.getTrueBranchTarget()
        old_false_target = context.getFalseBranchTarget()

        select_true = context.allocateLabel("select_true")
        select_false = context.allocateLabel("select_false")

        # TODO: Could be avoided in some cases.
        select_end = context.allocateLabel("select_end")

        context.setTrueBranchTarget(select_true)
        context.setFalseBranchTarget(select_false)

        generateConditionCode(
            condition = condition,
            emit      = emit,
            context   = context,
        )

        context.setTrueBranchTarget(old_true_target)
        context.setFalseBranchTarget(old_false_target)

        getLabelCode(select_true,emit)
        generateConditionCode(
            condition = expression_yes,
            emit      = emit,
            context   = context,
        )
        getGotoCode(select_end, emit)
        getLabelCode(select_false,emit)
        generateConditionCode(
            condition = expression_no,
            emit      = emit,
            context   = context,
        )
        getLabelCode(select_end,emit)
    elif condition.isExpressionBuiltinHasattr():
        source_name = context.allocateTempName("hasattr_source")
        attr_name = context.allocateTempName("hasattr_attr")

        generateExpressionCode(
            to_name    = source_name,
            expression = condition.getLookupSource(),
            emit       = emit,
            context    = context
        )
        generateExpressionCode(
            to_name    = attr_name,
            expression = condition.getAttribute(),
            emit       = emit,
            context    = context
        )

        old_source_ref = context.setCurrentSourceCodeReference(
            condition.getAttribute().getSourceReference()
               if Options.isFullCompat() else
            condition.getSourceReference()
        )

        getAttributeCheckBoolCode(
            source_name = source_name,
            attr_name   = attr_name,
            needs_check = condition.getLookupSource().mayRaiseExceptionAttributeCheckObject(
                exception_type = BaseException,
                attribute      = condition.getAttribute()
            ),
            emit        = emit,
            context     = context
        )

        context.setCurrentSourceCodeReference(old_source_ref)
    elif condition.isExpressionBuiltinIsinstance():
        inst_name = context.allocateTempName("isinstance_inst")
        cls_name = context.allocateTempName("isinstance_cls")

        generateExpressionCode(
            to_name    = inst_name,
            expression = condition.getInstance(),
            emit       = emit,
            context    = context
        )
        generateExpressionCode(
            to_name    = cls_name,
            expression = condition.getCls(),
            emit       = emit,
            context    = context
        )

        old_source_ref = context.setCurrentSourceCodeReference(condition.getSourceReference())

        getBuiltinIsinstanceBoolCode(
            inst_name = inst_name,
            cls_name  = cls_name,
            emit      = emit,
            context   = context
        )

        context.setCurrentSourceCodeReference(old_source_ref)
    elif condition.isCompileTimeConstant():
        getBranchingCode(
            condition = "1" if condition.getCompileTimeConstant() else "0",
            emit      = emit,
            context   = context
        )
    else:
        condition_name = context.allocateTempName("cond_value")
        truth_name = context.allocateTempName("cond_truth", "int")

        generateExpressionCode(
            to_name    = condition_name,
            expression = condition,
            emit       = emit,
            context    = context
        )

        old_source_ref = context.setCurrentSourceCodeReference(condition.getSourceReference())

        getConditionCheckTrueCode(
            to_name     = truth_name,
            value_name  = condition_name,
            needs_check = condition.mayRaiseExceptionBool(BaseException),
            emit        = emit,
            context     = context
        )

        context.setCurrentSourceCodeReference(old_source_ref)

        getReleaseCode(
            release_name = condition_name,
            emit         = emit,
            context      = context
        )

        getBranchingCode(
            condition = "%s == 1" % truth_name,
            emit      = emit,
            context   = context
        )


def getConditionCheckTrueCode(to_name, value_name, needs_check, emit, context):
    emit(
        "%s = CHECK_IF_TRUE( %s );" % (
            to_name,
            value_name
        )
    )

    getErrorExitBoolCode(
        condition   = "%s == -1" % to_name,
        needs_check = needs_check,
        emit        = emit,
        context     = context
    )


def generateConditionalAndOrCode(to_name, expression, emit, context):
    # This is a complex beast, handling both "or" and "and" expressions,
    # and it needs to micro manage details.
    # pylint: disable=R0914
    if expression.isExpressionConditionalOR():
        prefix = "or_"
    else:
        prefix = "and_"

    true_target = context.allocateLabel(prefix + "left")
    false_target = context.allocateLabel(prefix + "right")
    end_target = context.allocateLabel(prefix + "end")

    old_true_target = context.getTrueBranchTarget()
    old_false_target = context.getFalseBranchTarget()

    truth_name = context.allocateTempName(prefix + "left_truth", "int")

    left_name = context.allocateTempName(prefix + "left_value")
    right_name = context.allocateTempName(prefix + "right_value")

    left_value = expression.getLeft()

    generateExpressionCode(
        to_name    = left_name,
        expression = left_value,
        emit       = emit,
        context    = context
    )

    # We need to treat this mostly manually here. We remember to release
    # this, and we better do this manually later.
    needs_ref1 = context.needsCleanup(left_name)

    getConditionCheckTrueCode(
        to_name     = truth_name,
        value_name  = left_name,
        needs_check = left_value.mayRaiseExceptionBool(BaseException),
        emit        = emit,
        context     = context
    )

    if expression.isExpressionConditionalOR():
        context.setTrueBranchTarget(true_target)
        context.setFalseBranchTarget(false_target)
    else:
        context.setTrueBranchTarget(false_target)
        context.setFalseBranchTarget(true_target)

    getBranchingCode(
        condition = "%s == 1" % truth_name,
        emit      = emit,
        context   = context
    )

    getLabelCode(false_target,emit)

    # So it's not the left value, then lets release that one right away, it
    # is not needed, but we remember if it should be added above.
    getReleaseCode(
       release_name = left_name,
       emit         = emit,
       context      = context
    )

    # Evaluate the "right" value then.
    generateExpressionCode(
        to_name    = right_name,
        expression = expression.getRight(),
        emit       = emit,
        context    = context
    )

    # Again, remember the reference count to manage it manually.
    needs_ref2 = context.needsCleanup(right_name)

    if needs_ref2:
        context.removeCleanupTempName(right_name)

    if not needs_ref2 and needs_ref1:
        emit("Py_INCREF( %s );" % right_name)

    emit(
        "%s = %s;" % (
            to_name,
            right_name
        )
    )

    getGotoCode(end_target, emit)

    getLabelCode(true_target, emit)

    if not needs_ref1 and needs_ref2:
        emit("Py_INCREF( %s );" % left_name)

    emit(
        "%s = %s;" % (
            to_name,
            left_name
        )
    )

    getLabelCode(end_target, emit)

    if needs_ref1 or needs_ref2:
        context.addCleanupTempName(to_name)

    context.setTrueBranchTarget(old_true_target)
    context.setFalseBranchTarget(old_false_target)


def generateConditionalCode(to_name, expression, emit, context):
    true_target = context.allocateLabel("condexpr_true")
    false_target = context.allocateLabel("condexpr_false")
    end_target = context.allocateLabel("condexpr_end")

    old_true_target = context.getTrueBranchTarget()
    old_false_target = context.getFalseBranchTarget()

    context.setTrueBranchTarget(true_target)
    context.setFalseBranchTarget(false_target)

    generateConditionCode(
        condition = expression.getCondition(),
        emit      = emit,
        context   = context
    )

    getLabelCode(true_target,emit)
    generateExpressionCode(
        to_name    = to_name,
        expression = expression.getExpressionYes(),
        emit       = emit,
        context    = context
    )
    needs_ref1 = context.needsCleanup(to_name)

    # Must not clean this up in other expression.
    if needs_ref1:
        context.removeCleanupTempName(to_name)

    real_emit = emit
    emit = SourceCodeCollector()

    generateExpressionCode(
        to_name    = to_name,
        expression = expression.getExpressionNo(),
        emit       = emit,
        context    = context
    )

    needs_ref2 = context.needsCleanup(to_name)

    # TODO: Need to buffer generated code, so we can emit extra reference if
    # not same.
    if needs_ref1 and not needs_ref2:
        getGotoCode(end_target, real_emit)
        getLabelCode(false_target, real_emit)

        for line in emit.codes:
            real_emit(line)
        emit = real_emit

        emit("Py_INCREF( %s );" % to_name)
        context.addCleanupTempName(to_name)
    elif not needs_ref1 and needs_ref2:
        real_emit("Py_INCREF( %s );" % to_name)
        getGotoCode(end_target, real_emit)
        getLabelCode(false_target, real_emit)

        for line in emit.codes:
            real_emit(line)
        emit = real_emit
    else:
        getGotoCode(end_target, real_emit)
        getLabelCode(false_target, real_emit)

        for line in emit.codes:
            real_emit(line)
        emit = real_emit

    getLabelCode(end_target,emit)

    context.setTrueBranchTarget(old_true_target)
    context.setFalseBranchTarget(old_false_target)<|MERGE_RESOLUTION|>--- conflicted
+++ resolved
@@ -37,12 +37,6 @@
     # The complexity is needed to avoid unnecessary complex generated C++
     # pylint: disable=R0914,R0915
 
-<<<<<<< HEAD
-    # Must not happen, optimization catches this.
-    assert not condition.isExpressionConstantRef()
-
-=======
->>>>>>> 1914597d
     if condition.isExpressionComparison():
         left_name = context.allocateTempName("compare_left")
 
