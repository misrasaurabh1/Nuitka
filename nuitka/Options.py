--- conflicted
+++ resolved
@@ -29,11 +29,7 @@
 """ Options module """
 
 version_string = """\
-<<<<<<< HEAD
-Nuitka V0.3.18pre2
-=======
-Nuitka V0.3.17a
->>>>>>> 20cfcec4
+Nuitka V0.3.18pre3
 Copyright (C) 2012 Kay Hayen."""
 
 from . import Utils
