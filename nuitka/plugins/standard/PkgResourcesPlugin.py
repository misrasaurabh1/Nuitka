#     Copyright 2021, Kay Hayen, mailto:kay.hayen@gmail.com
#
#     Part of "Nuitka", an optimizing Python compiler that is compatible and
#     integrates with CPython, but also works on its own.
#
#     Licensed under the Apache License, Version 2.0 (the "License");
#     you may not use this file except in compliance with the License.
#     You may obtain a copy of the License at
#
#        http://www.apache.org/licenses/LICENSE-2.0
#
#     Unless required by applicable law or agreed to in writing, software
#     distributed under the License is distributed on an "AS IS" BASIS,
#     WITHOUT WARRANTIES OR CONDITIONS OF ANY KIND, either express or implied.
#     See the License for the specific language governing permissions and
#     limitations under the License.
#
""" Standard plug-in to resolve pkg_resource actions at compile time rather than runtime.

Nuitka can detect some things that pkg_resouces may not even be able to during
runtime, e.g. right now checking pip installed versions, is not a thing, while
some packages in their code, e.g. derive their __version__ value from that.
"""


import re

from nuitka.plugins.PluginBase import NuitkaPluginBase


class NuitkaPluginResources(NuitkaPluginBase):
    plugin_name = "pkg-resources"
    plugin_desc = "Resolve version numbers at compile time."

    def __init__(self):
        try:
            import pkg_resources
        except (ImportError, RuntimeError):
            self.pkg_resources = None
        else:
            self.pkg_resources = pkg_resources

        try:
            import importlib_metadata
        except (ImportError, SyntaxError, RuntimeError):
            self.metadata = None
        else:
            self.metadata = importlib_metadata

        # Note: This one is overriding above import, but doesn't need to initialize
        # the value, since it will already be set in case of a problem.
        try:
            from importlib import metadata

            self.metadata = metadata
        except ImportError:
            pass

    @staticmethod
    def isAlwaysEnabled():
        return True

    def _handleEasyInstallEntryScript(self, dist, group, name):
        module_name = None
        main_name = None

        # First try metadata, which is what the runner also does first.
        if self.metadata:
            dist = self.metadata.distribution(dist.partition("==")[0])

            for entry_point in dist.entry_points:
                if entry_point.group == group and entry_point.name == name:
                    module_name = entry_point.module
                    main_name = entry_point.attr

                    break

        if module_name is None and self.pkg_resources:
            entry_point = self.pkg_resources.get_entry_info(dist, group, name)

            module_name = entry_point.module_name
            main_name = entry_point.name

        if module_name is None:
            self.sysexit(
                "Error, failed to resolve easy install entry script, is the installation broken?"
            )

        return r"""
import sys, re
sys.argv[0] = re.sub(r'(-script\.pyw?|\.exe)?$', '', sys.argv[0])
import %(module_name)s
sys.exit(%(module_name)s.%(main_name)s)
""" % {
            "module_name": module_name,
            "main_name": main_name,
        }

    def onModuleSourceCode(self, module_name, source_code):
        # Many cases to deal with, pylint: disable=too-many-branches

<<<<<<< HEAD
        if module_name == "__main__":
            match = re.search(
                "\n# EASY-INSTALL-ENTRY-SCRIPT: '(.*?)','(.*?)','(.*?)'", source_code
            )

            if match is not None:
                self.info(
                    "Detected easy install entry script, compile time detecting entry point."
                )

                return self._handleEasyInstallEntryScript(*match.groups())
=======
        # The importlib_resources backport has a problem with wanting source files
        # to exist, that won't be the case with standalone.
        if module_name == "importlib_resources._compat":
            return source_code.replace("path.exists()", "True")
>>>>>>> bdb5c47b

        # This one has strings with false matches, don't attempt those.
        if module_name == "setuptools.command.easy_install":
            return source_code

        if self.pkg_resources:
            for match in re.findall(
                r"""\b(pkg_resources\.get_distribution\(\s*['"](.*?)['"]\s*\)\.((?:parsed_)?version))""",
                source_code,
            ):
                try:
                    value = self.pkg_resources.get_distribution(match[1]).version
                except self.pkg_resources.DistributionNotFound:
                    self.warning(
                        "Cannot find distribution '%s' for '%s', expect potential run time problem."
                        % (match[1], module_name)
                    )
                except Exception:  # catch all, pylint: disable=broad-except
                    self.sysexit(
                        "Error, failed to find distribution '%s', probably a plugin parsing bug for '%s' code."
                        % (match[1], module_name)
                    )
                else:
                    if match[2] == "version":
                        value = repr(value)
                    elif match[2] == "parsed_version":
                        value = (
                            "pkg_resources.extern.packaging.version.Version(%r)" % value
                        )
                    else:
                        assert False

                    source_code = source_code.replace(match[0], value)

            for match in re.findall(
                r"""\b(pkg_resources\.require\(\s*['"](.*?)['"]\s*\))""",
                source_code,
            ):
                # Explicitly call the require function at Nuitka compile time.
                try:
                    self.pkg_resources.require(match[1])
                except self.pkg_resources.ResolutionError:
                    self.warning(
                        "Cannot find requirement '%s' for '%s', expect potential run time problem."
                        % (match[1], module_name)
                    )
                except Exception:  # catch all, pylint: disable=broad-except
                    self.sysexit(
                        "Error, failed to resolve '%s', probably a plugin parsing bug for '%s' code."
                        % (match[1], module_name)
                    )
                else:
                    source_code = source_code.replace(match[0], "")

        if self.metadata:
            for total, quote1, name, quote2 in re.findall(
                r"""\b((?:importlib_)?metadata\.version\(\s*(['"]?)(.*?)(['"]?)\s*\))""",
                source_code,
            ):
                value = None

                if quote1 == quote2:
                    if quote1:
                        value = self.metadata.version(name)
                        value = repr(value)
                    else:
                        if name == "__name__":
                            value = repr(module_name.asString())

                if value is not None:
                    source_code = source_code.replace(total, value)

        return source_code<|MERGE_RESOLUTION|>--- conflicted
+++ resolved
@@ -99,7 +99,6 @@
     def onModuleSourceCode(self, module_name, source_code):
         # Many cases to deal with, pylint: disable=too-many-branches
 
-<<<<<<< HEAD
         if module_name == "__main__":
             match = re.search(
                 "\n# EASY-INSTALL-ENTRY-SCRIPT: '(.*?)','(.*?)','(.*?)'", source_code
@@ -111,12 +110,11 @@
                 )
 
                 return self._handleEasyInstallEntryScript(*match.groups())
-=======
+
         # The importlib_resources backport has a problem with wanting source files
         # to exist, that won't be the case with standalone.
         if module_name == "importlib_resources._compat":
             return source_code.replace("path.exists()", "True")
->>>>>>> bdb5c47b
 
         # This one has strings with false matches, don't attempt those.
         if module_name == "setuptools.command.easy_install":
