--- conflicted
+++ resolved
@@ -1103,13 +1103,8 @@
             yield "pandas._libs.tslibs.base"
         elif full_name == "pandas.core.window":
             yield "pandas._libs.skiplist"
-<<<<<<< HEAD
-=======
-        elif full_name == "zmq.backend":
-            yield "zmq.backend.cython"
         elif full_name == "pandas._libs.testing":
             yield "cmath"
->>>>>>> 36d6b269
         elif full_name == "flask.app":
             yield "jinja2.ext"
             yield "jinja2.ext.autoescape"
