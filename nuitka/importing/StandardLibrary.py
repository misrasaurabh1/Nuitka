#     Copyright 2022, Kay Hayen, mailto:kay.hayen@gmail.com
#
#     Part of "Nuitka", an optimizing Python compiler that is compatible and
#     integrates with CPython, but also works on its own.
#
#     Licensed under the Apache License, Version 2.0 (the "License");
#     you may not use this file except in compliance with the License.
#     You may obtain a copy of the License at
#
#        http://www.apache.org/licenses/LICENSE-2.0
#
#     Unless required by applicable law or agreed to in writing, software
#     distributed under the License is distributed on an "AS IS" BASIS,
#     WITHOUT WARRANTIES OR CONDITIONS OF ANY KIND, either express or implied.
#     See the License for the specific language governing permissions and
#     limitations under the License.
#
""" Access to standard library distinction.

For code to be in the standard library means that it's not written by the
user for sure. We treat code differently based on that information, by e.g.
including as byte code.

To determine if a module from the standard library, we can abuse the attribute
"__file__" of the "os" module like it's done in "isStandardLibraryPath" of this
module.
"""

import os

from nuitka.Options import shallUseStaticLibPython
from nuitka.PythonVersions import python_version
from nuitka.utils.FileOperations import getFileContents, isPathBelow
from nuitka.utils.ModuleNames import ModuleName
from nuitka.utils.Utils import getOS, isNetBSD, isPosixWindows, isWin32Windows


def getStandardLibraryPaths():
    """Get the standard library paths."""

    # Using the function object to cache its result, avoiding global variable
    # usage.
    if not hasattr(getStandardLibraryPaths, "result"):
        os_filename = os.__file__
        if os_filename.endswith(".pyc"):
            os_filename = os_filename[:-1]

        os_path = os.path.normcase(os.path.dirname(os_filename))

        stdlib_paths = set([os_path])

        # Happens for virtualenv situation, some modules will come from the link
        # this points to.
        if os.path.islink(os_filename):
            os_filename = os.readlink(os_filename)
            stdlib_paths.add(os.path.normcase(os.path.dirname(os_filename)))

        # Another possibility is "orig-prefix.txt" file near the os.py, which
        # points to the original install.
        orig_prefix_filename = os.path.join(os_path, "orig-prefix.txt")

        if os.path.isfile(orig_prefix_filename):
            # Scan upwards, until we find a "bin" folder, with "activate" to
            # locate the structural path to be added. We do not know for sure
            # if there is a sub-directory under "lib" to use or not. So we try
            # to detect it.
            search = os_path
            lib_part = ""

            while os.path.splitdrive(search)[1] not in (os.path.sep, ""):
                if os.path.isfile(
                    os.path.join(search, "bin/activate")
                ) or os.path.isfile(os.path.join(search, "scripts/activate")):
                    break

                lib_part = os.path.join(os.path.basename(search), lib_part)

                search = os.path.dirname(search)

            assert search and lib_part

            stdlib_paths.add(
                os.path.normcase(
                    os.path.join(getFileContents(orig_prefix_filename), lib_part)
                )
            )

        # And yet another possibility, for macOS Homebrew created virtualenv
        # at least is a link ".Python", which points to the original install.
        python_link_filename = os.path.join(os_path, "..", ".Python")
        if os.path.islink(python_link_filename):
            stdlib_paths.add(
                os.path.normcase(os.path.join(os.readlink(python_link_filename), "lib"))
            )

        for stdlib_path in set(stdlib_paths):
            candidate = os.path.join(stdlib_path, "lib-tk")

            if os.path.isdir(candidate):
                stdlib_paths.add(candidate)

        if getOS() == "Windows" and not shallUseStaticLibPython():
            import _ctypes

            stdlib_paths.add(os.path.dirname(_ctypes.__file__))

        getStandardLibraryPaths.result = [
            os.path.normcase(os.path.normpath(stdlib_path))
            for stdlib_path in stdlib_paths
        ]

    return getStandardLibraryPaths.result


def isStandardLibraryPath(filename):
    """Check if a path is in the standard library."""

    filename = os.path.normcase(os.path.normpath(filename))

    # In virtualenv, the "site.py" lives in a place that suggests it is not in
    # standard library, although it is.
    if os.path.basename(filename) == "site.py":
        return True

    # These never are in standard library paths.
    if "dist-packages" in filename or "site-packages" in filename:
        return False

    for candidate in getStandardLibraryPaths():
        if isPathBelow(path=candidate, filename=filename):
            return True

    return False


# Some modules we want to exclude entirely.
_excluded_stdlib_modules = ["__main__.py", "__init__.py", "antigravity.py"]

if not isWin32Windows():
    # On posix systems, and posix Python variants on Windows, this won't
    # work.
    _excluded_stdlib_modules.append("wintypes.py")
    _excluded_stdlib_modules.append("cp65001.py")


def scanStandardLibraryPath(stdlib_dir):
    # There is a lot of filtering here, done in branches, so there is many of
    # them, but that's acceptable, pylint: disable=too-many-branches,too-many-statements

    for root, dirs, filenames in os.walk(stdlib_dir):
        import_path = root[len(stdlib_dir) :].strip("/\\")
        import_path = import_path.replace("\\", ".").replace("/", ".")

        if import_path == "":
            if "site-packages" in dirs:
                dirs.remove("site-packages")
            if "dist-packages" in dirs:
                dirs.remove("dist-packages")
            if "test" in dirs:
                dirs.remove("test")
            if "turtledemo" in dirs:
                dirs.remove("turtledemo")

            if "ensurepip" in filenames:
                filenames.remove("ensurepip")
            if "ensurepip" in dirs:
                dirs.remove("ensurepip")

            # Ignore "lib-dynload" and "lib-tk" and alike.
            dirs[:] = [
                dirname
                for dirname in dirs
                if not dirname.startswith("lib-")
                if dirname != "Tools"
                if not dirname.startswith("plat-")
            ]

        if import_path in (
            "tkinter",
            "Tkinter",
            "importlib",
            "ctypes",
            "unittest",
            "sqlite3",
            "distutils",
            "email",
            "bsddb",
        ):
            if "test" in dirs:
                dirs.remove("test")

        if import_path == "distutils.command":
            # Misbehaving and crashing while importing the world.
            if "bdist_conda.py" in filenames:
                filenames.remove("bdist_conda.py")

        if import_path in ("lib2to3", "json", "distutils"):
            if "tests" in dirs:
                dirs.remove("tests")

        if import_path == "asyncio":
            if "test_utils.py" in filenames:
                filenames.remove("test_utils.py")

        if python_version >= 0x340 and isWin32Windows():
            if import_path == "multiprocessing":
                filenames.remove("popen_fork.py")
                filenames.remove("popen_forkserver.py")
                filenames.remove("popen_spawn_posix.py")

        if python_version >= 0x300 and isPosixWindows():
            if import_path == "curses":
                filenames.remove("has_key.py")

        if isNetBSD():
            if import_path == "xml.sax":
                filenames.remove("expatreader.py")

        for filename in filenames:
            if filename.endswith(".py") and filename not in _excluded_stdlib_modules:
                module_name = filename[:-3]

                if import_path == "":
                    yield ModuleName(module_name)
                else:
                    yield ModuleName(import_path + "." + module_name)

        if python_version >= 0x300:
            if "__pycache__" in dirs:
                dirs.remove("__pycache__")

        for dirname in dirs:
            if import_path == "":
                yield ModuleName(dirname)
            else:
                yield ModuleName(import_path + "." + dirname)


_stdlib_no_auto_inclusion_list = (
    # Avoid this to be included, implicit usages will be rare, but it triggers
    # the Nuitka plugin "multiprocessing" that is always enabled.
    "multiprocessing",
    "_multiprocessing",
    # Implicit usages of these will be rare, but it can have that costly extension module
    "curses",
    "_curses",
    "_curses_panel",
    "sqlite3",
    "_sqlite3",
    "dbm",
    "_dbm",
    "bdb",
    "readline",
    "unittest",
    "pydoc",
    "pydoc_data",
    "profile",
    "cProfile",
    "optparse",
    "pdb",
    "site",
    "sitecustomize",
    "runpy",
    "lib2to3",
    "doctest",
    "email",
    "tabnanny",
    "argparse",
    "telnetlib",
    "smtplib",
    "nntplib",
    "http",
    "wsgiref",
    "sunau",
    "this",
    # Distribution and bytecode related stuff
    "plistlib",
    "distutils",
    "compileall",
    "venv",
    "py_compile",
    "msilib",
    # tkinter under all its names
    "Tkinter",
    "tkinter",
    "_tkinter",
    # lib-tk from Python2
    "Tix",
    "FixTk",
    "ScrolledText",
    "turtle",
    "antigravity",
    "Dialog",
    "Tkdnd",
    "tkMessageBox",
    "tkSimpleDialog",
    "Tkinter",
    "tkFileDialog",
    "Canvas",
    "tkCommonDialog",
    "Tkconstants",
    "FileDialog",
    "SimpleDialog",
    "ttk",
    "tkFont",
    "tkColorChooser",
    "idlelib",
    # test code in standard modules
    "asyncio.test_utils",
<<<<<<< HEAD
=======
    # strange OS specific extensions
    "_distutils_system_mod",
>>>>>>> 2abe7148
)

if not isWin32Windows():
    _stdlib_no_auto_inclusion_list += ("ntpath",)


def isStandardLibraryNoAutoInclusionModule(module_name):
    return module_name.hasOneOfNamespaces(*_stdlib_no_auto_inclusion_list)<|MERGE_RESOLUTION|>--- conflicted
+++ resolved
@@ -307,11 +307,8 @@
     "idlelib",
     # test code in standard modules
     "asyncio.test_utils",
-<<<<<<< HEAD
-=======
     # strange OS specific extensions
     "_distutils_system_mod",
->>>>>>> 2abe7148
 )
 
 if not isWin32Windows():
