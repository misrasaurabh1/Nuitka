#     Copyright 2023, Kay Hayen, mailto:kay.hayen@gmail.com
#
#     Part of "Nuitka", an optimizing Python compiler that is compatible and
#     integrates with CPython, but also works on its own.
#
#     Licensed under the Apache License, Version 2.0 (the "License");
#     you may not use this file except in compliance with the License.
#     You may obtain a copy of the License at
#
#        http://www.apache.org/licenses/LICENSE-2.0
#
#     Unless required by applicable law or agreed to in writing, software
#     distributed under the License is distributed on an "AS IS" BASIS,
#     WITHOUT WARRANTIES OR CONDITIONS OF ANY KIND, either express or implied.
#     See the License for the specific language governing permissions and
#     limitations under the License.
#
""" Caching of compiled code.

Initially this deals with preserving compiled module state after bytecode demotion
such that it allows to restore it directly.
"""

import os
import sys

from nuitka.containers.OrderedSets import OrderedSet
from nuitka.importing.Importing import locateModule, makeModuleUsageAttempt
from nuitka.plugins.Plugins import Plugins
from nuitka.utils.AppDirs import getCacheDir
from nuitka.utils.FileOperations import makePath
from nuitka.utils.Hashing import Hash, getStringHash
from nuitka.utils.Json import loadJsonFromFilename, writeJsonToFilename
from nuitka.utils.ModuleNames import ModuleName
from nuitka.Version import version_string


def getBytecodeCacheDir():
    module_cache_dir = os.path.join(getCacheDir(), "module-cache")
    return module_cache_dir


def _getCacheFilename(module_name, extension):
    return os.path.join(getBytecodeCacheDir(), "%s.%s" % (module_name, extension))


def makeCacheName(module_name, source_code):
    module_config_hash = _getModuleConfigHash(module_name)

    return (
        module_name.asString()
        + "@"
        + module_config_hash
        + "@"
        + getStringHash(source_code)
    )


def hasCachedImportedModuleUsageAttempts(module_name, source_code, source_ref):
    result = getCachedImportedModuleUsageAttempts(
        module_name=module_name, source_code=source_code, source_ref=source_ref
    )

    return result is not None


# Bump this is format is changed or enhanced implementation might different ones.
_cache_format_version = 4


def getCachedImportedModuleUsageAttempts(module_name, source_code, source_ref):
    cache_name = makeCacheName(module_name, source_code)
    cache_filename = _getCacheFilename(cache_name, "json")

    if not os.path.exists(cache_filename):
        return None

    data = loadJsonFromFilename(cache_filename)

    if data is None:
        return None

    if data.get("file_format_version") != _cache_format_version:
        return None

    if data["module_name"] != module_name:
        return None

    result = OrderedSet()

    for module_used in data["modules_used"]:
        used_module_name = ModuleName(module_used["module_name"])
<<<<<<< HEAD

        # Retry the module scan to see if it still gives same result
        if module_used["finding"] == "relative":
            _used_module_name, filename, module_kind, finding = locateModule(
                module_name=used_module_name.getBasename(),
                parent_package=used_module_name.getPackageName(),
                level=1,
            )
        else:
            _used_module_name, filename, module_kind, finding = locateModule(
                module_name=used_module_name, parent_package=None, level=0
            )

=======

        # Retry the module scan to see if it still gives same result
        if module_used["finding"] == "relative":
            _used_module_name, filename, module_kind, finding = locateModule(
                module_name=used_module_name.getBasename(),
                parent_package=used_module_name.getPackageName(),
                level=1,
            )
        else:
            _used_module_name, filename, module_kind, finding = locateModule(
                module_name=used_module_name, parent_package=None, level=0
            )

>>>>>>> 4f51cc02
        if (
            finding != module_used["finding"]
            or module_kind != module_used["module_kind"]
        ):
            assert module_name != "email._header_value_parser", finding

            return None

        result.add(
            makeModuleUsageAttempt(
                module_name=used_module_name,
                filename=filename,
                finding=module_used["finding"],
                module_kind=module_used["module_kind"],
                # TODO: Level might have to be dropped.
                level=0,
                # We store only the line number, so this cheats it to at full one.
                source_ref=source_ref.atLineNumber(module_used["source_ref_line"]),
            )
        )

    return result


def writeImportedModulesNamesToCache(module_name, source_code, used_modules):
    cache_name = makeCacheName(module_name, source_code)
    cache_filename = _getCacheFilename(cache_name, "json")

    used_modules = [module.asDict() for module in used_modules]
    for module in used_modules:
        module["source_ref_line"] = module["source_ref"].getLineNumber()
        del module["source_ref"]

    data = {
        "file_format_version": _cache_format_version,
        "module_name": module_name.asString(),
        # We use a tuple, so preserve the order.
        "modules_used": used_modules,
    }

    makePath(os.path.dirname(cache_filename))
    writeJsonToFilename(filename=cache_filename, contents=data)


def _getModuleConfigHash(full_name):
    """Calculate hash value for package packages importable for a module of this name."""
    hash_value = Hash()

    # Plugins may change their influence.
    hash_value.updateFromValues(*Plugins.getCacheContributionValues(full_name))

    # Take Nuitka and Python version into account as well, ought to catch code changes.
    hash_value.updateFromValues(version_string, sys.version)

    return hash_value.asHexDigest()<|MERGE_RESOLUTION|>--- conflicted
+++ resolved
@@ -90,7 +90,6 @@
 
     for module_used in data["modules_used"]:
         used_module_name = ModuleName(module_used["module_name"])
-<<<<<<< HEAD
 
         # Retry the module scan to see if it still gives same result
         if module_used["finding"] == "relative":
@@ -104,21 +103,6 @@
                 module_name=used_module_name, parent_package=None, level=0
             )
 
-=======
-
-        # Retry the module scan to see if it still gives same result
-        if module_used["finding"] == "relative":
-            _used_module_name, filename, module_kind, finding = locateModule(
-                module_name=used_module_name.getBasename(),
-                parent_package=used_module_name.getPackageName(),
-                level=1,
-            )
-        else:
-            _used_module_name, filename, module_kind, finding = locateModule(
-                module_name=used_module_name, parent_package=None, level=0
-            )
-
->>>>>>> 4f51cc02
         if (
             finding != module_used["finding"]
             or module_kind != module_used["module_kind"]
